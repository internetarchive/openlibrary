<?xml version="1.0" encoding="UTF-8" ?>
<!--
 Licensed to the Apache Software Foundation (ASF) under one or more
 contributor license agreements.  See the NOTICE file distributed with
 this work for additional information regarding copyright ownership.
 The ASF licenses this file to You under the Apache License, Version 2.0
 (the "License"); you may not use this file except in compliance with
 the License.  You may obtain a copy of the License at

     http://www.apache.org/licenses/LICENSE-2.0

 Unless required by applicable law or agreed to in writing, software
 distributed under the License is distributed on an "AS IS" BASIS,
 WITHOUT WARRANTIES OR CONDITIONS OF ANY KIND, either express or implied.
 See the License for the specific language governing permissions and
 limitations under the License.
-->

<!--  
 This is the Solr schema file. This file should be named "schema.xml" and
 should be in the conf directory under the solr home
 (i.e. ./solr/conf/schema.xml by default) 
 or located where the classloader for the Solr webapp can find it.

 This example schema is the recommended starting point for users.
 It should be kept correct and concise, usable out-of-the-box.

 For more information, on how to customize this file, please see
 http://wiki.apache.org/solr/SchemaXml

 PERFORMANCE NOTE: this schema includes many optional features and should not
 be used for benchmarking.  To improve performance one could
  - set stored="false" for all fields possible (esp large fields) when you
    only need to search on the field but don't need to return the original
    value.
  - set indexed="false" if you don't need to search on the field, but only
    return the field as a result of searching on other indexed fields.
  - remove all unneeded copyField statements
  - for best index size and searching performance, set "index" to false
    for all general text fields, use copyField to copy them to the
    catchall "text" field, and use that for searching.
  - For maximum indexing performance, use the StreamingUpdateSolrServer
    java client.
  - Remember to run the JVM in server mode, and use a higher logging level
    that avoids logging every request
-->

<schema name="example" version="1.2">
  <!-- attribute "name" is the name of this schema and is only used for display purposes.
       Applications should change this to reflect the nature of the search collection.
       version="1.2" is Solr's version number for the schema syntax and semantics.  It should
       not normally be changed by applications.
       1.0: multiValued attribute did not exist, all fields are multiValued by nature
       1.1: multiValued attribute introduced, false by default 
       1.2: omitTermFreqAndPositions attribute introduced, true by default except for text fields.
     -->

  <types>
    <!-- field type definitions. The "name" attribute is
       just a label to be used by field definitions.  The "class"
       attribute and any other attributes determine the real
       behavior of the fieldType.
         Class names starting with "solr" refer to java classes in the
       org.apache.solr.analysis package.
    -->

    <!-- The StrField type is not analyzed, but indexed/stored verbatim.  
       - StrField and TextField support an optional compressThreshold which
       limits compression (if enabled in the derived fields) to values which
       exceed a certain size (in characters).
    -->
    <fieldType name="string" class="solr.StrField" sortMissingLast="true" omitNorms="true"/>

    <!-- boolean type: "true" or "false" -->
    <fieldType name="boolean" class="solr.BoolField" sortMissingLast="true" omitNorms="true"/>
    <!--Binary data type. The data should be sent/retrieved in as Base64 encoded Strings -->
    <fieldtype name="binary" class="solr.BinaryField"/>

    <!-- The optional sortMissingLast and sortMissingFirst attributes are
         currently supported on types that are sorted internally as strings.
	       This includes "string","boolean","sint","slong","sfloat","sdouble","pdate"
       - If sortMissingLast="true", then a sort on this field will cause documents
         without the field to come after documents with the field,
         regardless of the requested sort order (asc or desc).
       - If sortMissingFirst="true", then a sort on this field will cause documents
         without the field to come before documents with the field,
         regardless of the requested sort order.
       - If sortMissingLast="false" and sortMissingFirst="false" (the default),
         then default lucene sorting will be used which places docs without the
         field first in an ascending sort and last in a descending sort.
    -->    

    <!--
      Default numeric field types. For faster range queries, consider the tint/tfloat/tlong/tdouble types.
    -->
    <fieldType name="int" class="solr.TrieIntField" precisionStep="0" omitNorms="true" positionIncrementGap="0"/>
    <fieldType name="float" class="solr.TrieFloatField" precisionStep="0" omitNorms="true" positionIncrementGap="0"/>
    <fieldType name="long" class="solr.TrieLongField" precisionStep="0" omitNorms="true" positionIncrementGap="0"/>
    <fieldType name="double" class="solr.TrieDoubleField" precisionStep="0" omitNorms="true" positionIncrementGap="0"/>

    <!--
     Numeric field types that index each value at various levels of precision
     to accelerate range queries when the number of values between the range
     endpoints is large. See the javadoc for NumericRangeQuery for internal
     implementation details.

     Smaller precisionStep values (specified in bits) will lead to more tokens
     indexed per value, slightly larger index size, and faster range queries.
     A precisionStep of 0 disables indexing at different precision levels.
    -->
    <fieldType name="tint" class="solr.TrieIntField" precisionStep="8" omitNorms="true" positionIncrementGap="0"/>
    <fieldType name="tfloat" class="solr.TrieFloatField" precisionStep="8" omitNorms="true" positionIncrementGap="0"/>
    <fieldType name="tlong" class="solr.TrieLongField" precisionStep="8" omitNorms="true" positionIncrementGap="0"/>
    <fieldType name="tdouble" class="solr.TrieDoubleField" precisionStep="8" omitNorms="true" positionIncrementGap="0"/>

    <!-- The format for this date field is of the form 1995-12-31T23:59:59Z, and
         is a more restricted form of the canonical representation of dateTime
         http://www.w3.org/TR/xmlschema-2/#dateTime    
         The trailing "Z" designates UTC time and is mandatory.
         Optional fractional seconds are allowed: 1995-12-31T23:59:59.999Z
         All other components are mandatory.

         Expressions can also be used to denote calculations that should be
         performed relative to "NOW" to determine the value, ie...

               NOW/HOUR
                  ... Round to the start of the current hour
               NOW-1DAY
                  ... Exactly 1 day prior to now
               NOW/DAY+6MONTHS+3DAYS
                  ... 6 months and 3 days in the future from the start of
                      the current day
                      
         Consult the DateField javadocs for more information.

         Note: For faster range queries, consider the tdate type
      -->
    <fieldType name="date" class="solr.TrieDateField" omitNorms="true" precisionStep="0" positionIncrementGap="0"/>

    <!-- A Trie based date field for faster date range queries and date faceting. -->
    <fieldType name="tdate" class="solr.TrieDateField" omitNorms="true" precisionStep="6" positionIncrementGap="0"/>


    <!--
      Note:
      These should only be used for compatibility with existing indexes (created with older Solr versions)
      or if "sortMissingFirst" or "sortMissingLast" functionality is needed. Use Trie based fields instead.

      Plain numeric field types that store and index the text
      value verbatim (and hence don't support range queries, since the
      lexicographic ordering isn't equal to the numeric ordering)
    -->
    <fieldType name="pint" class="solr.IntField" omitNorms="true"/>
    <fieldType name="plong" class="solr.LongField" omitNorms="true"/>
    <fieldType name="pfloat" class="solr.FloatField" omitNorms="true"/>
    <fieldType name="pdouble" class="solr.DoubleField" omitNorms="true"/>
    <fieldType name="pdate" class="solr.DateField" sortMissingLast="true" omitNorms="true"/>


    <!--
      Note:
      These should only be used for compatibility with existing indexes (created with older Solr versions)
      or if "sortMissingFirst" or "sortMissingLast" functionality is needed. Use Trie based fields instead.

      Numeric field types that manipulate the value into
      a string value that isn't human-readable in its internal form,
      but with a lexicographic ordering the same as the numeric ordering,
      so that range queries work correctly.
    -->
    <fieldType name="sint" class="solr.SortableIntField" sortMissingLast="true" omitNorms="true"/>
    <fieldType name="slong" class="solr.SortableLongField" sortMissingLast="true" omitNorms="true"/>
    <fieldType name="sfloat" class="solr.SortableFloatField" sortMissingLast="true" omitNorms="true"/>
    <fieldType name="sdouble" class="solr.SortableDoubleField" sortMissingLast="true" omitNorms="true"/>


    <!-- The "RandomSortField" is not used to store or search any
         data.  You can declare fields of this type it in your schema
         to generate pseudo-random orderings of your docs for sorting 
         purposes.  The ordering is generated based on the field name 
         and the version of the index, As long as the index version
         remains unchanged, and the same field name is reused,
         the ordering of the docs will be consistent.  
         If you want different psuedo-random orderings of documents,
         for the same version of the index, use a dynamicField and
         change the name
     -->
    <fieldType name="random" class="solr.RandomSortField" indexed="true" />

    <!-- solr.TextField allows the specification of custom text analyzers
         specified as a tokenizer and a list of token filters. Different
         analyzers may be specified for indexing and querying.

         The optional positionIncrementGap puts space between multiple fields of
         this type on the same document, with the purpose of preventing false phrase
         matching across fields.

         For more info on customizing your analyzer chain, please see
         http://wiki.apache.org/solr/AnalyzersTokenizersTokenFilters
     -->

    <!-- One can also specify an existing Analyzer class that has a
         default constructor via the class attribute on the analyzer element
    <fieldType name="text_greek" class="solr.TextField">
      <analyzer class="org.apache.lucene.analysis.el.GreekAnalyzer"/>
    </fieldType>
    -->

    <!-- A text field that only splits on whitespace for exact matching of words -->
    <fieldType name="text_ws" class="solr.TextField" positionIncrementGap="100">
      <analyzer>
        <tokenizer class="solr.WhitespaceTokenizerFactory"/>
      </analyzer>
    </fieldType>

    <!-- A text field that uses WordDelimiterFilter to enable splitting and matching of
        words on case-change, alpha numeric boundaries, and non-alphanumeric chars,
        so that a query of "wifi" or "wi fi" could match a document containing "Wi-Fi".
        Synonyms and stopwords are customized by external files, and stemming is enabled.
        -->
    <fieldType name="text" class="solr.TextField" positionIncrementGap="100">
      <analyzer type="index">
        <tokenizer class="solr.WhitespaceTokenizerFactory"/>
        <!-- in this example, we will only use synonyms at query time
        <filter class="solr.SynonymFilterFactory" synonyms="index_synonyms.txt" ignoreCase="true" expand="false"/>
        -->
        <!-- Case insensitive stop word removal.
          add enablePositionIncrements=true in both the index and query
          analyzers to leave a 'gap' for more accurate phrase queries.
        -->
        <filter class="solr.StopFilterFactory"
                ignoreCase="true"
                words="stopwords.txt"
                enablePositionIncrements="true"
                />
        <filter class="solr.WordDelimiterFilterFactory" generateWordParts="1" generateNumberParts="1" catenateWords="1" catenateNumbers="1" catenateAll="0" splitOnCaseChange="1"/>
        <filter class="solr.LowerCaseFilterFactory"/>
        <filter class="solr.SnowballPorterFilterFactory" language="English" protected="protwords.txt"/>
      </analyzer>
      <analyzer type="query">
        <tokenizer class="solr.WhitespaceTokenizerFactory"/>
        <filter class="solr.SynonymFilterFactory" synonyms="synonyms.txt" ignoreCase="true" expand="true"/>
        <filter class="solr.StopFilterFactory"
                ignoreCase="true"
                words="stopwords.txt"
                enablePositionIncrements="true"
                />
        <filter class="solr.WordDelimiterFilterFactory" generateWordParts="1" generateNumberParts="1" catenateWords="0" catenateNumbers="0" catenateAll="0" splitOnCaseChange="1"/>
        <filter class="solr.LowerCaseFilterFactory"/>
        <filter class="solr.SnowballPorterFilterFactory" language="English" protected="protwords.txt"/>
      </analyzer>
    </fieldType>


    <!-- Less flexible matching, but less false matches.  Probably not ideal for product names,
         but may be good for SKUs.  Can insert dashes in the wrong place and still match. -->
    <fieldType name="textTight" class="solr.TextField" positionIncrementGap="100" >
      <analyzer>
        <tokenizer class="solr.WhitespaceTokenizerFactory"/>
        <filter class="solr.SynonymFilterFactory" synonyms="synonyms.txt" ignoreCase="true" expand="false"/>
        <filter class="solr.StopFilterFactory" ignoreCase="true" words="stopwords.txt"/>
        <filter class="solr.WordDelimiterFilterFactory" generateWordParts="0" generateNumberParts="0" catenateWords="1" catenateNumbers="1" catenateAll="0"/>
        <filter class="solr.LowerCaseFilterFactory"/>
        <filter class="solr.SnowballPorterFilterFactory" language="English" protected="protwords.txt"/>
        <!-- this filter can remove any duplicate tokens that appear at the same position - sometimes
             possible with WordDelimiterFilter in conjuncton with stemming. -->
        <filter class="solr.RemoveDuplicatesTokenFilterFactory"/>
      </analyzer>
    </fieldType>


    <!-- A general unstemmed text field - good if one does not know the language of the field -->
    <fieldType name="textgen" class="solr.TextField" positionIncrementGap="100">
      <analyzer type="index">
        <tokenizer class="solr.WhitespaceTokenizerFactory"/>
        <filter class="solr.StopFilterFactory" ignoreCase="true" words="stopwords.txt" enablePositionIncrements="true" />
        <filter class="solr.WordDelimiterFilterFactory" generateWordParts="1" generateNumberParts="1" catenateWords="1" catenateNumbers="1" catenateAll="0" splitOnCaseChange="0"/>
        <filter class="solr.LowerCaseFilterFactory"/>
      </analyzer>
      <analyzer type="query">
        <tokenizer class="solr.WhitespaceTokenizerFactory"/>
        <filter class="solr.SynonymFilterFactory" synonyms="synonyms.txt" ignoreCase="true" expand="true"/>
        <filter class="solr.StopFilterFactory"
                ignoreCase="true"
                words="stopwords.txt"
                enablePositionIncrements="true"
                />
        <filter class="solr.WordDelimiterFilterFactory" generateWordParts="1" generateNumberParts="1" catenateWords="0" catenateNumbers="0" catenateAll="0" splitOnCaseChange="0"/>
        <filter class="solr.LowerCaseFilterFactory"/>
      </analyzer>
    </fieldType>


    <!-- A general unstemmed text field that indexes tokens normally and also
         reversed (via ReversedWildcardFilterFactory), to enable more efficient 
	 leading wildcard queries. -->
    <fieldType name="text_rev" class="solr.TextField" positionIncrementGap="100">
      <analyzer type="index">
        <tokenizer class="solr.WhitespaceTokenizerFactory"/>
        <filter class="solr.StopFilterFactory" ignoreCase="true" words="stopwords.txt" enablePositionIncrements="true" />
        <filter class="solr.WordDelimiterFilterFactory" generateWordParts="1" generateNumberParts="1" catenateWords="1" catenateNumbers="1" catenateAll="0" splitOnCaseChange="0"/>
        <filter class="solr.LowerCaseFilterFactory"/>
        <filter class="solr.ReversedWildcardFilterFactory" withOriginal="true"
           maxPosAsterisk="3" maxPosQuestion="2" maxFractionAsterisk="0.33"/>
      </analyzer>
      <analyzer type="query">
        <tokenizer class="solr.WhitespaceTokenizerFactory"/>
        <filter class="solr.SynonymFilterFactory" synonyms="synonyms.txt" ignoreCase="true" expand="true"/>
        <filter class="solr.StopFilterFactory"
                ignoreCase="true"
                words="stopwords.txt"
                enablePositionIncrements="true"
                />
        <filter class="solr.WordDelimiterFilterFactory" generateWordParts="1" generateNumberParts="1" catenateWords="0" catenateNumbers="0" catenateAll="0" splitOnCaseChange="0"/>
        <filter class="solr.LowerCaseFilterFactory"/>
      </analyzer>
    </fieldType>

    <!-- charFilter + WhitespaceTokenizer  -->
    <!--
    <fieldType name="textCharNorm" class="solr.TextField" positionIncrementGap="100" >
      <analyzer>
        <charFilter class="solr.MappingCharFilterFactory" mapping="mapping-ISOLatin1Accent.txt"/>
        <tokenizer class="solr.WhitespaceTokenizerFactory"/>
      </analyzer>
    </fieldType>
    -->

    <!-- This is an example of using the KeywordTokenizer along
         With various TokenFilterFactories to produce a sortable field
         that does not include some properties of the source text
      -->
    <fieldType name="alphaOnlySort" class="solr.TextField" sortMissingLast="true" omitNorms="true">
      <analyzer>
        <!-- KeywordTokenizer does no actual tokenizing, so the entire
             input string is preserved as a single token
          -->
        <tokenizer class="solr.KeywordTokenizerFactory"/>
        <!-- The LowerCase TokenFilter does what you expect, which can be
             when you want your sorting to be case insensitive
          -->
        <filter class="solr.LowerCaseFilterFactory" />
        <!-- The TrimFilter removes any leading or trailing whitespace -->
        <filter class="solr.TrimFilterFactory" />
        <!-- The PatternReplaceFilter gives you the flexibility to use
             Java Regular expression to replace any sequence of characters
             matching a pattern with an arbitrary replacement string, 
             which may include back references to portions of the original
             string matched by the pattern.
             
             See the Java Regular Expression documentation for more
             information on pattern and replacement string syntax.
             
             http://java.sun.com/j2se/1.5.0/docs/api/java/util/regex/package-summary.html
          -->
        <filter class="solr.PatternReplaceFilterFactory"
                pattern="([^a-z])" replacement="" replace="all"
        />
      </analyzer>
    </fieldType>
    
    <fieldtype name="phonetic" stored="false" indexed="true" class="solr.TextField" >
      <analyzer>
        <tokenizer class="solr.StandardTokenizerFactory"/>
        <filter class="solr.DoubleMetaphoneFilterFactory" inject="false"/>
      </analyzer>
    </fieldtype>

    <fieldtype name="payloads" stored="false" indexed="true" class="solr.TextField" >
      <analyzer>
        <tokenizer class="solr.WhitespaceTokenizerFactory"/>
        <!--
        The DelimitedPayloadTokenFilter can put payloads on tokens... for example,
        a token of "foo|1.4"  would be indexed as "foo" with a payload of 1.4f
        Attributes of the DelimitedPayloadTokenFilterFactory : 
         "delimiter" - a one character delimiter. Default is | (pipe)
	 "encoder" - how to encode the following value into a playload
	    float -> org.apache.lucene.analysis.payloads.FloatEncoder,
	    integer -> o.a.l.a.p.IntegerEncoder
	    identity -> o.a.l.a.p.IdentityEncoder
            Fully Qualified class name implementing PayloadEncoder, Encoder must have a no arg constructor.
         -->
        <filter class="solr.DelimitedPayloadTokenFilterFactory" encoder="float"/>
      </analyzer>
    </fieldtype>

    <!-- lowercases the entire field value, keeping it as a single token.  -->
    <fieldType name="lowercase" class="solr.TextField" positionIncrementGap="100">
      <analyzer>
        <tokenizer class="solr.KeywordTokenizerFactory"/>
        <filter class="solr.LowerCaseFilterFactory" />
      </analyzer>
    </fieldType>


    <!-- since fields of this type are by default not stored or indexed,
         any data added to them will be ignored outright.  --> 
    <fieldtype name="ignored" stored="false" indexed="false" multiValued="true" class="solr.StrField" /> 

 </types>


 <fields>
   <!-- Valid attributes for fields:
     name: mandatory - the name for the field
     type: mandatory - the name of a previously defined type from the 
       <types> section
     indexed: true if this field should be indexed (searchable or sortable)
     stored: true if this field should be retrievable
     compressed: [false] if this field should be stored using gzip compression
       (this will only apply if the field type is compressable; among
       the standard field types, only TextField and StrField are)
     multiValued: true if this field may contain multiple values per document
     omitNorms: (expert) set to true to omit the norms associated with
       this field (this disables length normalization and index-time
       boosting for the field, and saves some memory).  Only full-text
       fields or fields that need an index-time boost need norms.
     termVectors: [false] set to true to store the term vector for a
       given field.
       When using MoreLikeThis, fields used for similarity should be
       stored for best performance.
     termPositions: Store position information with the term vector.  
       This will increase storage costs.
     termOffsets: Store offset information with the term vector. This 
       will increase storage costs.
     default: a value that should be used if no value is specified
       when adding a document.
   -->

    <field name="key" type="string" required="true" omitnorms="true"/>
    <field name="redirects" type="string" multiValued="true"/>
    <field name="has_fulltext" type="boolean"/>
    <field name="title" type="text" required="true"/>
    <field name="title_suggest" type="textgen" required="true"/>
    <field name="subtitle" type="text"/>
    <field name="alternative_title" type="text" stored="false" multiValued="true"/>
    <field name="alternative_subtitle" type="text" stored="false" multiValued="true"/>
    <field name="edition_count" type="int"/>
    <field name="edition_key" type="string" multiValued="true"/>
<<<<<<< HEAD
    <field name="cover_edition_key" type="string"/>
=======
    <field name="cover_edition_key" type="string" indexed="false"/>
>>>>>>> 113bbd4c
    <field name="by_statement" type="text" stored="false" multiValued="true"/>
    <field name="publish_date" type="text" multiValued="true"/>
    <field name="publish_year" type="int" multiValued="true"/>
    <field name="first_publish_year" type="int"/>
    <field name="first_edition" type="string" indexed="false"/>
    <field name="first_publisher" type="string" indexed="false"/>
    <field name="language" type="string" multiValued="true"/>
    <field name="number_of_pages" type="int" multiValued="true"/>
    <field name="lccn" type="textgen" multiValued="true"/>
    <field name="ia" type="string" multiValued="true"/>
    <field name="ia_count" type="int"/>
    <field name="oclc" type="text" multiValued="true"/>
    <field name="isbn" type="string" multiValued="true"/>
    <field name="contributor" type="textgen" multiValued="true"/>
    <field name="publish_place" type="text" multiValued="true"/>
    <field name="publisher" type="text" multiValued="true"/>
    <field name="publisher_facet" type="string" stored="false" multiValued="true"/>
    <field name="first_sentence" type="text" multiValued="true"/>
    <field name="author_key" type="string" multiValued="true"/>
    <field name="author_name" type="textgen" multiValued="true"/>
    <field name="author_alternative_name" type="textgen" multiValued="true"/>
    <field name="author_facet" type="string" stored="false" multiValued="true"/>
    <field name="fiction" type="boolean"/>
    <field name="subject" type="text" stored="false" multiValued="true"/>
    <field name="subject_facet" type="string" stored="false" multiValued="true"/>
    <field name="subject_key" type="string" stored="false" multiValued="true"/>
    <field name="place" type="textgen" stored="false" multiValued="true"/>
    <field name="place_facet" type="string" stored="false" multiValued="true"/>
    <field name="place_key" type="string" stored="false" multiValued="true"/>
    <field name="person" type="textgen" stored="false" multiValued="true"/>
    <field name="person_facet" type="string" stored="false" multiValued="true"/>
<<<<<<< HEAD
    <field name="time_key" type="string" stored="false" multiValued="true"/>
    <field name="subject_key" type="string" stored="false" multiValued="true"/>
    <field name="place_key" type="string" stored="false" multiValued="true"/>
    <field name="person_key" type="string" stored="false" multiValued="true"/>
=======
    <field name="person_key" type="string" stored="false" multiValued="true"/>
    <field name="time" type="text" stored="false" multiValued="true"/>
    <field name="time_facet" type="string" stored="false" multiValued="true"/>
    <field name="time_key" type="string" stored="false" multiValued="true"/>
>>>>>>> 113bbd4c

   <!--
   <field name="timestamp" type="date" indexed="true" stored="true" default="NOW" multiValued="false"/>
     -->
   

   <!-- Dynamic field definitions.  If a field name is not found, dynamicFields
        will be used if the name matches any of the patterns.
        RESTRICTION: the glob-like pattern in the name attribute must have
        a "*" only at the start or the end.
        EXAMPLE:  name="*_i" will match any field ending in _i (like myid_i, z_i)
        Longer patterns will be matched first.  if equal size patterns
        both match, the first appearing in the schema will be used.  -->
   <dynamicField name="*_i"  type="int"    indexed="true"  stored="true"/>
   <dynamicField name="*_s"  type="string"  indexed="true"  stored="true"/>
   <dynamicField name="*_l"  type="long"   indexed="true"  stored="true"/>
   <dynamicField name="*_t"  type="text"    indexed="true"  stored="true"/>
   <dynamicField name="*_b"  type="boolean" indexed="true"  stored="true"/>
   <dynamicField name="*_f"  type="float"  indexed="true"  stored="true"/>
   <dynamicField name="*_d"  type="double" indexed="true"  stored="true"/>
   <dynamicField name="*_dt" type="date"    indexed="true"  stored="true"/>

   <!-- some trie-coded dynamic fields for faster range queries -->
   <dynamicField name="*_ti" type="tint"    indexed="true"  stored="true"/>
   <dynamicField name="*_tl" type="tlong"   indexed="true"  stored="true"/>
   <dynamicField name="*_tf" type="tfloat"  indexed="true"  stored="true"/>
   <dynamicField name="*_td" type="tdouble" indexed="true"  stored="true"/>
   <dynamicField name="*_tdt" type="tdate"  indexed="true"  stored="true"/>

   <dynamicField name="*_pi"  type="pint"    indexed="true"  stored="true"/>

   <dynamicField name="ignored_*" type="ignored" multiValued="true"/>
   <dynamicField name="attr_*" type="textgen" indexed="true" stored="true" multiValued="true"/>

   <dynamicField name="random_*" type="random" />

   <!-- uncomment the following to ignore any fields that don't already match an existing 
        field name or dynamic field, rather than reporting them as an error. 
        alternately, change the type="ignored" to some other type e.g. "text" if you want 
        unknown fields indexed and/or stored by default --> 
   <!--dynamicField name="*" type="ignored" multiValued="true" /-->
   
 </fields>

 <!-- Field to use to determine and enforce document uniqueness. 
      Unless this field is marked with required="false", it will be a required field
   -->
 <uniqueKey>key</uniqueKey>

 <!-- field for the QueryParser to use when an explicit fieldname is absent -->
 <!-- <defaultSearchField>text</defaultSearchField> -->

 <!-- SolrQueryParser configuration: defaultOperator="AND|OR" -->
 <!-- <solrQueryParser defaultOperator="OR"/> -->

  <!-- copyField commands copy one field to another at the time a document
        is added to the index.  It's used either to index the same field differently,
        or to add multiple fields to the same field for easier/faster searching.  -->

   <!-- 
   <copyField source="cat" dest="text"/>
   <copyField source="name" dest="text"/>
   <copyField source="manu" dest="text"/>
   <copyField source="features" dest="text"/>
   <copyField source="includes" dest="text"/>
   <copyField source="manu" dest="manu_exact"/>
   -->
	
   <!-- Above, multiple source fields are copied to the [text] field. 
	  Another way to map multiple source fields to the same 
	  destination field is to use the dynamic field syntax. 
	  copyField also supports a maxChars to copy setting.  -->
	   
   <!-- <copyField source="*_t" dest="text" maxChars="3000"/> -->

   <!-- copy name to alphaNameSort, a field designed for sorting by name -->
   <!-- <copyField source="name" dest="alphaNameSort"/> -->
 

 <!-- Similarity is the scoring routine for each document vs. a query.
      A custom similarity may be specified here, but the default is fine
      for most applications.  -->
 <!-- <similarity class="org.apache.lucene.search.DefaultSimilarity"/> -->
 <!-- ... OR ...
      Specify a SimilarityFactory class name implementation
      allowing parameters to be used.
 -->
 <!--
 <similarity class="com.example.solr.CustomSimilarityFactory">
   <str name="paramkey">param value</str>
 </similarity>
 -->


</schema><|MERGE_RESOLUTION|>--- conflicted
+++ resolved
@@ -436,11 +436,7 @@
     <field name="alternative_subtitle" type="text" stored="false" multiValued="true"/>
     <field name="edition_count" type="int"/>
     <field name="edition_key" type="string" multiValued="true"/>
-<<<<<<< HEAD
-    <field name="cover_edition_key" type="string"/>
-=======
     <field name="cover_edition_key" type="string" indexed="false"/>
->>>>>>> 113bbd4c
     <field name="by_statement" type="text" stored="false" multiValued="true"/>
     <field name="publish_date" type="text" multiValued="true"/>
     <field name="publish_year" type="int" multiValued="true"/>
@@ -472,17 +468,10 @@
     <field name="place_key" type="string" stored="false" multiValued="true"/>
     <field name="person" type="textgen" stored="false" multiValued="true"/>
     <field name="person_facet" type="string" stored="false" multiValued="true"/>
-<<<<<<< HEAD
-    <field name="time_key" type="string" stored="false" multiValued="true"/>
-    <field name="subject_key" type="string" stored="false" multiValued="true"/>
-    <field name="place_key" type="string" stored="false" multiValued="true"/>
-    <field name="person_key" type="string" stored="false" multiValued="true"/>
-=======
     <field name="person_key" type="string" stored="false" multiValued="true"/>
     <field name="time" type="text" stored="false" multiValued="true"/>
     <field name="time_facet" type="string" stored="false" multiValued="true"/>
     <field name="time_key" type="string" stored="false" multiValued="true"/>
->>>>>>> 113bbd4c
 
    <!--
    <field name="timestamp" type="date" indexed="true" stored="true" default="NOW" multiValued="false"/>
