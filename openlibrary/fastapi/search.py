from __future__ import annotations

import json
from typing import Annotated, Any

from fastapi import APIRouter, Depends, Query, Request
from fastapi.responses import JSONResponse
from pydantic import BaseModel

from openlibrary.plugins.worksearch.code import (
<<<<<<< HEAD
    default_spellcheck_count,
=======
    validate_search_json_query,
>>>>>>> 06449de6
    work_search_async,
)
from openlibrary.plugins.worksearch.schemes.works import WorkSearchScheme

router = APIRouter()

ListQuery = Annotated[list[str], Query(default_factory=list)]


# Ideally this will go in a models files, we'll move it for the 2nd endpoint
class Pagination(BaseModel):
    limit: Annotated[int, Query(ge=0)] = 100
    offset: Annotated[int | None, Query(ge=0)] = None
    page: Annotated[int | None, Query(ge=1)] = None

    def model_post_init(self, _):
        if self.offset is not None:
            self.page = None
        else:
            self.page = self.page or 1


class MostQueryParams(BaseModel):
    # from check_params in works.py
    title: str | None = None
    publisher: str | None = None
    oclc: str | None = None
    lccn: str | None = None
    contributor: str | None = None
    subject: str | None = None
    place: str | None = None
    person: str | None = None
    time: str | None = None
    # from workscheme facet_fields
    has_fulltext: bool | None = None


@router.get("/search.json", response_class=JSONResponse)
async def search_json(  # noqa: PLR0913
    request: Request,
    pagination: Annotated[Pagination, Depends()],
    mqp: Annotated[MostQueryParams, Depends()],
    # from web.input for search.json
    author_key: ListQuery,
    subject_facet: ListQuery,
    person_facet: ListQuery,
    place_facet: ListQuery,
    time_facet: ListQuery,
    first_publish_year: ListQuery,
    publisher_facet: ListQuery,
    language: ListQuery,
    public_scan_b: ListQuery,  # tbd if this should actually be a list
    author_facet: ListQuery,  # from workscheme facet_fields
    q: str | None = Query("", description="The search query."),
    sort: str | None = Query(None, description="The sort order of results."),
    fields: str | None = Query(None, description="The fields to return."),
    spellcheck_count: int | None = Query(
        default_spellcheck_count, description="The number of spellcheck suggestions."
    ),
    query_str: str | None = Query(
        None, alias="query", description="A full JSON encoded solr query."
    ),
):
    """
    Performs a search for documents based on the provided query.
    """
    # return author_key
    query: dict[str, Any] = {}
    if query_str:
        query = json.loads(query_str)
    else:
        query = {"q": q, "page": pagination.page, "limit": pagination.limit}
        # TODO: ensure all the query params are passed down, preferably from a pydantic model
        query.update(
            {
                "author_key": author_key,
                "subject_facet": subject_facet,
                "person_facet": person_facet,
                "place_facet": place_facet,
                "time_facet": time_facet,
                "first_publish_year": first_publish_year,
                "publisher_facet": publisher_facet,
                "language": language,
                "public_scan_b": public_scan_b,
            }
        )
        query.update(mqp.model_dump())

    _fields = WorkSearchScheme.default_fetched_fields
    if fields:
        _fields = fields.split(',')  # type: ignore

<<<<<<< HEAD
=======
    if q_error := validate_search_json_query(q):
        return JSONResponse(status_code=422, content={"error": q_error})

    query = {"q": q, "page": page, "limit": limit}
    query.update(
        kwargs
    )  # This is a hack until we define all the params we expect above.
>>>>>>> 06449de6
    response = await work_search_async(
        query,
        sort=sort,
        page=pagination.page,
        offset=pagination.offset,
        limit=pagination.limit,
        fields=_fields,
        # We do not support returning facets from /search.json,
        # so disable it. This makes it much faster.
        facet=False,
        spellcheck_count=spellcheck_count,
        request_label='BOOK_SEARCH_API',
        lang=request.state.lang,
    )

    # Add extra metadata to the response to match the original
    response['documentation_url'] = "https://openlibrary.org/dev/docs/api/search"
    response['q'] = q
    response['offset'] = pagination.offset

    # Reorder keys to have 'docs' at the end, as in the original code
    docs = response.pop('docs', [])
    response['docs'] = docs

    return response<|MERGE_RESOLUTION|>--- conflicted
+++ resolved
@@ -8,11 +8,8 @@
 from pydantic import BaseModel
 
 from openlibrary.plugins.worksearch.code import (
-<<<<<<< HEAD
     default_spellcheck_count,
-=======
     validate_search_json_query,
->>>>>>> 06449de6
     work_search_async,
 )
 from openlibrary.plugins.worksearch.schemes.works import WorkSearchScheme
@@ -105,16 +102,9 @@
     if fields:
         _fields = fields.split(',')  # type: ignore
 
-<<<<<<< HEAD
-=======
     if q_error := validate_search_json_query(q):
         return JSONResponse(status_code=422, content={"error": q_error})
 
-    query = {"q": q, "page": page, "limit": limit}
-    query.update(
-        kwargs
-    )  # This is a hack until we define all the params we expect above.
->>>>>>> 06449de6
     response = await work_search_async(
         query,
         sort=sort,
