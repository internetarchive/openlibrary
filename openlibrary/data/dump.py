"""Library for generating and processing Open Library data dumps.

Glossary:

* dump - Dump of latest revisions of all documents.
* cdump - Complete dump. Dump of all revisions of all documents.
* idump - Incremental dump. Dump of all revisions created in the given day.
"""
from __future__ import print_function

import gzip
import itertools
import json
import os
import re
import sys
import time

import six
import web

from infogami.infobase.utils import flatten_dict
from openlibrary.data import db
from openlibrary.data.sitemap import generate_html_index, generate_sitemaps
from openlibrary.plugins.openlibrary.processors import urlsafe


def print_dump(json_records, filter=None):
    """Print the given json_records in the dump format.
    """
    for i, json_data in enumerate(json_records):
        if i % 1000000 == 0:
            log(i)
        d = json.loads(json_data)
        d.pop('id', None)
        d = _process_data(d)

        key = web.safestr(d['key'])
        type = d['type']['key']
        timestamp = d['last_modified']['value']
        json_data = json.dumps(d)

        # skip user and admin pages
        if key.startswith(("/people/", "/admin/")):
            continue

        # skip obsolete pages. Obsolete pages include volumes, scan_records and users marked as spam.
        if key.startswith(("/b/", "/scan", "/old/")) or not key.startswith("/"):
            continue

        if filter and filter(d) is False:
            continue

        print("\t".join([type, key, str(d['revision']), timestamp, json_data]))

def read_data_file(filename):
    for line in xopen(filename):
        if six.PY3 and not isinstance(line, str):
            line = line.decode("utf-8")
        thing_id, revision, json_data = line.strip().split("\t")
        yield pgdecode(json_data)

def log(*args):
    print(time.asctime(), " ".join(str(a) for a in args), file=sys.stderr)

def xopen(path, mode='r'):
    if path.endswith(".gz"):
        return gzip.open(path, mode)
    else:
        return open(path, mode)

def read_tsv(file, strip=True):
    """Read a tab separated file and return an iterator over rows."""
    log("reading", file)
    if isinstance(file, six.string_types):
        file = xopen(file)

    for i, line in enumerate(file):
        if six.PY3 and not isinstance(line, str):
            line = line.decode("utf-8")
        if i % 1000000 == 0:
            log(i)
        if strip:
            line = line.strip()
        yield line.split("\t")

def generate_cdump(data_file, date=None):
    """Generates cdump from a copy of data table.
    If date is specified, only revisions created on or before that date will be considered.
    """

    # adding Z to the date will make sure all the timestamps of that day are less than date.
    #
    #   >>> "2010-05-17T10:20:30" < "2010-05-17"
    #   False
    #   >>> "2010-05-17T10:20:30" < "2010-05-17Z"
    #   True
    filter = date and (lambda doc: doc['last_modified']['value'] < date + "Z")

    print_dump(read_data_file(data_file), filter=filter)

def sort_dump(dump_file=None, tmpdir="/tmp/", buffer_size="1G"):
    """Sort the given dump based on key."""
    tmpdir = os.path.join(tmpdir, "oldumpsort")
    if not os.path.exists(tmpdir):
        os.makedirs(tmpdir)

    M = 1024*1024

    filenames = [os.path.join(tmpdir, "%02x.txt.gz" % i) for i in range(256)]
<<<<<<< HEAD
    files = [gzip.open(f, 'wb') for f in filenames]
=======
    files = [gzip.open(f, 'w') for f in filenames]
>>>>>>> 5baa9b84
    stdin = xopen(dump_file) if dump_file else sys.stdin

    # split the file into 256 chunks using hash of key
    log("splitting", dump_file)
    for i, line in enumerate(stdin):
<<<<<<< HEAD
        if six.PY3 and not isinstance(line, bytes):
            line = line.encode("utf-8")
=======
        if six.PY3 and not isinstance(line, str):
            line = line.decode("utf-8")
>>>>>>> 5baa9b84
        if i % 1000000 == 0:
            log(i)

        type, key, revision, timestamp, json_data = line.strip().split(b"\t")
        findex = hash(key) % 256
        files[findex].write(line)

    for f in files:
        f.flush()
        f.close()
    files = []

    for fname in filenames:
        log("sorting", fname)
        status = os.system("gzip -cd %(fname)s | sort -S%(buffer_size)s -k2,3" % locals())
        if status != 0:
            raise Exception("sort failed with status %d" % status)

def generate_dump(cdump_file=None):
    """Generate dump from cdump.

    The given cdump must be sorted by key.
    """
    def process(data):
        revision = lambda cols: int(cols[2])
        for key, rows in itertools.groupby(data, key=lambda cols: cols[1]):
            row = max(rows, key=revision)
            yield row

    tjoin = "\t".join
    data = read_tsv(cdump_file or sys.stdin, strip=False)
    # group by key and find the max by revision
    sys.stdout.writelines(tjoin(row) for row in process(data))

def generate_idump(day, **db_parameters):
    """Generate incremental dump for the given day.
    """
    db.setup_database(**db_parameters)
    rows = db.longquery("SELECT data.* FROM data, version, transaction "
        + " WHERE data.thing_id=version.thing_id"
        + "     AND data.revision=version.revision"
        + "     AND version.transaction_id=transaction.id"
        + "     AND transaction.created >= $day AND transaction.created < date $day + interval '1 day'"
        + " ORDER BY transaction.created",
        vars=locals(), chunk_size=10000)
    print_dump(row.data for chunk in rows for row in chunk)

def split_dump(dump_file=None, format="oldump_%s.txt"):
    """Split dump into authors, editions and works."""
    types = ("/type/edition", "/type/author", "/type/work", "/type/redirect")
    files = {}
    for t in types:
        tname = t.split("/")[-1] + "s"
<<<<<<< HEAD
        files[t] = xopen(format % tname, "w")

    stdin = xopen(dump_file) if dump_file else sys.stdin
    for i, line in enumerate(stdin):
        if six.PY3 and not isinstance(line, str):
            line = line.decode("utf-8")
=======
        files[t] = xopen(format % tname, "wb")

    stdin = xopen(dump_file) if dump_file else sys.stdin
    for i, line in enumerate(stdin):
        if six.PY3 and not isinstance(line, bytes):
            line = line.encode("utf-8")
>>>>>>> 5baa9b84
        if i % 1000000 == 0:
            log(i)
        type, rest = line.split(b"\t", 1)
        if type in files:
            files[type].write(line)

    for f in files.values():
        f.close()

def make_index(dump_file):
    """Make index with "path", "title", "created" and "last_modified" columns."""

    for type, key, revision, timestamp, json_data in read_tsv(dump_file):
        data = json.loads(json_data)
        if type in ('/type/edition', '/type/work'):
            title = data.get('title', 'untitled')
            path = key + '/' + urlsafe(title)
        elif type == '/type/author':
            title = data.get('name', 'unnamed')
            path = key + '/' + urlsafe(title)
        else:
            title = data.get('title', key)
            path = key

        title = title.replace("\t", " ")

        if 'created' in data:
            created = data['created']['value']
        else:
            created = "-"
        print("\t".join([web.safestr(path), web.safestr(title), created, timestamp]))

def make_bsddb(dbfile, dump_file):
    import bsddb
    db = bsddb.btopen(dbfile, 'w', cachesize=1024*1024*1024)

    indexable_keys = set([
        "authors.key",  "works.key", # edition
        "authors.author.key", "subjects", "subject_places", "subject_people", "subject_times" # work
    ])
    for type, key, revision, timestamp, json_data in read_tsv(dump_file):
        db[key] = json_data
        d = json.loads(json_data)
        index = [(k, v) for k, v in flatten_dict(d) if k in indexable_keys]
        for k, v in index:
            k = web.rstrips(k, ".key")
            if k.startswith("subject"):
                v = '/' + v.lower().replace(" ", "_")

            dbkey  = web.safestr('by_%s%s' % (k, v))
            if dbkey in db:
                db[dbkey] = db[dbkey] + " " + key
            else:
                db[dbkey] = key
    db.close()
    log("done")

def _process_key(key):
    mapping = (
        "/l/", "/languages/",
        "/a/", "/authors/",
        "/b/", "/books/",
        "/user/", "/people/"
    )
    for old, new in web.group(mapping, 2):
        if key.startswith(old):
            return new + key[len(old):]
    return key

def _process_data(data):
    """Convert keys from /a/, /b/, /l/ and /user/ to /authors/, /books/, /languages/ and /people/ respectively.
    """
    if isinstance(data, list):
        return [_process_data(d) for d in data]
    elif isinstance(data, dict):
        if 'key' in data:
            data['key'] = _process_key(data['key'])

        # convert date to ISO format
<<<<<<< HEAD
        if data.get('type') == '/type/datetime':
=======
        if data.get('type', '') == '/type/datetime':
>>>>>>> 5baa9b84
            data['value'] = data['value'].replace(' ', 'T')

        return dict((k, _process_data(v)) for k, v in data.items())
    else:
        return data

def _make_sub(d):
    """Make substituter.

        >>> f = _make_sub(dict(a='aa', bb='b'))
        >>> f('aabbb')
        'aaaabb'
    """
    def f(a):
        return d[a.group(0)]
    rx = re.compile("|".join(re.escape(key) for key in d))
    return lambda s: s and rx.sub(f, s)

def _invert_dict(d):
    return dict((v, k) for (k, v) in d.items())

_pgencode_dict = {'\n': r'\n', '\r': r'\r', '\t': r'\t', '\\': r'\\'}
_pgencode = _make_sub(_pgencode_dict)
_pgdecode = _make_sub(_invert_dict(_pgencode_dict))

def pgencode(text):
    """Reverse of pgdecode."""
    return _pgdecode(text)

def pgdecode(text):
    r"""Decode postgres encoded text.

        >>> pgdecode('\\n')
        '\n'
    """
    return _pgdecode(text)

def main(cmd, args):
    """Command Line interface for generating dumps.
    """
    iargs = iter(args)

    args = []
    kwargs = {}

    for a in iargs:
        if a.startswith('--'):
            name = a[2:].replace("-", "_")
            value = next(iargs)
            kwargs[name] = value
        else:
            args.append(a)

    if cmd == 'cdump':
        generate_cdump(*args, **kwargs)
    elif cmd == 'dump':
        generate_dump(*args, **kwargs)
    elif cmd == 'idump':
        generate_idump(*args, **kwargs)
    elif cmd == 'sort':
        sort_dump(*args, **kwargs)
    elif cmd == 'split':
        split_dump(*args, **kwargs)
    elif cmd == 'index':
        make_index(*args, **kwargs)
    elif cmd == 'bsddb':
        make_bsddb(*args, **kwargs)
    elif cmd == "solrdump":
        from openlibrary.data import solr  # noqa: E402 avoid circular import
        solr.generate_dump(*args, **kwargs)
    elif cmd == 'sitemaps':
        generate_sitemaps(*args, **kwargs)
    elif cmd == 'htmlindex':
        generate_html_index(*args, **kwargs)
    else:
        print("Unknown command:", cmd, file=sys.stderr)

if __name__ == "__main__":
    main(sys.argv[1], sys.argv[2:])<|MERGE_RESOLUTION|>--- conflicted
+++ resolved
@@ -108,23 +108,14 @@
     M = 1024*1024
 
     filenames = [os.path.join(tmpdir, "%02x.txt.gz" % i) for i in range(256)]
-<<<<<<< HEAD
     files = [gzip.open(f, 'wb') for f in filenames]
-=======
-    files = [gzip.open(f, 'w') for f in filenames]
->>>>>>> 5baa9b84
     stdin = xopen(dump_file) if dump_file else sys.stdin
 
     # split the file into 256 chunks using hash of key
     log("splitting", dump_file)
     for i, line in enumerate(stdin):
-<<<<<<< HEAD
         if six.PY3 and not isinstance(line, bytes):
             line = line.encode("utf-8")
-=======
-        if six.PY3 and not isinstance(line, str):
-            line = line.decode("utf-8")
->>>>>>> 5baa9b84
         if i % 1000000 == 0:
             log(i)
 
@@ -178,21 +169,12 @@
     files = {}
     for t in types:
         tname = t.split("/")[-1] + "s"
-<<<<<<< HEAD
-        files[t] = xopen(format % tname, "w")
-
-    stdin = xopen(dump_file) if dump_file else sys.stdin
-    for i, line in enumerate(stdin):
-        if six.PY3 and not isinstance(line, str):
-            line = line.decode("utf-8")
-=======
         files[t] = xopen(format % tname, "wb")
 
     stdin = xopen(dump_file) if dump_file else sys.stdin
     for i, line in enumerate(stdin):
         if six.PY3 and not isinstance(line, bytes):
             line = line.encode("utf-8")
->>>>>>> 5baa9b84
         if i % 1000000 == 0:
             log(i)
         type, rest = line.split(b"\t", 1)
@@ -272,11 +254,7 @@
             data['key'] = _process_key(data['key'])
 
         # convert date to ISO format
-<<<<<<< HEAD
         if data.get('type') == '/type/datetime':
-=======
-        if data.get('type', '') == '/type/datetime':
->>>>>>> 5baa9b84
             data['value'] = data['value'].replace(' ', 'T')
 
         return dict((k, _process_data(v)) for k, v in data.items())
