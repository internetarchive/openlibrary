--- conflicted
+++ resolved
@@ -166,10 +166,6 @@
         # sometimes the leader includes some utf-8 by mistake
         directory = data[:dir_end].decode('utf-8')[24:]
         if len(directory) % 12 != 0:
-<<<<<<< HEAD
-            print(len(directory) // 12)
-=======
->>>>>>> e1e2d780
             raise BadDictionary
     iter_dir = (directory[i*12:(i+1)*12] for i in range(len(directory) // 12))
     return dir_end, iter_dir
