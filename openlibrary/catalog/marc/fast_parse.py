--- conflicted
+++ resolved
@@ -3,11 +3,8 @@
 
 import re
 from pymarc import MARC8ToUnicode
-<<<<<<< HEAD
-from openlibrary.catalog.marc import mnemonics
-=======
->>>>>>> a07b457f
 from unicodedata import normalize
+
 from openlibrary.catalog.marc import mnemonics
 from openlibrary.catalog.utils import tidy_isbn
 
