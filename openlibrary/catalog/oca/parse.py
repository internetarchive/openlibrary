from __future__ import print_function
import sys
<<<<<<< HEAD
from six import StringIO
=======
from six.moves import cStringIO as StringIO
>>>>>>> e1e2d780
from xml.parsers.expat import error as xml_error
from elementtree import ElementTree
from types import *
from lang import *

def input_items (input):
	def buf2elt (buf):
		buf.seek (0, 0)
		elt = None
		try:
			et = ElementTree.parse (buf)
			elt = et.getroot ()
		except xml_error as e:
			elt = None
			warn ("ignoring XML error: %s" % e)
		buf.close ()
		return elt

	buf = None
	bufpos = None
	for (line, linepos) in lines_positions (input):
		if line.startswith('<?xml '):
			if buf is not None:
				yield (buf2elt (buf), bufpos)
			buf = StringIO ()
			bufpos = None
		else:
			if buf: # this lets us start anywhere and pick up the next record
				if bufpos is None:
					bufpos = linepos
				buf.write (line)
	if buf is not None:
		yield (buf2elt (buf), bufpos)

def setval (x, v, k):
	x[k] = v

def addval (x, v, k, translate=lambda x: x):
	v = translate (v)
	vv = x.get (k)
	if vv:
		vv.append (v)
	else:
		x[k] = [v]

def concval (x, v, k, sep=" "):
	vv = x.get (k)
	if vv:
		x[k] = vv + sep + v
	else:
		x[k] = v

def thingify_with (field):
	return lambda v: { field: v }

element_dispatch = {
	'title': (setval, 'title'),
	'creator': (addval, 'authors', thingify_with ('name')),
	'subject': (addval, 'subject'),
	'description': (concval, 'description', "; "),
	'publisher': (setval, 'publisher'),
	'date': (setval, 'publish_date'),
	# if can be a language_code, enter that and also provide language, else store as language
	'language': (setval, 'language'),
	'sponsor': (setval, 'scan_sponsor'),
	'contributor': (setval, 'scan_contributor'),
	'identifier': (setval, 'oca_identifier')
	}

ignored = {}

def parse_item (r):
	global ignored
	e = {}
	for field in r:
		text = field.text
		if text is None: continue
		tag = field.tag
		action = element_dispatch.get (tag)
		if action:
			f = action[0]
			args = action[1:]
			v = encode_val (text)
			f (e, v, *args)
		else:
			count = ignored.get (tag) or 0
			ignored[tag] = count + 1
	return e

limit = 1000
def test_input (input):
	n = 0
	global ignored
	ignored = {}
	for (r,pos) in input_items (input):
		# if limit and n == limit: break
		if r is None: continue
		o = parse_item (r)
		print(o)
		n += 1
		if n % 100 == 0:
			warn ("...... read %d records" % n)
	warn ("ignored:")
	for (tag,count) in ignored.iteritems ():
		warn ("\t%d\t%s" % (count, tag))
	warn ("done.  read %d records" % n)

def parser (input):
	for (r,pos) in input_items (input):
		if r is None: continue
		d = parse_item (r)
		d["source_record_pos"] = pos
		yield d

def encode_val (v):
	if isinstance (v, StringType):
		return v
	elif isinstance (v, UnicodeType):
		return v.encode ('utf8')
	else:
		die ("couldn't encode value: %s" % repr (v))

# parse_input (sys.stdin)<|MERGE_RESOLUTION|>--- conflicted
+++ resolved
@@ -1,10 +1,5 @@
 from __future__ import print_function
-import sys
-<<<<<<< HEAD
-from six import StringIO
-=======
 from six.moves import cStringIO as StringIO
->>>>>>> e1e2d780
 from xml.parsers.expat import error as xml_error
 from elementtree import ElementTree
 from types import *
