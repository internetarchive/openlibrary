--- conflicted
+++ resolved
@@ -1,11 +1,6 @@
 from __future__ import print_function
 
 import os.path
-<<<<<<< HEAD
-from time import sleep
-=======
-import socket
->>>>>>> e1e2d780
 import traceback
 import xml.parsers.expat
 
