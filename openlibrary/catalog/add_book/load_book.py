from typing import TYPE_CHECKING, Any, Final
import web
from openlibrary.catalog.utils import flip_name, author_dates_match, key_int
from openlibrary.core.helpers import extract_year
from openlibrary.utils import uniq

if TYPE_CHECKING:
    from openlibrary.plugins.upstream.models import Author


# Sort by descending length to remove the _longest_ match.
# E.g. remove "señorita" and not "señor", when both match.
HONORIFICS: Final = sorted(
    [
        'countess',
        'doctor',
        'doktor',
        'dr',
        'dr.',
        'frau',
        'fräulein',
        'herr',
        'lady',
        'lord',
        'm.',
        'madame',
        'mademoiselle',
        'miss',
        'mister',
        'mistress',
        'mixter',
        'mlle',
        'mlle.',
        'mme',
        'mme.',
        'monsieur',
        'mr',
        'mr.',
        'mrs',
        'mrs.',
        'ms',
        'ms.',
        'mx',
        'mx.',
        'professor',
        'señor',
        'señora',
        'señorita',
        'sir',
        'sr.',
        'sra.',
        'srta.',
    ],
    key=lambda x: len(x),
    reverse=True,
)

HONORIFC_NAME_EXECPTIONS = frozenset(
    {
        "dr. seuss",
        "dr seuss",
        "dr oetker",
        "doctor oetker",
    }
)


def east_in_by_statement(rec: dict[str, Any], author: dict[str, Any]) -> bool:
    """
    Returns False if there is no by_statement in rec.
    Otherwise returns whether author name uses eastern name order.
    TODO: elaborate on what this actually means, and how it is used.
    """
    if 'by_statement' not in rec:
        return False
    if 'authors' not in rec:
        return False
    name = author['name']
    flipped = flip_name(name)
    name = name.replace('.', '')
    name = name.replace(', ', '')
    if name == flipped.replace('.', ''):
        # name was not flipped
        return False
    return rec['by_statement'].find(name) != -1


def do_flip(author: dict[str, Any]) -> None:
    """
    Given an author import dict, flip its name in place
    i.e. Smith, John => John Smith
    """
    if 'personal_name' in author and author['personal_name'] != author['name']:
        # Don't flip names if name is more complex than personal_name (legacy behaviour)
        return
    first_comma = author['name'].find(', ')
    if first_comma == -1:
        return
    # e.g: Harper, John Murdoch, 1845-
    if author['name'].find(',', first_comma + 1) != -1:
        return
    if author['name'].find('i.e.') != -1:
        return
    if author['name'].find('i. e.') != -1:
        return
    name = flip_name(author['name'])
    author['name'] = name
    if 'personal_name' in author:
        author['personal_name'] = name


def pick_from_matches(author: dict[str, Any], match: list["Author"]) -> "Author":
    """
    Finds the best match for author from a list of OL authors records, match.

    :param dict author: Author import representation
    :param list match: List of matching OL author records
    :rtype: dict
    :return: A single OL author record from match
    """
    maybe = []
    if 'birth_date' in author and 'death_date' in author:
        maybe = [m for m in match if 'birth_date' in m and 'death_date' in m]
    elif 'date' in author:
        maybe = [m for m in match if 'date' in m]
    if not maybe:
        maybe = match
    if len(maybe) == 1:
        return maybe[0]
    return min(maybe, key=key_int)


def find_author(author: dict[str, Any]) -> list["Author"]:
    """
    Searches OL for an author by a range of queries.
    """

    def walk_redirects(obj, seen):
        seen.add(obj['key'])
        while obj['type']['key'] == '/type/redirect':
            assert obj['location'] != obj['key']
            obj = web.ctx.site.get(obj['location'])
            seen.add(obj['key'])
        return obj
<<<<<<< HEAD

    # Try for open library ID, then VIAF, then Wikidata ID. 
    # If not found, try for an 'exact' (case-insensitive) name match, but fall back to alternate_names,
    # then last name with identical birth and death dates (that are not themselves `None` or '').
=======
    
    def get_redirected_authors(authors: list["Author"]):
        if any(a.type.key != '/type/author' for a in authors):
            seen: set[dict] = set()
            all_authors = [walk_redirects(a, seen) for a in authors if a['key'] not in seen]
            return all_authors
        return authors

    # Look for OL ID first.
    if key := author.get("key"):
        if reply := list(web.ctx.site.things({"type": "/type/author", "key~": key})):
            # Always match on OL ID, even if remote identifiers don't match.
            return get_redirected_authors([web.ctx.site.get(k) for k in reply])
    # Try other identifiers next.
    if identifiers := author.get("identifiers"):
        queries = []
        matched_authors = []
        # Get all the authors that match any incoming identifier.
        for identifier, val in identifiers.items():
            queries.append(
                {"type": "/type/author", f"remote_ids.{identifier}~": val}
            )
        for query in queries:
            if reply := list(web.ctx.site.things(query)):
                matched_authors.extend(get_redirected_authors([web.ctx.site.get(k) for k in reply]))
        matched_authors = uniq(matched_authors)
        # The match is whichever one has the most identifiers in common AND does not have more conflicts than matched identifiers.
        highest_matches = 0
        selected_match = None
        for a in matched_authors:
            try:
                _, matches = a.merge_remote_ids(identifiers)
                if matches > highest_matches:
                    selected_match = a
                    highest_matches = matches
                elif matches == highest_matches and matches > 0:
                    # Prioritize the lower OL ID when matched identifiers are equal
                    selected_match = a if a.get_key_numeric() < selected_match.get_key_numeric() else selected_match
            except:
                # Reject if too many conflicts
                # TODO: raise a flag to librarians here?
                pass
        if highest_matches > 0 and selected_match is not None:
            return [selected_match]
    # Fall back to name/date matching, which we did before introducing identifiers.
>>>>>>> cac80aaa
    name = author["name"].replace("*", r"\*")
    queries = [
        {"type": "/type/author", "name~": name},
        {"type": "/type/author", "name~": name},
        {"type": "/type/author", "alternate_names~": name},
        {
            "type": "/type/author",
            "name~": f"* {name.split()[-1]}",
            "birth_date~": f"*{extract_year(author.get('birth_date', '')) or -1}*",
            "death_date~": f"*{extract_year(author.get('death_date', '')) or -1}*",
        },  # Use `-1` to ensure an empty string from extract_year doesn't match empty dates.
    ]
<<<<<<< HEAD
    if "wd_id" in author:
        queries.insert(0, {"type": "/type/author", "wd_id~": author["wd_id"]})
    if "viaf" in author:
        queries.insert(0, {"type": "/type/author", "viaf~": author["viaf"]})
    if "ol_id" in author:
        queries.insert(0, {"type": "/type/author", "ol_id~": author["ol_id"]})
=======
    things = []
>>>>>>> cac80aaa
    for query in queries:
        if reply := list(web.ctx.site.things(query)):
            things = get_redirected_authors([web.ctx.site.get(k) for k in reply])
    match = []
    seen = set()
    for a in things:
        key = a['key']
        if key in seen:
            continue
        seen.add(key)
        assert a.type.key == '/type/author'
        if 'birth_date' in author and 'birth_date' not in a:
            continue
        if 'birth_date' not in author and 'birth_date' in a:
            continue
        if not author_dates_match(author, a):
            continue
        match.append(a)
    if not match:
        return []
    if len(match) == 1:
        return [match[0]]
    return [pick_from_matches(author, match)]

def find_entity(author: dict[str, Any]) -> "Author | None":
    """
    Looks for an existing Author record in OL
    and returns it if found.

    :param dict author: Author import dict {"name": "Some One"}
    :return: Existing Author record if found, or None.
    """
    assert isinstance(author, dict)
    things = find_author(author)
    if "identifiers" in author:
        for index, t in enumerate(things):
            t.remote_ids, _ = t.merge_remote_ids(author["identifiers"])
            things[index] = t
    return things[0] if things else None

def remove_author_honorifics(name: str) -> str:
    """
    Remove honorifics from an author's name field.

    If the author's name is only an honorific, it will return the original name.
    """
    if name.casefold() in HONORIFC_NAME_EXECPTIONS:
        return name

    if honorific := next(
        (
            honorific
            for honorific in HONORIFICS
            if name.casefold().startswith(f"{honorific} ")  # Note the trailing space.
        ),
        None,
    ):
        return name[len(f"{honorific} ") :].lstrip() or name
    return name


def import_author(author: dict[str, Any], eastern=False) -> "Author | dict[str, Any]":
    """
    Converts an import style new-author dictionary into an
    Open Library existing author, or new author candidate, representation.
    Does NOT create new authors.

    :param dict author: Author import record {"name": "Some One"}
    :param bool eastern: Eastern name order
    :return: Open Library style Author representation, either existing Author with "key",
             or new candidate dict without "key".
    """
    assert isinstance(author, dict)
    if author.get('entity_type') != 'org' and not eastern:
        do_flip(author)
    if existing := find_entity(author):
        assert existing.type.key == '/type/author'
        for k in 'last_modified', 'id', 'revision', 'created':
            if existing.k:
                del existing.k
        new = existing
        if 'death_date' in author and 'death_date' not in existing:
            new['death_date'] = author['death_date']
        return new
    a = {'type': {'key': '/type/author'}}
    for f in (
        'name',
        'title',
        'personal_name',
        'birth_date',
        'death_date',
        'date',
        'remote_ids',
    ):
        if f in author:
            a[f] = author[f]
    # Import record hitting endpoing should list external IDs under "identifiers", but needs to be "remote_ids" when going into the DB.
    if "identifiers" in author:
        a["remote_ids"] = author["identifiers"]
    return a


class InvalidLanguage(Exception):
    def __init__(self, code):
        self.code = code

    def __str__(self):
        return f"invalid language code: '{self.code}'"


type_map = {'description': 'text', 'notes': 'text', 'number_of_pages': 'int'}


def build_query(rec: dict[str, Any]) -> dict[str, Any]:
    """
    Takes an edition record dict, rec, and returns an Open Library edition
    suitable for saving.
    :return: Open Library style edition dict representation
    """
    book: dict[str, Any] = {
        'type': {'key': '/type/edition'},
    }
    for k, v in rec.items():
        if k == 'authors':
            if v and v[0]:
                book['authors'] = []
                for author in v:
                    author['name'] = remove_author_honorifics(author['name'])
                    east = east_in_by_statement(rec, author)
                    book['authors'].append(import_author(author, eastern=east))
            continue
        if k in ('languages', 'translated_from'):
            for language in v:
                if web.ctx.site.get('/languages/' + language.lower()) is None:
                    raise InvalidLanguage(language.lower())
            book[k] = [{'key': '/languages/' + language.lower()} for language in v]
            continue
        if k in type_map:
            t = '/type/' + type_map[k]
            if isinstance(v, list):
                book[k] = [{'type': t, 'value': i} for i in v]
            else:
                book[k] = {'type': t, 'value': v}
        else:
            book[k] = v
    return book<|MERGE_RESOLUTION|>--- conflicted
+++ resolved
@@ -142,12 +142,6 @@
             obj = web.ctx.site.get(obj['location'])
             seen.add(obj['key'])
         return obj
-<<<<<<< HEAD
-
-    # Try for open library ID, then VIAF, then Wikidata ID. 
-    # If not found, try for an 'exact' (case-insensitive) name match, but fall back to alternate_names,
-    # then last name with identical birth and death dates (that are not themselves `None` or '').
-=======
     
     def get_redirected_authors(authors: list["Author"]):
         if any(a.type.key != '/type/author' for a in authors):
@@ -193,7 +187,6 @@
         if highest_matches > 0 and selected_match is not None:
             return [selected_match]
     # Fall back to name/date matching, which we did before introducing identifiers.
->>>>>>> cac80aaa
     name = author["name"].replace("*", r"\*")
     queries = [
         {"type": "/type/author", "name~": name},
@@ -206,16 +199,7 @@
             "death_date~": f"*{extract_year(author.get('death_date', '')) or -1}*",
         },  # Use `-1` to ensure an empty string from extract_year doesn't match empty dates.
     ]
-<<<<<<< HEAD
-    if "wd_id" in author:
-        queries.insert(0, {"type": "/type/author", "wd_id~": author["wd_id"]})
-    if "viaf" in author:
-        queries.insert(0, {"type": "/type/author", "viaf~": author["viaf"]})
-    if "ol_id" in author:
-        queries.insert(0, {"type": "/type/author", "ol_id~": author["ol_id"]})
-=======
     things = []
->>>>>>> cac80aaa
     for query in queries:
         if reply := list(web.ctx.site.things(query)):
             things = get_redirected_authors([web.ctx.site.get(k) for k in reply])
