--- conflicted
+++ resolved
@@ -289,32 +289,7 @@
 
     const results = await response.json()
 
-<<<<<<< HEAD
-    const authorDirectory = {}
-
-    for (const doc of results.docs) {
-        authorDirectory[doc.key] = doc.name;
-    }
-
-    return authorDirectory
-}
-=======
     return Object.fromEntries(
         results.docs.map(doc => [`/authors/${doc.key}`, doc.name])
     );
-}
-
-
-// /**
-//  * @param {Object} record
-//  * @param {string} comment
-//  */
-// function put_save(record, comment) {
-//     record._comment = comment;
-//     const url = `${record.key}.json`;
-//     return fetch(url, {
-//         method: 'PUT',
-//         body: JSON.stringify(record)
-//     });
-// }
->>>>>>> 79480ec9
+}