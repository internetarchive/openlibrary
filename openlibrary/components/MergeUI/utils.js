/* eslint no-console: 0 */
import _ from 'lodash';

const collator = new Intl.Collator('en-US', {numeric: true})

/**
 *
 * @param {string} field field from a work object
 * @param {*} value
 * @return {string}
 */
function hash_subel(field, value) {
    switch (field) {
    case 'authors':
        return (value.type.key || value.type) + value.author.key;
    case 'covers':
    case 'subjects':
    case 'subject_people':
    case 'subject_places':
    case 'subject_times':
    case 'excerpts':
    default:
        return JSON.stringify(value);
    }
}

/**
 *
 * @param {Object} master
 * @param {Object} dupes
 */
export function merge(master, dupes) {
    const result = _.cloneDeep(master);
    result.latest_revision++;
    result.revision = result.latest_revision;
    result.last_modified.value = (new Date()).toISOString().slice(0, -1);
    /** @type {{[field: string]: String}} field -> key where it came from */
    const sources = {};
    const subsources = {}; // for array elements

    for (const field in result) {
        sources[field] = [master.key];
        if (result[field] instanceof Array) {
            for (const el of result[field]) {
                subsources[field] = {
                    [hash_subel(field, el)]: [master.key]
                };
            }
        }
    }

    for (const dupe of dupes) {
        for (const field in dupe) {
            if (!(field in result) && field !== 'subtitle') {
                result[field] = dupe[field];
                sources[field] = [dupe.key];
            } else if (result[field] instanceof Array) {
                result[field] = result[field].concat(dupe[field])
                sources[field].push(dupe.key);
            }
        }
    }

    // dedup
    for (const key in result) {
        if (!(result[key] instanceof Array))
            continue;
        switch (key) {
        case 'authors':
            const authors = _.cloneDeep(result.authors);
            authors
                .filter(a => typeof a.type === 'string')
                .forEach(a => a.type = { key: a.type });
            result.authors = _.uniqWith(authors, _.isEqual);
            break;
        case 'covers':
        case 'subjects':
        case 'subject_people':
        case 'subject_places':
        case 'subject_times':
        case 'excerpts':
        default:
            result[key] = _.uniqWith(result[key], _.isEqual);
            break;
        }
    }

    return [result, sources];
}

export async function do_merge(merged_record, dupes, editions, mrid) {
    editions.forEach(ed => ed.works = [{key: merged_record.key}]);
    const edits = [
        merged_record,
        ...dupes.map(dupe => make_redirect(merged_record.key, dupe)),
        ...editions
    ];

    let comment = 'Merge works'
    if (mrid) {
        comment += ` (MRID: ${mrid})`
    }

    return await save_many(edits, comment);
}

export function make_redirect(master_key, dupe) {
    return {
        location: master_key,
        key: dupe.key,
        type: { key: '/type/redirect' }
    };
}

export function get_editions(work_key, limit=50) {
    const endpoint = `${work_key}/editions.json`;
    // FIXME Fetch from prod openlibrary.org, otherwise it's outdated
    const url = location.host.endsWith('.openlibrary.org') ? `https://openlibrary.org${endpoint}` : endpoint;
<<<<<<< HEAD
    return fetch(`${url}?${new URLSearchParams({ limit })}`).then(r => {
        const response = r.json();
        return response.then(data => {
            if (data && data.size && data.size > 50 && limit === 50)
                return get_editions(work_key, data.size);
            else
                return response;
        });
    })
=======
    return fetch(url).then(r => {
        if (r.ok) return r.json();
        if (confirm(`Network error; failed to load editions for ${work_key}. Click OK to reload.`)) location.reload();
    });
>>>>>>> 16c3403f
}

export function get_lists(key, limit=10) {
    return fetch(`${key}/lists.json?${new URLSearchParams({ limit })}`).then(r => {
        if (r.ok) return r.json();
        if (confirm(`Network error; failed to load list data for ${key}. Click OK to reload.`)) location.reload();
    });
}

export function get_bookshelves(key) {
    return fetch(`${key}/bookshelves.json`).then(r => {
        if (r.ok) return r.json();
        if (confirm(`Network error; failed to load reading log data for ${key}. Click OK to reload.`)) location.reload();
    });
}

export function get_ratings(key) {
    return fetch(`${key}/ratings.json`).then(r => {
        if (r.ok) return r.json();
        if (confirm(`Network error; failed to load ratings for ${key}. Click OK to reload.`)) location.reload();
    });
}

/**
 * Composes and POSTs a merge request update.
 *
 * @param {Number} mrid The unique ID of the merge request.
 * @param {'approve' | 'decline'} action What is to be done with this request.
 * @param {string} comment Optional comment from the reviewer.
 *
 * @returns {Promise<Response>} A response to the request
 */
export function update_merge_request(mrid, action, comment) {
    const formData = new FormData();
    formData.set('mrid', mrid)
    formData.set('action', action)
    if (comment) {
        formData.set('comment', comment)
    }
    return fetch('/merges', {
        method: 'POST',
        body: formData
    })
}

/**
 * Composes and POSTs a merge request with status "Merged"
 *
 * @param {Array<string>} workIds Un-normalized work OLIDs
 *
 * @returns {Promise<Response>}
 */
export function createMergeRequest(workIds) {
    const formData = new FormData()
    const normalizedIds = prepareIds(workIds)
    formData.set('action', 'create-merged')
    formData.set('work_ids', normalizedIds.join(','))
    return fetch('/merges', {
        method: 'POST',
        body: formData
    })
}

/**
 * Normalizes and sorts an array of OLIDs.
 *
 * OLIDs will be naturally ordered in the returned array.
 *
 * @param {Array<string>} workIds Un-normalized work OLIDs
 * @returns {Array<string>} Noralized and sorted array of OLIDs
 */
function prepareIds(workIds) {
    return Array.from(workIds, id => {
        const splitArr = id.split('/')
        return splitArr[splitArr.length - 1]
    }).sort(collator.compare)
}

/**
 *
 * @param {Array<Object>} items
 * @param {String} comment
 */
function save_many(items, comment) {
    console.log(`Saving ${items.length} items`);
    const headers = {
        Opt: '"http://openlibrary.org/dev/docs/api"; ns=42',
        '42-comment': comment
    };

    return fetch('/api/save_many', {
        method: 'POST',
        headers,
        body: JSON.stringify(items)
    });
}

// /**
//  * @param {Object} record
//  * @param {string} comment
//  */
// function put_save(record, comment) {
//     record._comment = comment;
//     const url = `${record.key}.json`;
//     return fetch(url, {
//         method: 'PUT',
//         body: JSON.stringify(record)
//     });
// }<|MERGE_RESOLUTION|>--- conflicted
+++ resolved
@@ -116,22 +116,10 @@
     const endpoint = `${work_key}/editions.json`;
     // FIXME Fetch from prod openlibrary.org, otherwise it's outdated
     const url = location.host.endsWith('.openlibrary.org') ? `https://openlibrary.org${endpoint}` : endpoint;
-<<<<<<< HEAD
-    return fetch(`${url}?${new URLSearchParams({ limit })}`).then(r => {
-        const response = r.json();
-        return response.then(data => {
-            if (data && data.size && data.size > 50 && limit === 50)
-                return get_editions(work_key, data.size);
-            else
-                return response;
-        });
-    })
-=======
     return fetch(url).then(r => {
         if (r.ok) return r.json();
         if (confirm(`Network error; failed to load editions for ${work_key}. Click OK to reload.`)) location.reload();
     });
->>>>>>> 16c3403f
 }
 
 export function get_lists(key, limit=10) {
