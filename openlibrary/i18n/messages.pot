# Translations template for Open Library.
# Copyright (C) 2025 Internet Archive
# This file is distributed under the same license as the Open Library
# project.
# FIRST AUTHOR <EMAIL@ADDRESS>, 2025.
#
#, fuzzy
msgid ""
msgstr ""
"Project-Id-Version: Open Library VERSION\n"
"Report-Msgid-Bugs-To: EMAIL@ADDRESS\n"
"POT-Creation-Date: 2024-05-01 18:58-0400\n"
"PO-Revision-Date: YEAR-MO-DA HO:MI+ZONE\n"
"Last-Translator: FULL NAME <EMAIL@ADDRESS>\n"
"Language-Team: LANGUAGE <LL@li.org>\n"
"MIME-Version: 1.0\n"
"Content-Type: text/plain; charset=utf-8\n"
"Content-Transfer-Encoding: 8bit\n"
"Generated-By: Babel 2.12.1\n"

#: merge_request_table/table_header.html openlibrary/core/edits.py
msgid "Declined"
msgstr ""

#: admin/imports_by_date.html openlibrary/core/edits.py
msgid "Pending"
msgstr ""

#: merge_request_table/table_header.html openlibrary/core/edits.py
msgid "Merged"
msgstr ""

#: openlibrary/core/edits.py
msgid "Unknown"
msgstr ""

#: AffiliateLinks.html
#, python-format
msgid "Look for this edition for sale at %(store)s"
msgstr ""

#: AffiliateLinks.html
msgid "Fetching prices"
msgstr ""

#: AffiliateLinks.html
msgid "Better World Books"
msgstr ""

#: AffiliateLinks.html
msgid " - includes shipping"
msgstr ""

#: AffiliateLinks.html
msgid "Amazon"
msgstr ""

#: AffiliateLinks.html
msgid "Bookshop.org"
msgstr ""

#: AffiliateLinks.html home/about.html
msgid "More"
msgstr ""

#: AffiliateLinks.html
msgid ""
"When you buy books using these links the Internet Archive may earn a <a "
"class=\"nostyle\" href=\"/help/faq/about#selling\">small commission</a>."
msgstr ""

#: BatchImportNavigation.html batch_import.html
msgid "New Batch Import"
msgstr ""

#: BatchImportNavigation.html
msgid "Pending Imports"
msgstr ""

#: BookByline.html FulltextSearchSuggestionItem.html SearchResultsWork.html
#: account/notes.html account/observations.html
msgid "Unknown author"
msgstr ""

#: BookByline.html
#, python-format
msgid "%(n)s other"
msgid_plural "%(n)s others"
msgstr[0] ""
msgstr[1] ""

#: BookByline.html type/list/embed.html
#, python-format
msgid "by %(name)s"
msgstr ""

#: BookByline.html
msgid "by an <em>unknown author</em>"
msgstr ""

#: BookPreview.html
msgid "Preview Only"
msgstr ""

#: BookPreview.html book_providers/direct_read_button.html
#: books/edit/edition.html editpage.html
msgid "Preview"
msgstr ""

#: BookPreview.html
msgid "Preview Book"
msgstr ""

#: BookPreview.html CreateListModal.html DonateModal.html NotesModal.html
#: ObservationsModal.html ShareModal.html covers/author_photo.html
#: covers/book_cover.html covers/book_cover_single_edition.html
#: covers/book_cover_work.html covers/change.html lib/history.html
#: my_books/dropdown_content.html native_dialog.html
msgid "Close"
msgstr ""

#: BookSearchInside.html FulltextSearchSuggestion.html SearchNavigation.html
#: search/inside.html search/snippets.html
msgid "Search Inside"
msgstr ""

#: CreateListModal.html my_books/dropdown_content.html
msgid "Create a new list"
msgstr ""

#: CreateListModal.html admin/people/view.html my_books/dropdown_content.html
msgid "Name:"
msgstr ""

#: CreateListModal.html my_books/dropdown_content.html
#: type/permission/edit.html type/usergroup/edit.html
msgid "Description:"
msgstr ""

#: CreateListModal.html my_books/dropdown_content.html type/list/edit.html
msgid "Create new list"
msgstr ""

#: CreateListModal.html EditButtons.html account/notifications.html
#: account/password/reset.html account/privacy.html admin/imports-add.html
#: admin/permissions.html books/add.html databarEdit.html interstitial.html
#: merge/authors.html my_books/dropdown_content.html type/tag/form.html
msgid "Cancel"
msgstr ""

#: DisplayCode.html
msgid ""
"Templates in the website are disabled now. Editing them will not have any"
" effect on the live website."
msgstr ""

#: DonateModal.html
msgid ""
"Donate this book to the <a href=\"https://archive.org\">Internet "
"Archive</a> library."
msgstr ""

#: DonateModal.html
msgid ""
"Hooray! You've discovered a title that's missing from our <a "
"href=\"https://help.archive.org/hc/en-us/articles/360016554912-Borrowing-"
"From-The-Lending-Library\">library</a>. Can you help donate a copy?"
msgstr ""

#: DonateModal.html
msgid ""
"If you own this book, you can<a "
"href=\"https://store.usps.com/store/product/shipping-supplies/priority-"
"mail-express-padded-flat-rate-envelope-P_EP13PE\">mail</a> it to our "
"address below."
msgstr ""

#: DonateModal.html
msgid "You can also purchase this book from a vendor and ship it to our address:"
msgstr ""

#: DonateModal.html
msgid "Benefits of donating"
msgstr ""

#: DonateModal.html
msgid ""
"When you donate a physical book to the Internet Archive, your book will "
"enjoy:"
msgstr ""

#: DonateModal.html
msgid "Donation info"
msgstr ""

#: DonateModal.html
msgid ""
"Beautiful <a target=\"_blank\" href=\"https://archive.org/scanning"
"\">high-fidelity digitization</a>"
msgstr ""

#: DonateModal.html
msgid ""
"Long-term <a href=\"https://blog.archive.org/2011/06/06/why-preserve-"
"books-the-new-physical-archive-of-the-internet-archive/\">archival "
"preservation</a>"
msgstr ""

#: DonateModal.html
msgid ""
"Free <a href=\"https://controlleddigitallending.org/\">controlled digital"
" library access</a> by the <a "
"href=\"https://en.wikipedia.org/wiki/Print_disability\">print-"
"disabled</a> public"
msgstr ""

#: DonateModal.html
msgid ""
"Open Library is a project of the <a "
"href=\"https://archive.org/about\">Internet Archive</a>, a 501(c)(3) non-"
"profit"
msgstr ""

#: EditButtons.html admin/ip/view.html admin/people/edits.html
msgid ""
"Please, leave a short note about what you changed: <span class=\"small "
"gray\">(Optional, but very useful!)</span>"
msgstr ""

#: EditButtons.html books/add.html type/tag/form.html
msgid ""
"By saving a change to this wiki, you agree that your contribution is "
"given freely to the world under <a "
"href=\"https://creativecommons.org/publicdomain/zero/1.0/\" "
"target=\"_blank\" title=\"This link to Creative Commons will open in a "
"new window\">CC0</a>. Yippee!"
msgstr ""

#: EditButtons.html account/notifications.html account/privacy.html
#: admin/block.html admin/spamwords.html covers/manage.html
msgid "Save"
msgstr ""

#: EditionNavBar.html
msgid "Go to previous section"
msgstr ""

#: EditionNavBar.html
msgid "Overview"
msgstr ""

#: EditionNavBar.html
#, python-format
msgid "View %(count)s Edition"
msgid_plural "View %(count)s Editions"
msgstr[0] ""
msgstr[1] ""

#: EditionNavBar.html site/stats.html
msgid "Details"
msgstr ""

#: EditionNavBar.html
#, python-format
msgid "%(reviews)s Review"
msgid_plural "%(reviews)s Reviews"
msgstr[0] ""
msgstr[1] ""

#: EditionNavBar.html account/observations.html
#: books/mybooks_breadcrumb_select.html openlibrary/plugins/upstream/mybooks.py
msgid "Reviews"
msgstr ""

#: EditionNavBar.html SearchNavigation.html account/sidebar.html
#: lib/nav_head.html lists/home.html lists/widget.html recentchanges/index.html
#: type/edition/view.html type/list/embed.html type/user/view.html
#: type/work/view.html
msgid "Lists"
msgstr ""

#: EditionNavBar.html
msgid "Related Books"
msgstr ""

#: EditionNavBar.html
msgid "Go to next section"
msgstr ""

#: Follow.html
msgid "UnfollowFollow"
msgstr ""

#: Follow.html
msgid "Follow"
msgstr ""

#: FormatExpiry.html
msgid "Expires"
msgstr ""

#: FulltextSearchSuggestion.html
msgid "Checking for Search Inside matches"
msgstr ""

#: FulltextSearchSuggestion.html
msgid "Search Inside Icon"
msgstr ""

#: FulltextSearchSuggestion.html
msgid "search inside icon"
msgstr ""

#: FulltextSearchSuggestion.html
#, python-format
msgid "%(book_count)s books found with matching passages"
msgstr ""

#: FulltextSearchSuggestion.html
#, python-format
msgid "See all %(results_count)s Search Inside Matches"
msgstr ""

#: FulltextSearchSuggestion.html
msgid "right chevron"
msgstr ""

#: FulltextSearchSuggestionItem.html IABook.html SearchResultsWork.html
#: books/edition-sort.html jsdef/LazyWorkPreview.html lists/list_overview.html
#: lists/preview.html lists/snippet.html lists/widget.html
#: my_books/dropdown_content.html type/work/editions.html
#, python-format
msgid "Cover of: %(title)s"
msgstr ""

#: FulltextSnippet.html FulltextSuggestionSnippet.html
msgid "❝"
msgstr ""

#: FulltextSnippet.html FulltextSuggestionSnippet.html
msgid "❞"
msgstr ""

#: FulltextSuggestionSnippet.html
#, python-format
msgid "Page: %(page)s"
msgstr ""

#: IABook.html
#, python-format
msgid "Borrowed from Internet Archive: %(title)s"
msgstr ""

#: LoadingIndicator.html
msgid "Loading indicator"
msgstr ""

#: LoanReadForm.html ReadButton.html admin/inspect/memcache.html
#: book_providers/cita_press_read_button.html
#: book_providers/direct_read_button.html
#: book_providers/gutenberg_read_button.html
#: book_providers/openstax_read_button.html
#: book_providers/runeberg_read_button.html
#: book_providers/standard_ebooks_read_button.html
#: book_providers/wikisource_read_button.html books/edit/edition.html
#: books/show.html books/works-show.html trending.html type/list/embed.html
#: widget.html
msgid "Read"
msgstr ""

#: LoanStatus.html
msgid "You are <strong>next</strong> on the waiting list"
msgstr ""

#: LoanStatus.html
#, python-format
msgid "You are <strong>#%(spot)d</strong> of %(wlsize)d on the waiting list."
msgstr ""

#: LoanStatus.html
msgid "Leave waiting list"
msgstr ""

#: LoanStatus.html widget.html
msgid "Join Waitlist"
msgstr ""

#: LoanStatus.html
#, python-format
msgid "Readers in line: %(count)s"
msgstr ""

#: LoanStatus.html
msgid "You'll be next in line."
msgstr ""

#: LoanStatus.html
msgid "This book is currently checked out, please check back later."
msgstr ""

#: LoanStatus.html
msgid "Checked Out"
msgstr ""

#: LocateButton.html
msgid "Locate"
msgstr ""

#: ManageLoansButtons.html admin/loans_table.html
#, python-format
msgid "Borrowed %(date)s"
msgstr ""

#: ManageLoansButtons.html
#, python-format
msgid "There is one person waiting for this book."
msgid_plural "There are %(n)s people waiting for this book."
msgstr[0] ""
msgstr[1] ""

#: ManageLoansButtons.html account/loans.html
msgid "Not yet downloaded."
msgstr ""

#: ManageLoansButtons.html account/loans.html
msgid "Download Now"
msgstr ""

#: ManageWaitlistButton.html
#, python-format
msgid "Waiting for %d day"
msgid_plural "Waiting for %d days"
msgstr[0] ""
msgstr[1] ""

#: ManageWaitlistButton.html account/loans.html
#, python-format
msgid "There is one person ahead of you in the waiting list."
msgid_plural "There are %(count)d people ahead of you in the waiting list."
msgstr[0] ""
msgstr[1] ""

#: ManageWaitlistButton.html account/loans.html
msgid "You have less than an hour to borrow it."
msgstr ""

#: ManageWaitlistButton.html
#, python-format
msgid "You have %(count)d more hour to borrow it."
msgid_plural "You have %(count)d more hours to borrow it."
msgstr[0] ""
msgstr[1] ""

#: ManageWaitlistButton.html account/loans.html
msgid "Borrow Now"
msgstr ""

#: ManageWaitlistButton.html account/loans.html
msgid "Leave the waiting list?"
msgstr ""

#: NotInLibrary.html
msgid "Not in Library"
msgstr ""

#: NotesModal.html
msgid "My Book Notes"
msgstr ""

#: NotesModal.html
msgid "My private notes about this edition:"
msgstr ""

#: NotesModal.html account/notes.html
msgid "Delete Note"
msgstr ""

#: NotesModal.html account/notes.html
msgid "Save Note"
msgstr ""

#: OLID.html
#, python-format
msgid "by  %(authors)s"
msgstr ""

#: ObservationsModal.html
msgid "My Book Review"
msgstr ""

#: Pager.html Pager_loanhistory.html
msgid "First"
msgstr ""

#: Pager.html Pager_loanhistory.html lib/pagination.html
msgid "Previous"
msgstr ""

#: Pager.html Pager_loanhistory.html admin/memory/index.html history.html
#: lib/pagination.html showmarc.html
msgid "Next"
msgstr ""

#: Profile.html
msgid "Component"
msgstr ""

#: Profile.html type/author/view.html
msgid "Time"
msgstr ""

#: ProlificAuthors.html
msgid "Prolific Authors"
msgstr ""

#: ProlificAuthors.html
msgid "who have written the most books on this subject"
msgstr ""

#: ProlificAuthors.html publishers/view.html
msgid "See more books by, and learn about, this author"
msgstr ""

#: ProlificAuthors.html account/loans.html authors/index.html
#: lists/showcase.html publishers/view.html search/authors.html
#: search/publishers.html search/subjects.html
#, python-format
msgid "%(count)d book"
msgid_plural "%(count)d books"
msgstr[0] ""
msgstr[1] ""

#: PublishingHistory.html publishers/view.html
msgid "Publishing History"
msgstr ""

#: PublishingHistory.html
msgid ""
"This is a chart to show the publishing history of editions of works about"
" this subject. Along the X axis is time, and on the y axis is the count "
"of editions published. <a href=\"#subjectRelated\">Click here to skip the"
" chart</a>."
msgstr ""

#: PublishingHistory.html publishers/view.html
msgid "Reset chart"
msgstr ""

#: PublishingHistory.html publishers/view.html
msgid "or continue zooming in."
msgstr ""

#: PublishingHistory.html
msgid "This graph charts editions published on this subject."
msgstr ""

#: PublishingHistory.html publishers/view.html
msgid "Editions Published"
msgstr ""

#: PublishingHistory.html admin/imports.html publishers/view.html
msgid "You need to have JavaScript turned on to see the nifty chart!"
msgstr ""

#: PublishingHistory.html publishers/view.html
msgid "Year of Publication"
msgstr ""

#: RawQueryCarousel.html
msgid "Loading carousel"
msgstr ""

#: RawQueryCarousel.html
msgid "Failed to fetch carousel."
msgstr ""

#: RawQueryCarousel.html
msgid "Retry?"
msgstr ""

#: RawQueryCarousel.html
msgid "Search collection"
msgstr ""

#: ReadButton.html
msgid "Special Access"
msgstr ""

#: ReadButton.html
msgid ""
"Special ebook access from the Internet Archive for patrons with "
"qualifying print disabilities"
msgstr ""

#: ReadButton.html books/edit/edition.html type/list/embed.html widget.html
msgid "Borrow"
msgstr ""

#: ReadButton.html
msgid "Borrow ebook from Internet Archive"
msgstr ""

#: ReadButton.html
msgid "Read ebook from Internet Archive"
msgstr ""

#: ReadButton.html
msgid "Listen"
msgstr ""

#: ReadMore.html
msgid "Read more"
msgstr ""

#: ReadMore.html
msgid "Read less"
msgstr ""

#: RecentChanges.html RecentChangesAdmin.html RecentChangesUsers.html
#: admin/ip/view.html admin/people/edits.html history.html
#: recentchanges/render.html recentchanges/updated_records.html
msgid "When"
msgstr ""

#: RecentChanges.html RecentChangesUsers.html admin/ip/view.html
#: admin/loans_table.html admin/people/edits.html recentchanges/render.html
#: recentchanges/updated_records.html
msgid "What"
msgstr ""

#: RecentChanges.html admin/history.html admin/ip/view.html
#: admin/loans_table.html admin/people/edits.html history.html
#: recentchanges/render.html
msgid "Who"
msgstr ""

#: RecentChanges.html RecentChangesUsers.html admin/history.html
#: admin/ip/view.html admin/people/edits.html history.html
#: recentchanges/render.html recentchanges/updated_records.html
msgid "Comment"
msgstr ""

#: RecentChanges.html RecentChangesUsers.html recentchanges/default/path.html
msgid "Review what's changed from the previous revision"
msgstr ""

#: RecentChanges.html RecentChangesAdmin.html RecentChangesUsers.html
#: admin/memory/index.html recentchanges/default/path.html
#: recentchanges/updated_records.html
msgid "diff"
msgstr ""

#: RecentChanges.html admin/ip/view.html admin/people/edits.html
#: recentchanges/render.html
msgid "When you see numbers here, that's the IP address of the anonymous editor"
msgstr ""

#: RecentChanges.html
msgid "View MARC"
msgstr ""

#: RecentChanges.html RecentChangesAdmin.html RecentChangesUsers.html
#: admin/people/edits.html recentchanges/render.html
msgid "Older"
msgstr ""

#: RecentChanges.html RecentChangesAdmin.html RecentChangesUsers.html
#: admin/people/edits.html recentchanges/render.html
msgid "Newer"
msgstr ""

#: RecentChanges.html recentchanges/index.html
msgid "By Humans"
msgstr ""

#: RecentChanges.html recentchanges/index.html
msgid "By Bots"
msgstr ""

#: RecentChanges.html recentchanges/index.html work_search.html
msgid "Everything"
msgstr ""

#: RecentChangesAdmin.html
msgid "Path"
msgstr ""

#: RecentChangesAdmin.html batch_import_pending_view.html
#: batch_import_view.html
msgid "Comments"
msgstr ""

#: RecentChangesAdmin.html account/loans.html admin/loans_table.html
msgid "Actions"
msgstr ""

#: RecentChangesAdmin.html
msgid "view"
msgstr ""

#: RecentChangesAdmin.html
msgid "edit"
msgstr ""

#: RecentChangesAdmin.html RecentChangesUsers.html
msgid "No edit history available."
msgstr ""

#: RecentChangesUsers.html lists/home.html lists/lists.html type/user/view.html
msgid "Recent Activity"
msgstr ""

#: RecentChangesUsers.html type/user/view.html
msgid "No edits. Yet."
msgstr ""

#: RelatedSubjects.html SearchNavigation.html SubjectTags.html
#: lib/nav_foot.html lib/nav_head.html openlibrary/plugins/worksearch/code.py
#: subjects/notfound.html type/author/view.html type/list/view_body.html
msgid "Subjects"
msgstr ""

#: RelatedSubjects.html SubjectTags.html openlibrary/plugins/worksearch/code.py
#: type/author/view.html type/list/view_body.html
msgid "Places"
msgstr ""

#: RelatedSubjects.html SubjectTags.html admin/menu.html
#: admin/people/index.html admin/people/view.html
#: openlibrary/plugins/worksearch/code.py type/author/view.html
#: type/list/view_body.html
msgid "People"
msgstr ""

#: RelatedSubjects.html SubjectTags.html openlibrary/plugins/worksearch/code.py
#: type/list/view_body.html
msgid "Times"
msgstr ""

#: RelatedSubjects.html
msgid "Related..."
msgstr ""

#: RelatedSubjects.html publishers/view.html
msgid "None found."
msgstr ""

#: ReturnForm.html
msgid "Really return this book?"
msgstr ""

#: ReturnForm.html
msgid "Return book"
msgstr ""

#: SearchNavigation.html books/mybooks_breadcrumb_select.html lib/nav_foot.html
#: openlibrary/plugins/upstream/mybooks.py
msgid "Books"
msgstr ""

#: SearchNavigation.html authors/index.html lib/nav_foot.html
#: merge/authors.html publishers/view.html
msgid "Authors"
msgstr ""

#: SearchNavigation.html lib/nav_foot.html lib/nav_head.html
#: search/advancedsearch.html
msgid "Advanced Search"
msgstr ""

#: SearchResultsWork.html
msgid "added to"
msgstr ""

#: SearchResultsWork.html
#, python-format
msgid "Cover of edition %(id)s"
msgstr ""

#: SearchResultsWork.html type/work/editions.html
#, python-format
msgid "First published in %(year)s"
msgstr ""

#: SearchResultsWork.html books/check.html merge/authors.html
#: publishers/view.html
#, python-format
msgid "%(count)s edition"
msgid_plural "%(count)s editions"
msgstr[0] ""
msgstr[1] ""

#: SearchResultsWork.html
#, python-format
msgid "in <a class=\"hoverlink\" title=\"%(langs)s\">%(count)d language</a>"
msgid_plural "in <a class=\"hoverlink\" title=\"%(langs)s\">%(count)d languages</a>"
msgstr[0] ""
msgstr[1] ""

#: SearchResultsWork.html
msgid "This is only visible to librarians."
msgstr ""

#: SearchResultsWork.html
msgid "Work Title"
msgstr ""

#: SearchResultsWork.html type/edition/admin_bar.html
msgid "Orphaned Edition"
msgstr ""

#: ShareModal.html
#, python-format
msgid "Share on %(share_link)s"
msgstr ""

#: ShareModal.html
msgid "Embed this book in your website"
msgstr ""

#: ShareModal.html
msgid "Embed icon"
msgstr ""

#: ShareModal.html
msgid "Embed"
msgstr ""

#: ShareModal.html
msgid "Copy url to clipboard"
msgstr ""

#: ShareModal.html
msgid "Copy URL icon"
msgstr ""

#: ShareModal.html
msgid "Copy URL"
msgstr ""

#: ShareModal.html
msgid "Open QR code"
msgstr ""

#: ShareModal.html
msgid "QR code icon"
msgstr ""

#: ShareModal.html
msgid "QR Code"
msgstr ""

#: StarRatings.html
msgid "Clear my rating"
msgstr ""

#: StarRatingsByline.html StarRatingsComponent.html
msgid "rating"
msgstr ""

#: StarRatingsByline.html StarRatingsComponent.html
msgid "ratings"
msgstr ""

#: StarRatingsByline.html
#, python-format
msgid "%(want_to_read_count)s Want to read"
msgstr ""

#: StarRatingsComponent.html
#, python-format
msgid "%(ratings_avg)s (%(ratings_count)s %(ratings_label)s)"
msgstr ""

#: StarRatingsStats.html
msgid "Want to read"
msgstr ""

#: StarRatingsStats.html
msgid "Currently reading"
msgstr ""

#: StarRatingsStats.html
msgid "Have read"
msgstr ""

#: Subnavigation.html
msgid "Developer Center (Home)"
msgstr ""

#: Subnavigation.html
msgid "Web API"
msgstr ""

#: Subnavigation.html
msgid "Client Library"
msgstr ""

#: Subnavigation.html
msgid "Data Dumps"
msgstr ""

#: Subnavigation.html book_providers/standard_ebooks_download_options.html
msgid "Source Code"
msgstr ""

#: Subnavigation.html
msgid "Report an Issue"
msgstr ""

#: Subnavigation.html
msgid "Licensing"
msgstr ""

#: Subnavigation.html
msgid "Welcome"
msgstr ""

#: Subnavigation.html
msgid "Searching Open Library"
msgstr ""

#: Subnavigation.html
msgid "Reading Books"
msgstr ""

#: Subnavigation.html
msgid "Adding & Editing Books"
msgstr ""

#: Subnavigation.html
msgid "Using Subjects"
msgstr ""

#: Subnavigation.html
msgid "Open Library F.A.Q."
msgstr ""

#: TableOfContents.html
#, python-format
msgid "Page %s"
msgstr ""

#: TypeChanger.html
msgid "Page Type"
msgstr ""

#: TypeChanger.html
msgid "Huh?"
msgstr ""

#: TypeChanger.html
msgid ""
"Every piece of Open Library is defined by the type of content it "
"displays, usually by content definition (e.g. Authors, Editions, Works) "
"but sometimes by content use (e.g. macro, template, rawtext). Changing "
"this for an existing page will alter its presentation and the data fields"
" available for editing its content."
msgstr ""

#: TypeChanger.html
msgid "Please use caution changing Page Type!"
msgstr ""

#: TypeChanger.html
msgid ""
"(Simplest solution: If you aren't sure whether this should be changed, "
"don't change it.)"
msgstr ""

#: UserEditRow.html type/work/editions.html
msgid "Add another"
msgstr ""

#: WorkInfo.html
msgid "No link to Wikipedia in your language"
msgstr ""

#: WorldcatLink.html
msgid "Check nearby libraries"
msgstr ""

#: WorldcatLink.html
msgid "Library.link"
msgstr ""

#: WorldcatLink.html
msgid "Check WorldCat for an edition near you"
msgstr ""

#: WorldcatLink.html
msgid "WorldCat"
msgstr ""

#: databarDiff.html databarEdit.html
msgid "View the editing history of this page"
msgstr ""

#: databarDiff.html databarEdit.html databarTemplate.html databarView.html
#: lib/history.html openlibrary/plugins/openlibrary/home.py
msgid "History"
msgstr ""

#: databarDiff.html
msgid "View this page (exit Comparison view)"
msgstr ""

#: account.html databarDiff.html
msgid "View"
msgstr ""

#: databarEdit.html
msgid "View this page (exit Edit mode)"
msgstr ""

#: databarHistory.html databarView.html
#, python-format
msgid "Last edited by %(author_link)s"
msgstr ""

#: databarHistory.html databarView.html
msgid "Last edited anonymously"
msgstr ""

#: databarHistory.html databarView.html type/edition/compact_title.html
msgid "Edit this page"
msgstr ""

#: account.html check_ins/check_in_prompt.html
#: check_ins/reading_goal_progress.html databarHistory.html
#: databarTemplate.html databarView.html subjects.html
#: type/edition/compact_title.html type/user/view.html
msgid "Edit"
msgstr ""

#: databarTemplate.html databarView.html
msgid "View this template's edit history"
msgstr ""

#: databarTemplate.html
msgid "Edit this template"
msgstr ""

#: databarWork.html lib/nav_head.html
msgid "Browse"
msgstr ""

#: databarWork.html
#, python-format
msgid "View Volume %(num)d"
msgstr ""

#: databarWork.html type/edition/view.html type/work/view.html
msgid "Buy this book"
msgstr ""

#: openlibrary/plugins/openlibrary/code.py
msgid "Czech"
msgstr ""

#: openlibrary/plugins/openlibrary/code.py
msgid "German"
msgstr ""

#: openlibrary/plugins/openlibrary/code.py
msgid "English"
msgstr ""

#: openlibrary/plugins/openlibrary/code.py
msgid "Spanish"
msgstr ""

#: openlibrary/plugins/openlibrary/code.py
msgid "French"
msgstr ""

#: openlibrary/plugins/openlibrary/code.py
msgid "Hindi"
msgstr ""

#: openlibrary/plugins/openlibrary/code.py
msgid "Croatian"
msgstr ""

#: openlibrary/plugins/openlibrary/code.py
msgid "Italian"
msgstr ""

#: openlibrary/plugins/openlibrary/code.py
msgid "Portuguese"
msgstr ""

#: openlibrary/plugins/openlibrary/code.py
msgid "Romanian"
msgstr ""

#: openlibrary/plugins/openlibrary/code.py
msgid "Sardinian"
msgstr ""

#: openlibrary/plugins/openlibrary/code.py
msgid "Telugu"
msgstr ""

#: openlibrary/plugins/openlibrary/code.py
msgid "Ukrainian"
msgstr ""

#: openlibrary/plugins/openlibrary/code.py
msgid "Chinese"
msgstr ""

#: openlibrary/plugins/openlibrary/home.py
msgid "Art"
msgstr ""

#: openlibrary/plugins/openlibrary/home.py
msgid "Science Fiction"
msgstr ""

#: openlibrary/plugins/openlibrary/home.py
msgid "Fantasy"
msgstr ""

#: openlibrary/plugins/openlibrary/home.py
msgid "Biographies"
msgstr ""

#: openlibrary/plugins/openlibrary/home.py
msgid "Recipes"
msgstr ""

#: home/index.html openlibrary/plugins/openlibrary/home.py
msgid "Romance"
msgstr ""

#: home/index.html openlibrary/plugins/openlibrary/home.py
msgid "Textbooks"
msgstr ""

#: openlibrary/plugins/openlibrary/home.py
msgid "Children"
msgstr ""

#: openlibrary/plugins/openlibrary/home.py
msgid "Medicine"
msgstr ""

#: openlibrary/plugins/openlibrary/home.py
msgid "Religion"
msgstr ""

#: openlibrary/plugins/openlibrary/home.py
msgid "Mystery and Detective Stories"
msgstr ""

#: openlibrary/plugins/openlibrary/home.py
msgid "Plays"
msgstr ""

#: openlibrary/plugins/openlibrary/home.py
msgid "Music"
msgstr ""

#: openlibrary/plugins/openlibrary/home.py
msgid "Science"
msgstr ""

#: openlibrary/plugins/openlibrary/lists.py
#, python-format
msgid "Are you sure you want to remove <strong>%(title)s</strong> from your list?"
msgstr ""

#: books/mybooks_breadcrumb_select.html
#: openlibrary/plugins/openlibrary/lists.py
#, python-format
msgid "Lists (%(count)d)"
msgstr ""

#: openlibrary/plugins/openlibrary/partials.py
msgid "This work does not appear on any lists."
msgstr ""

#: openlibrary/plugins/openlibrary/pd.py
msgid "I don't have one yet"
msgstr ""

#: openlibrary/plugins/upstream/account.py
msgid "The email address you entered is invalid"
msgstr ""

#: openlibrary/plugins/upstream/account.py
msgid "This account has been blocked"
msgstr ""

#: openlibrary/plugins/upstream/account.py
msgid "This account has been locked"
msgstr ""

#: openlibrary/plugins/upstream/account.py
msgid "No account was found with this email. Please try again"
msgstr ""

#: openlibrary/plugins/upstream/account.py
msgid "The password you entered is incorrect. Please try again"
msgstr ""

#: openlibrary/plugins/upstream/account.py
msgid "Wrong password. Please try again"
msgstr ""

#: openlibrary/plugins/upstream/account.py
msgid "Please verify your Open Library account before logging in"
msgstr ""

#: openlibrary/plugins/upstream/account.py
msgid "Please verify your Internet Archive account before logging in"
msgstr ""

#: openlibrary/plugins/upstream/account.py
msgid "Please fill out all fields and try again"
msgstr ""

#: openlibrary/plugins/upstream/account.py
msgid "This email is already registered"
msgstr ""

#: openlibrary/plugins/upstream/account.py
msgid "This username is already registered"
msgstr ""

#: openlibrary/plugins/upstream/account.py
msgid "A problem occurred and we were unable to log you in."
msgstr ""

#: openlibrary/plugins/upstream/account.py
msgid "Login attempted with invalid Internet Archive s3 credentials."
msgstr ""

#: openlibrary/plugins/upstream/account.py
msgid ""
"Servers are experiencing unusually high traffic, please try again later "
"or email openlibrary@archive.org for help."
msgstr ""

#: openlibrary/plugins/upstream/account.py
msgid "Email provider not recognized."
msgstr ""

#: openlibrary/plugins/upstream/account.py
msgid "Password requirements not met."
msgstr ""

#: openlibrary/plugins/upstream/account.py
msgid "A problem occurred and we were unable to log you in"
msgstr ""

#: openlibrary/plugins/upstream/account.py
msgid ""
"Login or registration attempt hit an unexpected error, please try again "
"or contact info@archive.org"
msgstr ""

#: openlibrary/plugins/upstream/account.py
#, python-format
msgid "Request failed with error code: %(error_code)s"
msgstr ""

#: openlibrary/plugins/upstream/account.py
msgid ""
"Thank you for registering an Open Library account and requesting special "
"print disability access. You should receive an email detailing next steps"
" in the process."
msgstr ""

#: account/password/reset_success.html account/verify.html
#: account/verify/activated.html account/verify/success.html
#: openlibrary/plugins/upstream/account.py
#, python-format
msgid "Hi, %(user)s"
msgstr ""

#: openlibrary/plugins/upstream/account.py
#, python-format
msgid ""
"We've sent the verification email to %(email)s. You'll need to read that "
"and click on the verification link to verify your email."
msgstr ""

#: openlibrary/plugins/upstream/account.py
msgid "Username unavailable"
msgstr ""

#: openlibrary/plugins/upstream/account.py
#: openlibrary/plugins/upstream/forms.py
msgid "Email already registered"
msgstr ""

#: openlibrary/plugins/upstream/account.py
msgid "An Internet Archive account already exists with this email"
msgstr ""

#: openlibrary/plugins/upstream/account.py
msgid "Email address is already used."
msgstr ""

#: openlibrary/plugins/upstream/account.py
msgid ""
"Your email address couldn't be updated. The specified email address is "
"already used."
msgstr ""

#: openlibrary/plugins/upstream/account.py
msgid "Email verification successful."
msgstr ""

#: openlibrary/plugins/upstream/account.py
msgid ""
"Your email address has been successfully verified and updated in your "
"account."
msgstr ""

#: openlibrary/plugins/upstream/account.py
msgid "Email address couldn't be verified."
msgstr ""

#: openlibrary/plugins/upstream/account.py
msgid ""
"Your email address couldn't be verified. The verification link seems "
"invalid."
msgstr ""

#: openlibrary/plugins/upstream/account.py
msgid "Password reset failed."
msgstr ""

#: openlibrary/plugins/upstream/account.py
msgid "Notification preferences have been updated successfully."
msgstr ""

#: books/mybooks_breadcrumb_select.html openlibrary/plugins/upstream/account.py
msgid "Imports and Exports"
msgstr ""

#: admin/people/view.html books/mybooks_breadcrumb_select.html
#: openlibrary/plugins/upstream/account.py type/user/view.html
msgid "Loans"
msgstr ""

#: account/mybooks.html account/sidebar.html
#: books/mybooks_breadcrumb_select.html openlibrary/plugins/upstream/account.py
msgid "Loan History"
msgstr ""

#: openlibrary/plugins/upstream/borrow.py
msgid ""
"Your account has hit a lending limit. Please try again later or contact "
"info@archive.org."
msgstr ""

#: openlibrary/plugins/upstream/forms.py
msgid "Username"
msgstr ""

#: account/email/forgot-ia.html login.html
#: openlibrary/plugins/upstream/forms.py
msgid "Password"
msgstr ""

#: openlibrary/plugins/upstream/forms.py
msgid "No user registered with this email address"
msgstr ""

#: openlibrary/plugins/upstream/forms.py
msgid "Disposable email not permitted"
msgstr ""

#: openlibrary/plugins/upstream/forms.py
msgid "Your email provider is not recognized."
msgstr ""

#: openlibrary/plugins/upstream/forms.py
msgid "Username already used"
msgstr ""

#: openlibrary/plugins/upstream/forms.py
msgid "Must be between 3 and 20 letters and numbers"
msgstr ""

#: account/create.html openlibrary/plugins/upstream/forms.py
msgid "Must be between 3 and 20 characters"
msgstr ""

#: account/create.html openlibrary/plugins/upstream/forms.py
msgid "Must be a valid email address"
msgstr ""

#: login.html openlibrary/plugins/upstream/forms.py
msgid "Email"
msgstr ""

#: openlibrary/plugins/upstream/forms.py
msgid "Screen Name"
msgstr ""

#: openlibrary/plugins/upstream/forms.py
msgid "Public and cannot be changed later."
msgstr ""

#: openlibrary/plugins/upstream/forms.py
msgid ""
"I want to receive news, announcements, and resources from the <a "
"href=\"https://archive.org/\">Internet Archive</a>, the non-profit that "
"runs Open Library."
msgstr ""

#: openlibrary/plugins/upstream/forms.py
msgid ""
"I want to apply for <a href=\"https://help.archive.org/help/program-"
"overview/\" target=\"_blank\">special print disability access</a> through"
" a qualifying program."
msgstr ""

#: openlibrary/plugins/upstream/forms.py
msgid "Invalid password"
msgstr ""

#: openlibrary/plugins/upstream/forms.py
msgid "Your email address"
msgstr ""

#: openlibrary/plugins/upstream/forms.py
msgid "Choose a password"
msgstr ""

#: books/mybooks_breadcrumb_select.html openlibrary/plugins/upstream/mybooks.py
#: type/edition/modal_links.html
msgid "Notes"
msgstr ""

#: account/sidebar.html books/mybooks_breadcrumb_select.html
#: openlibrary/plugins/upstream/mybooks.py
msgid "My Feed"
msgstr ""

#: account/mybooks.html account/readinglog_shelf_name.html account/sidebar.html
#: my_books/dropdown_content.html my_books/primary_action.html
#: openlibrary/plugins/upstream/mybooks.py search/sort_options.html
msgid "Already Read"
msgstr ""

#: books/mybooks_breadcrumb_select.html openlibrary/plugins/upstream/mybooks.py
#, python-format
msgid "Currently Reading (%(count)d)"
msgstr ""

#: books/mybooks_breadcrumb_select.html openlibrary/plugins/upstream/mybooks.py
#, python-format
msgid "Want to Read (%(count)d)"
msgstr ""

#: books/mybooks_breadcrumb_select.html openlibrary/plugins/upstream/mybooks.py
#, python-format
msgid "Already Read (%(count)d)"
msgstr ""

#: openlibrary/plugins/worksearch/code.py
msgid "eBook?"
msgstr ""

#: openlibrary/plugins/worksearch/code.py type/edition/view.html
#: type/work/view.html
msgid "Language"
msgstr ""

#: books/add.html books/edit.html books/edit/edition.html lib/nav_head.html
#: openlibrary/plugins/worksearch/code.py search/advancedsearch.html
#: search/work_search_selected_facets.html
msgid "Author"
msgstr ""

#: openlibrary/plugins/worksearch/code.py
msgid "First published"
msgstr ""

#: openlibrary/plugins/worksearch/code.py publishers/view.html
#: search/advancedsearch.html type/edition/view.html type/work/view.html
msgid "Publisher"
msgstr ""

#: openlibrary/plugins/worksearch/code.py
msgid "Classic eBooks"
msgstr ""

#: account.html account/notifications.html account/privacy.html
#: lib/nav_head.html type/user/view.html
msgid "Settings"
msgstr ""

#: account.html
msgid "Settings & Privacy"
msgstr ""

#: account.html
msgid "or"
msgstr ""

#: account.html
msgid "Your Profile Page"
msgstr ""

#: account.html
msgid "View or Edit your Reading Log"
msgstr ""

#: account.html
msgid "View or Edit your Lists"
msgstr ""

#: account.html
msgid "Import and Export Options"
msgstr ""

#: account.html
msgid "Manage Privacy & Content Moderation Settings"
msgstr ""

#: account.html
msgid "Manage Notifications Settings"
msgstr ""

#: account.html
msgid "Manage Mailing List Subscriptions"
msgstr ""

#: account.html
msgid "Change Password"
msgstr ""

#: account.html
msgid "Update Email Address"
msgstr ""

#: account.html
msgid "Deactivate Account"
msgstr ""

#: account.html
msgid "Please contact us if you need help with anything else."
msgstr ""

#: barcodescanner.html
msgid "Barcode Scanner (Beta)"
msgstr ""

#: batch_import.html
msgid "Batch Imports"
msgstr ""

#: batch_import.html
msgid ""
"Attach a JSONL formatted document with import records or copy/paste the "
"JSONL text into the textarea."
msgstr ""

#: batch_import.html
msgid ""
"See the <a href=\"https://github.com/internetarchive/openlibrary-"
"client/tree/master/olclient/schemata\">olclient import schemata</a> for "
"more."
msgstr ""

#: batch_import.html
msgid "Attach a file:"
msgstr ""

#: batch_import.html
msgid "Or copy/paste JSONL text:"
msgstr ""

#: batch_import.html
msgid "Import"
msgstr ""

#: batch_import.html
msgid "Import failed."
msgstr ""

#: batch_import.html
msgid "No import will be queued until *every* record validates successfully."
msgstr ""

#: batch_import.html
msgid ""
"Please update the JSONL file and reload this page (there should be no "
"need to reattach the file)."
msgstr ""

#: batch_import.html
msgid "Validation errors:"
msgstr ""

#: batch_import.html
#, python-format
msgid "Line %d:"
msgstr ""

#: batch_import.html
msgid "Import results for batch:"
msgstr ""

#: batch_import.html
msgid "Records submitted:"
msgstr ""

#: batch_import.html
msgid "Total queued:"
msgstr ""

#: batch_import.html
msgid "Total skipped:"
msgstr ""

#: batch_import.html
msgid "Not queued because they are already present in the queue:"
msgstr ""

#: batch_import.html
msgid "View Batch Status"
msgstr ""

#: batch_import_pending_view.html
msgid "Pending Batch Imports"
msgstr ""

#: batch_import_pending_view.html
msgid "batch_id"
msgstr ""

#: admin/imports.html admin/imports_by_date.html batch_import_pending_view.html
#: batch_import_view.html
msgid "Added Time"
msgstr ""

#: account/import.html account/loans.html admin/imports.html
#: admin/imports_by_date.html admin/loans_table.html admin/menu.html
#: batch_import_pending_view.html batch_import_view.html status.html
msgid "Status"
msgstr ""

#: batch_import_pending_view.html batch_import_view.html
#: merge_request_table/table_header.html
msgid "Submitter"
msgstr ""

#: batch_import_view.html
msgid "Batch Import Status"
msgstr ""

#: batch_import_view.html
msgid "Batch ID:"
msgstr ""

#: batch_import_view.html
msgid "Batch Name:"
msgstr ""

#: batch_import_view.html
msgid "Submitter:"
msgstr ""

#: batch_import_view.html
msgid "Submit Time:"
msgstr ""

#: batch_import_view.html
msgid "Status Summary"
msgstr ""

#: batch_import_view.html
msgid "Approve"
msgstr ""

#: batch_import_view.html
msgid "Import Items"
msgstr ""

#: batch_import_view.html
msgid "Import Time"
msgstr ""

#: account/import.html admin/imports.html admin/imports_by_date.html
#: batch_import_view.html
msgid "Error"
msgstr ""

#: batch_import_view.html
msgid "IA ID"
msgstr ""

#: batch_import_view.html
msgid "Data"
msgstr ""

#: admin/imports.html admin/imports_by_date.html batch_import_view.html
msgid "OL Key"
msgstr ""

#: batch_import_view.html
msgid "Not yet imported"
msgstr ""

#: design.html
msgid "Design Pattern Library"
msgstr ""

#: design.html
msgid "Fonts"
msgstr ""

<<<<<<< HEAD
#: account/password/reset_success.html account/verify.html
#: account/verify/activated.html account/verify/success.html
#, python-format
msgid "Hi, %(user)s"
=======
#: design.html
msgid "Font-size"
>>>>>>> bfbc7595
msgstr ""

#: design.html
msgid "Font-family"
msgstr ""

#: design.html
msgid "Sans-serif: Verdana"
msgstr ""

#: design.html
msgid "Serif: Georgia"
msgstr ""

#: design.html
msgid "Colors"
msgstr ""

#: design.html
msgid "Defaults"
msgstr ""

#: design.html
msgid "Background"
msgstr ""

#: design.html
msgid "Primary Call To Action"
msgstr ""

#: design.html
msgid "Link (unclicked)"
msgstr ""

#: design.html
msgid "Link (clicked)"
msgstr ""

#: diff.html
#, python-format
msgid "Diff on %s"
msgstr ""

#: diff.html
msgid "Added"
msgstr ""

#: admin/imports_by_date.html diff.html
msgid "Modified"
msgstr ""

#: diff.html
msgid "Removed"
msgstr ""

#: diff.html
msgid "Not changed"
msgstr ""

#: diff.html
#, python-format
msgid "Revision %d"
msgstr ""

#: books/check.html books/show.html covers/book_cover.html
#: covers/book_cover_single_edition.html covers/book_cover_work.html diff.html
#: jsdef/LazyWorkPreview.html
msgid "by"
msgstr ""

#: diff.html
msgid "by Anonymous"
msgstr ""

#: diff.html
msgid "history"
msgstr ""

#: diff.html
msgid "Differences"
msgstr ""

#: diff.html
msgid "Both the revisions are identical."
msgstr ""

#: edit_yaml.html lib/edit_head.html
msgid "You're in edit mode."
msgstr ""

#: edit_yaml.html lib/edit_head.html
msgid "Cancel, and go back."
msgstr ""

#: edit_yaml.html
msgid "YAML Representation:"
msgstr ""

#: history.html
msgid "History of edits to"
msgstr ""

#: history.html
msgid "Revision"
msgstr ""

#: history.html
msgid "Diff"
msgstr ""

#: history.html
msgid "Compare"
msgstr ""

#: history.html
msgid "See Diff"
msgstr ""

#: history.html lib/history.html
#, python-format
msgid "View revision %s"
msgstr ""

#: history.html
msgid "Compare this version..."
msgstr ""

#: history.html
msgid "...to this version"
msgstr ""

#: books/daisy.html history.html
msgid "Back"
msgstr ""

#: internalerror.html
msgid "Internal Error"
msgstr ""

#: internalerror.html
msgid "A Problem Occurred"
msgstr ""

#: internalerror.html
msgid "We're sorry, a problem occurred while responding to your request:"
msgstr ""

#: internalerror.html
#, python-format
msgid ""
"The reference code %s has been created to track this error and we will "
"investigate as we're able."
msgstr ""

#: internalerror.html
msgid ""
"Return to the <a class=\"go-back-link\" href=\"javascript:;\">previous "
"page</a>?"
msgstr ""

#: interstitial.html
msgid "You are being redirected to your book"
msgstr ""

#: interstitial.html
#, python-format
msgid ""
"This book is provided by %(book_provider)s, a third-party Open Library "
"Trusted Book Provider"
msgstr ""

#: interstitial.html
#, python-format
msgid "In %(time)s seconds, you will be automatically redirected to: %(url)s"
msgstr ""

#: interstitial.html
msgid "Continue without waiting"
msgstr ""

#: lib/nav_head.html library_explorer.html
msgid "Library Explorer"
msgstr ""

#: account/create.html books/custom_carousel.html login.html
#: search/work_search_facets.html
msgid "Loading..."
msgstr ""

#: lib/header_dropdown.html lib/nav_head.html login.html
msgid "Log In"
msgstr ""

#: login.html
msgid ""
"This is a development instance, the default credentials are automatically"
" filled."
msgstr ""

#: login.html
msgid "email:"
msgstr ""

#: login.html
msgid "password:"
msgstr ""

#: login.html
msgid ""
"Log in to use your free Open Library card to borrow digital books from "
"the nonprofit Internet Archive"
msgstr ""

#: account/create.html login.html
msgid "OR"
msgstr ""

#: account/create.html login.html
#, python-format
msgid "You are already logged into Open Library as %(user)s."
msgstr ""

#: account/create.html login.html
msgid ""
"If you'd like to create a new, different Open Library account, you'll "
"need to <a href=\"javascript:;\" onclick=\"document.forms['hamburger-"
"logout'].submit()\">log out</a> and start the signup process afresh."
msgstr ""

#: login.html
msgid ""
"Please enter your <a href=\"https://archive.org\">Internet Archive</a> "
"email and password to access your Open Library account."
msgstr ""

#: login.html
msgid "Forgot your Internet Archive email?"
msgstr ""

#: login.html
msgid "Forgot your Password?"
msgstr ""

#: account/create.html login.html
msgid "Toggle Password Visibility"
msgstr ""

#: login.html
msgid "Remember me"
msgstr ""

#: login.html
msgid "Don't have an account? <a href=\"/account/create\">Sign up now</a>."
msgstr ""

#: messages.html
msgid "Created new author record."
msgstr ""

#: messages.html
msgid "Created new edition record."
msgstr ""

#: messages.html
msgid "Created new work record."
msgstr ""

#: messages.html
msgid "Added new book."
msgstr ""

#: messages.html
msgid "Thank you very much for adding that new book!"
msgstr ""

#: messages.html
msgid "Thank you very much for improving that record!"
msgstr ""

#: notfound.html
#, python-format
msgid "%(path)s is not found"
msgstr ""

#: languages/notfound.html notfound.html
msgid "404 - Page Not Found"
msgstr ""

#: notfound.html
#, python-format
msgid "%(path)s does not exist."
msgstr ""

#: notfound.html
msgid "Create it?"
msgstr ""

#: notfound.html
msgid "Looking for a template/macro?"
msgstr ""

#: permission.html
#, python-format
msgid "Permission of %(key)s"
msgstr ""

#: permission.html
msgid "Permission of"
msgstr ""

#: permission.html
msgid "Permission"
msgstr ""

#: permission.html
msgid "Child Permission"
msgstr ""

#: permission_denied.html
msgid "Permission Denied"
msgstr ""

#: permission_denied.html
msgid "Permission denied."
msgstr ""

#: permission_denied.html
#, python-format
msgid ""
"Only logged users are allowed to add records on Open Library. Please <a "
"href=\"%s\">log in</a> to add a book."
msgstr ""

#: permission_denied.html
#, python-format
msgid ""
"Only logged users are allowed to modify records on Open Library. Please "
"<a href=\"%s\">log in</a> to edit this page."
msgstr ""

#: permission_denied.html
#, python-format
msgid "You may <a href=\"%s\">log in</a> if you have the required permissions."
msgstr ""

#: recaptcha.html
msgid ""
"Please satisfy the reCAPTCHA below. If you have security settings or "
"privacy blockers installed, please disable them to see the reCAPTCHA."
msgstr ""

#: recaptcha.html
msgid "Incorrect. Please try again."
msgstr ""

#: showamazon.html showbwb.html showgoogle_books.html
msgid "Record details of"
msgstr ""

#: showamazon.html showbwb.html showgoogle_books.html
msgid "This record came from"
msgstr ""

#: showia.html showmarc.html
msgid "Record ID"
msgstr ""

#: showia.html showmarc.html
msgid "Source"
msgstr ""

#: books/add.html showia.html type/edition/view.html type/work/view.html
msgid "Internet Archive"
msgstr ""

#: showia.html
msgid "Download MARC XML"
msgstr ""

#: showia.html
msgid "Download MARC binary"
msgstr ""

#: showia.html showmarc.html
msgid "Invalid MARC record."
msgstr ""

#: showia.html showmarc.html
msgid "LEADER:"
msgstr ""

#: showmarc.html
msgid "Download Link"
msgstr ""

#: status.html
msgid "Open Library server status"
msgstr ""

#: status.html
msgid "Server status"
msgstr ""

#: status.html
msgid "System information"
msgstr ""

#: status.html
msgid "Features enabled"
msgstr ""

#: status.html
msgid "Staged"
msgstr ""

#: status.html
msgid "Show changed files"
msgstr ""

#: admin/inspect/store.html admin/people/index.html status.html
#: type/author/edit.html type/language/view.html
msgid "Name"
msgstr ""

#: subjects.html
msgid "Edit tag for this subject"
msgstr ""

#: subjects.html
msgid "Create tag for this subject"
msgstr ""

#: subjects.html
msgid "See all works"
msgstr ""

#: merge/authors.html publishers/view.html subjects.html type/author/view.html
#, python-format
msgid "%(count)d work"
msgid_plural "%(count)d works"
msgstr[0] ""
msgstr[1] ""

#: subjects.html
#, python-format
msgid "Search for books with subject %(name)s."
msgstr ""

#: subjects.html
msgid "Disambiguations"
msgstr ""

#: trending.html
msgid "Now"
msgstr ""

#: admin/graphs.html admin/index.html check_ins/check_in_form.html
#: check_ins/check_in_prompt.html trending.html
msgid "Today"
msgstr ""

#: admin/graphs.html trending.html
msgid "This Week"
msgstr ""

#: admin/graphs.html stats/readinglog.html trending.html
msgid "This Month"
msgstr ""

#: trending.html
msgid "This Year"
msgstr ""

#: admin/index.html books/year_breadcrumb_select.html trending.html
msgid "All Time"
msgstr ""

#: home/index.html trending.html
msgid "Trending Books"
msgstr ""

#: trending.html
msgid "See what readers from the community are adding to their bookshelves"
msgstr ""

#: trending.html
msgid "Earliest trending data is from October 2017"
msgstr ""

#: account/mybooks.html account/sidebar.html my_books/dropdown_content.html
#: my_books/primary_action.html search/sort_options.html trending.html
msgid "Want to Read"
msgstr ""

#: account/mybooks.html account/readinglog_shelf_name.html account/sidebar.html
#: my_books/dropdown_content.html my_books/primary_action.html
#: search/sort_options.html trending.html
msgid "Currently Reading"
msgstr ""

#: trending.html
#, python-format
msgid "Someone marked as %(shelf)s %(k_hours_ago)s"
msgstr ""

#: trending.html
#, python-format
msgid "Logged %(count)i times %(time_unit)s"
msgstr ""

#: viewpage.html
msgid "Revert to this revision?"
msgstr ""

#: viewpage.html
msgid "Revert to this revision"
msgstr ""

#: widget.html
#, python-format
msgid "Read \"%(title)s\""
msgstr ""

#: widget.html
#, python-format
msgid "Borrow \"%(title)s\""
msgstr ""

#: widget.html
#, python-format
msgid "Join waitlist for \"%(title)s\""
msgstr ""

#: widget.html
#, python-format
msgid "Learn more about \"%(title)s\" at OpenLibrary"
msgstr ""

#: check_ins/reading_goal_form.html widget.html
msgid "Learn More"
msgstr ""

#: widget.html
#, python-format
msgid "on <a target=\"_blank\" href=\"%(link)s\">openlibrary.org</a>"
msgstr ""

#: work_search.html
msgid "Search Books"
msgstr ""

#: work_search.html
msgid "Keywords"
msgstr ""

#: work_search.html
msgid "Ebooks"
msgstr ""

#: work_search.html
msgid "This is only visible to super librarians."
msgstr ""

#: work_search.html
msgid "Solr Editions"
msgstr ""

#: work_search.html
msgid "The search engine returned an error."
msgstr ""

#: work_search.html
msgid "Solr Debugging:"
msgstr ""

#: work_search.html
msgid "Full URL:"
msgstr ""

#: work_search.html
#, python-format
msgid "No <strong>%(path_id)s</strong> directly matched your search."
msgstr ""

#: work_search.html
msgid "Add a new book?"
msgstr ""

#: search/authors.html search/lists.html search/subjects.html work_search.html
msgid "Checking Search Inside matches"
msgstr ""

#: account/reading_log.html search/authors.html search/lists.html
#: search/subjects.html work_search.html
#, python-format
msgid "%(count)s hit"
msgid_plural "%(count)s hits"
msgstr[0] ""
msgstr[1] ""

#: work_search.html
#, python-format
msgid "Searching solr took %(count)s seconds"
msgstr ""

#: about/index.html
msgid "The Open Library Team"
msgstr ""

#: about/index.html
msgid ""
"Open Library is made possible because of a dedicated team of staff and "
"over 100 volunteers from around the globe."
msgstr ""

#: about/index.html
msgid "Want to join us?"
msgstr ""

#: about/index.html
msgid "Role:"
msgstr ""

#: about/index.html lib/nav_head.html
msgid "All"
msgstr ""

#: about/index.html
msgid "Staff"
msgstr ""

#: about/index.html
msgid "Fellows"
msgstr ""

#: about/index.html
msgid "Volunteers"
msgstr ""

#: about/index.html
msgid "Department:"
msgstr ""

#: about/index.html
msgid "Communications"
msgstr ""

#: about/index.html
msgid "Design"
msgstr ""

#: about/index.html
msgid "Engineering"
msgstr ""

#: about/index.html
msgid "Librarianship"
msgstr ""

#: about/index.html
msgid ""
"If you volunteer with Open Library and would like to be listed as part of"
" the team, then complete the <a "
"href=\"https://forms.gle/zPyuXGf4Bg6RzbDA7\">Open Library team "
"information form</a>."
msgstr ""

#: account/create.html
msgid "Username may only contain numbers, letters, - or _"
msgstr ""

#: account/create.html
msgid "A qualifying program must be selected"
msgstr ""

#: account/create.html
msgid "Sign Up to Open Library"
msgstr ""

#: account/create.html lib/header_dropdown.html lib/nav_head.html
msgid "Sign Up"
msgstr ""

#: account/create.html
msgid ""
"Get your free Open Library card and borrow digital books from the "
"nonprofit Internet Archive"
msgstr ""

#: account/create.html type/author/view.html
msgid "Success!"
msgstr ""

#: account/create.html
msgid "Your URL"
msgstr ""

#: account/create.html
msgid "screenname"
msgstr ""

#: account/create.html
msgid "Select qualifying program"
msgstr ""

#: account/create.html
msgid ""
"* Please use the email address associated with this qualifying program. "
"You will receive an email after activation with next steps."
msgstr ""

#: account/create.html
msgid "Sign Up with Email"
msgstr ""

#: account/create.html
msgid ""
"By signing up, you agree to the Internet Archive's <a class=\"ol-signup-"
"form__link\" href=\"//archive.org/about/terms.php\" "
"target=\"_blank\">Terms of Service</a>."
msgstr ""

#: account/create.html
msgid "Already have an account? <a href=\"/account/login\">Log in</a>"
msgstr ""

#: account/delete.html
msgid "Delete Account"
msgstr ""

#: account/delete.html
msgid "Sorry, this functionality is not yet implemented."
msgstr ""

#: account/follows.html
msgid "There is nothing to see here yet."
msgstr ""

#: account/import.html
msgid "Import from Goodreads"
msgstr ""

#: account/import.html
msgid ""
"For instructions on exporting data refer to: <a "
"href=\"https://www.goodreads.com/review/import\">Goodreads "
"Import/Export</a>"
msgstr ""

#: account/import.html
msgid "File size limit 10MB and .csv file type only"
msgstr ""

#: account/import.html
msgid "Load Books"
msgstr ""

#: account/import.html
msgid "Export your Reading Log"
msgstr ""

#: account/import.html
msgid "Download a copy of your reading log."
msgstr ""

#: account/import.html
msgid "What is this?"
msgstr ""

#: account/import.html
msgid "Download (.csv format)"
msgstr ""

#: account/import.html
msgid "Export your book notes"
msgstr ""

#: account/import.html
msgid "Download a copy of your book notes."
msgstr ""

#: account/import.html
msgid "What are book notes?"
msgstr ""

#: account/import.html
msgid "Export your reviews"
msgstr ""

#: account/import.html
msgid "Download a copy of your review tags."
msgstr ""

#: account/import.html
msgid "What are review tags?"
msgstr ""

#: account/import.html
msgid "Export your list overview"
msgstr ""

#: account/import.html
msgid "Download a summary of your lists and their contents."
msgstr ""

#: account/import.html
msgid "What are lists?"
msgstr ""

#: account/import.html
msgid "Export your star ratings"
msgstr ""

#: account/import.html
msgid "Download a copy of your star ratings."
msgstr ""

#: account/import.html
msgid "What are star ratings?"
msgstr ""

#: account/import.html
msgid "Importing..."
msgstr ""

#: account/import.html
msgid "Reason"
msgstr ""

#: account/import.html
msgid "No ISBN"
msgstr ""

#: account/loan_history.html
msgid "No loans found in your borrow history."
msgstr ""

#: account/loan_history.html
msgid "<a href=\"/search\">Search for a book</a> to borrow."
msgstr ""

#: account/loans.html
msgid "You've not checked out any books at this moment."
msgstr ""

#: account/loans.html
#, python-format
msgid "%(count)d Current Loan"
msgid_plural "%(count)d Current Loans"
msgstr[0] ""
msgstr[1] ""

#: account/loans.html admin/loans_table.html
msgid "Loan Expires"
msgstr ""

#: account/loans.html
msgid "Loan actions"
msgstr ""

#: account/loans.html
#, python-format
msgid "There is %(count)d person waiting for this book."
msgid_plural "There are %(count)d people waiting for this book."
msgstr[0] ""
msgstr[1] ""

#: account/loans.html
msgid "Return via<br/>Adobe Digital Editions"
msgstr ""

#: account/loans.html
msgid "Books You're Waiting For"
msgstr ""

#: account/loans.html
msgid "You are not waiting for any books at this moment."
msgstr ""

#: account/loans.html
msgid "Leave the Waiting List"
msgstr ""

#: account/loans.html
msgid ""
"Are you sure you want to leave the waiting list "
"of<br/><strong>TITLE</strong>?"
msgstr ""

#: account/loans.html
#, python-format
msgid "Waiting for 1 day"
msgid_plural "Waiting for %(count)d days"
msgstr[0] ""
msgstr[1] ""

#: account/loans.html
msgid "You are the next person to receive this book."
msgstr ""

#: account/loans.html
#, python-format
msgid "You have one more hour to borrow it."
msgid_plural "You have %(hours)d more hours to borrow it."
msgstr[0] ""
msgstr[1] ""

#: account/loans.html
msgid ""
"Looking for a book to borrow?  Check out our staff picks, or search for a"
" book on a specific subject:"
msgstr ""

#: account/loans.html home/index.html
msgid "Books We Love"
msgstr ""

#: account/loans.html
msgid "Or, check out our <a href=\"/collections\">special collections</a>."
msgstr ""

#: account/mybooks.html
msgid "No books are on this shelf"
msgstr ""

#: account/mybooks.html account/sidebar.html
msgid "My Loans"
msgstr ""

#: account/mybooks.html type/user/view.html
msgid "This reader has chosen to make their Reading Log private."
msgstr ""

#: account/mybooks.html
#, python-format
msgid "%(year_span)s reading goal"
msgstr ""

#: account/mybooks.html account/sidebar.html
msgid "Untitled list"
msgstr ""

#: account/mybooks.html
msgid "View All Lists"
msgstr ""

#: account/mybooks.html
msgid "My Stats"
msgstr ""

#: account/mybooks.html account/sidebar.html account/topmenu.html
msgid "My Reading Stats"
msgstr ""

#: account/mybooks.html account/sidebar.html
msgid "My Notes"
msgstr ""

#: account/mybooks.html account/sidebar.html
msgid "My Reviews"
msgstr ""

#: account/mybooks.html account/sidebar.html
msgid "Import & Export Options"
msgstr ""

#: account/not_verified.html account/verify/failed.html
msgid "Oops!"
msgstr ""

#: account/not_verified.html
msgid "The email address you signed up with needs to be verified."
msgstr ""

#: account/not_verified.html
#, python-format
msgid ""
"When you created your account, we sent an email to %(email)s that "
"contained a link for you to verify your email address. We need you to "
"click that link, please."
msgstr ""

#: account/not_verified.html
msgid "If you can't find the email, just hit this button to send a fresh one:"
msgstr ""

#: account/not_verified.html account/verify/failed.html
msgid "Resend the verification email"
msgstr ""

#: account/not_verified.html account/verify/failed.html
msgid "Thanks!"
msgstr ""

#: account/notes.html
msgid "My notes for an edition of "
msgstr ""

#: account/notes.html
msgid "Title Missing"
msgstr ""

#: account/notes.html lists/export_as_html.html type/work/editions.html
msgid "Publish date unknown"
msgstr ""

#: account/notes.html books/edition-sort.html books/works-show.html
#: lists/export_as_html.html type/work/editions.html
msgid "Publisher unknown"
msgstr ""

#: account/notes.html
#, python-format
msgid "in %(language)s"
msgstr ""

#: account/notes.html
msgid "No notes found."
msgstr ""

#: account/notifications.html
msgid "Notifications from Open Library"
msgstr ""

#: account/notifications.html
msgid "Notifications"
msgstr ""

#: account/notifications.html
msgid ""
"Notifications are connected to Lists at the moment. If one of the books "
"on your list gets edited, or a new book comes into the catalog, we'll let"
" you know, if you want."
msgstr ""

#: account/notifications.html
msgid "Would you like to receive very occasional emails from Open Library?"
msgstr ""

#: account/notifications.html
msgid "No, thank you"
msgstr ""

#: account/notifications.html
msgid "Yes! Please!"
msgstr ""

#: account/observations.html admin/inspect/memcache.html
msgid "Delete"
msgstr ""

#: account/observations.html
msgid "Update Reviews"
msgstr ""

#: account/observations.html
msgid "No observations found."
msgstr ""

#: account/privacy.html
msgid "Your Privacy on Open Library"
msgstr ""

#: account/privacy.html
msgid "Privacy & Content Moderation Settings"
msgstr ""

#: account/privacy.html
msgid ""
"Would you like to make your <a href=\"/account/books\">Reading Log</a> "
"public?"
msgstr ""

#: account/privacy.html
msgid ""
"This will enable others to see what books you want to read, are reading, "
"or have already read. Patrons with reading logs set to public may be "
"followed."
msgstr ""

#: account/privacy.html admin/people/view.html
msgid "Yes"
msgstr ""

#: account/privacy.html admin/people/view.html books/edit/edition.html
msgid "No"
msgstr ""

#: account/privacy.html
msgid "Enable Safe Mode?"
msgstr ""

#: account/privacy.html
msgid ""
"Safe Mode blurs book covers that have been flagged as having sensitive "
"imagery."
msgstr ""

#: account/reading_log.html
#, python-format
msgid "Books %(username)s is reading"
msgstr ""

#: account/reading_log.html
#, python-format
msgid ""
"%(username)s is reading %(total)d books. Join %(username)s on "
"OpenLibrary.org and tell the world what you're reading."
msgstr ""

#: account/reading_log.html
#, python-format
msgid "Books %(username)s wants to read"
msgstr ""

#: account/reading_log.html
#, python-format
msgid ""
"%(username)s wants to read %(total)d books. Join %(username)s on "
"OpenLibrary.org and share the books that you'll soon be reading!"
msgstr ""

#: account/reading_log.html
#, python-format
msgid "Books %(username)s has read in %(year)d"
msgstr ""

#: account/reading_log.html
#, python-format
msgid ""
"%(username)s has read %(total)d books in %(year)d. Join %(username)s on "
"OpenLibrary.org and tell the world about the books that you care about."
msgstr ""

#: account/reading_log.html
#, python-format
msgid "Books %(username)s has read"
msgstr ""

#: account/reading_log.html
#, python-format
msgid ""
"%(username)s has read %(total)d books. Join %(username)s on "
"OpenLibrary.org and tell the world about the books that you care about."
msgstr ""

#: account/reading_log.html
#, python-format
msgid "Books in %(username)s feed"
msgstr ""

#: account/reading_log.html
#, python-format
msgid "Books added by people %(username)s follows"
msgstr ""

#: account/reading_log.html
msgid "Search your reading log"
msgstr ""

#: account/reading_log.html search/sort_options.html
msgid "Sorting by"
msgstr ""

#: account/reading_log.html
msgid "Date Added (newest)"
msgstr ""

#: account/reading_log.html
msgid "Date Added (oldest)"
msgstr ""

#: account/reading_log.html
msgid "No results found in this shelf"
msgstr ""

#: account/reading_log.html
#, python-format
msgid "Search all of Open Library for \"%s\"?"
msgstr ""

#: account/reading_log.html
msgid "You haven't marked any books as read for this year."
msgstr ""

#: account/reading_log.html
msgid "You haven't added any books to this shelf yet."
msgstr ""

#: account/reading_log.html
msgid ""
"<a href=\"/search\">Search for a book</a> to add to your reading log. <a "
"href=\"/help/faq/reading-log\">Learn more</a> about the reading log."
msgstr ""

#: account/reading_log.html
msgid ""
"There are no recent books in your feed. When you follow public accounts, "
"their book updates will appear here."
msgstr ""

#: account/readinglog_shelf_name.html
msgid "Want To Read"
msgstr ""

#: account/readinglog_stats.html
#, python-format
msgid "My %(shelf_name)s Stats"
msgstr ""

#: account/readinglog_stats.html home/loans.html lib/nav_head.html
msgid "My Books"
msgstr ""

#: account/readinglog_stats.html
#, python-format
msgid ""
"Displaying stats about <strong>%(works_count)d</strong> books. Note all "
"charts show only the top 20 bars. Note reading log stats are private."
msgstr ""

#: account/readinglog_stats.html
msgid "Author Stats"
msgstr ""

#: account/readinglog_stats.html
msgid "Most Read Authors"
msgstr ""

#: account/readinglog_stats.html
msgid "Works by Author Sex"
msgstr ""

#: account/readinglog_stats.html
msgid "Works by Author Country of Citizenship"
msgstr ""

#: account/readinglog_stats.html
msgid "Works by Author Country of Birth"
msgstr ""

#: account/readinglog_stats.html
msgid ""
"Demographic statistics powered by <a "
"href=\"https://www.wikidata.org/\">Wikidata</a>. Here's a <a id=\"wd-"
"query-sample\" href=\"\">sample</a> of the query used. <br />Improve "
"these stats by adding the Wikidata author identifier following <a "
"href=\"https://openlibrary.org/help/faq/editing.en#author-identifiers-"
"purpose\">these instructions</a>."
msgstr ""

#: account/readinglog_stats.html
msgid "Work Stats"
msgstr ""

#: account/readinglog_stats.html
msgid "Works by Subject"
msgstr ""

#: account/readinglog_stats.html
msgid "Works by People"
msgstr ""

#: account/readinglog_stats.html
msgid "Works by Places"
msgstr ""

#: account/readinglog_stats.html
msgid "Works by Time Period"
msgstr ""

#: account/readinglog_stats.html
msgid "Matching works"
msgstr ""

#: account/readinglog_stats.html
msgid "Click on a bar to see matching works"
msgstr ""

#: account/sidebar.html
#, python-format
msgid "%(year)d Reading Goal"
msgstr ""

#: account/sidebar.html
#, python-format
msgid "Set %(year_span)s reading goal"
msgstr ""

#: account/sidebar.html search/sort_options.html type/user/view.html
msgid "Reading Log"
msgstr ""

#: account/sidebar.html
msgid "My lists"
msgstr ""

#: account/sidebar.html type/edition/view.html type/user/view.html
#: type/work/view.html
msgid "See All"
msgstr ""

#: account/sidebar.html type/list/edit.html
msgid "Create a list"
msgstr ""

#: account/topmenu.html
msgid "Import & Export"
msgstr ""

#: account/topmenu.html
#, python-format
msgid "Privacy settings: %(public)s"
msgstr ""

#: account/verify.html
msgid "Verification email sent"
msgstr ""

#: account/verify.html
#, python-format
msgid ""
"We’ve sent an email to %(email)s containing a link to verify your "
"account. Click/tap on the link to finish creating your Internet Archive "
"account."
msgstr ""

#: account/verify.html
msgid "Then, come back to Open Library and find some great books!"
msgstr ""

#: account/view.html
msgid "Yearly Reading Goal"
msgstr ""

#: account/view.html books/mybooks_breadcrumb_select.html
msgid "Following"
msgstr ""

#: account/view.html books/mybooks_breadcrumb_select.html
msgid "Followers"
msgstr ""

#: account/view.html type/edition/modal_links.html
#: type/edition/title_and_author.html
msgid "Share"
msgstr ""

#: account/view.html
msgid "Your book notes are private and cannot be viewed by other patrons."
msgstr ""

#: account/view.html
msgid "Your book reviews will be shared anonymously with other patrons."
msgstr ""

#: account/yrg_banner.html
#, python-format
msgid "Set your %(year)s Yearly Reading Goal:"
msgstr ""

#: account/yrg_banner.html
msgid "Set my goal"
msgstr ""

#: account/email/forgot-ia.html
msgid "Forgot Your Internet Archive Email?"
msgstr ""

#: account/email/forgot-ia.html
msgid ""
"Please enter your Open Library email and password, and we’ll retrieve "
"your Archive.org email."
msgstr ""

#: account/email/forgot-ia.html
msgid "Your email is:"
msgstr ""

#: account/email/forgot-ia.html
msgid "Return to Log In?"
msgstr ""

#: account/email/forgot-ia.html
msgid "Open Library Email"
msgstr ""

#: account/email/forgot-ia.html
msgid "Retrieve Archive.org Email"
msgstr ""

#: account/email/forgot-ia.html account/password/forgot.html
msgid "Forgot your Archive.org Password?"
msgstr ""

#: account/password/forgot.html account/password/sent.html
msgid "Username/Password Reminder"
msgstr ""

#: account/password/forgot.html
msgid "Click here."
msgstr ""

#: account/password/forgot.html
msgid "Send It"
msgstr ""

#: account/password/reset.html admin/people/view.html
msgid "Reset Password"
msgstr ""

#: account/password/reset.html
msgid "Please enter a new password for your Open Library account."
msgstr ""

#: account/password/reset.html
msgid "Reset"
msgstr ""

#: account/password/reset_success.html
msgid "Password Reset Successful"
msgstr ""

#: account/password/reset_success.html
msgid ""
"Your password has been updated. Please <a "
"href='/account/login?redirect=/'>log in to continue</a>."
msgstr ""

#: account/password/sent.html
msgid "Done."
msgstr ""

#: account/password/sent.html
#, python-format
msgid ""
"We've sent an email to %(email)s with a reminder of your username and "
"instructions to help you reset your Open Library password. Please check "
"your inbox for a note from us."
msgstr ""

#: account/verify/activated.html
msgid "Account already activated"
msgstr ""

#: account/verify/activated.html
#, python-format
msgid ""
"Your account has been activated already. Please <a href=\"%s\">log in to "
"continue</a>."
msgstr ""

#: account/verify/failed.html
msgid "Email Verification Failed"
msgstr ""

#: account/verify/failed.html
msgid ""
"Your email address couldn't be verified. Your verification link seems "
"invalid or expired."
msgstr ""

#: account/verify/failed.html
msgid "Fill your email and hit this button to resend a fresh verification email:"
msgstr ""

#: account/verify/failed.html
msgid "Enter your email address here"
msgstr ""

#: account/verify/failed.html
msgid "No user registered with this email address."
msgstr ""

#: account/verify/success.html
msgid "Email Verification Successful"
msgstr ""

#: account/verify/success.html
#, python-format
msgid ""
"Yay! Your email address has been verified. Please <a href='%s'>log in to "
"continue</a>."
msgstr ""

#: admin/attach_debugger.html
msgid "Attach Debugger"
msgstr ""

#: admin/attach_debugger.html
#, python-format
msgid "Attach Debugger on Python %(version_number)s"
msgstr ""

#: admin/attach_debugger.html
msgid "Start a debugger on port 3000."
msgstr ""

#: admin/attach_debugger.html
msgid "Waiting for debugger to attach..."
msgstr ""

#: admin/attach_debugger.html
msgid "Start"
msgstr ""

#: admin/block.html
msgid "Block IP address"
msgstr ""

#: admin/block.html
#, python-format
msgid ""
"IP address %(address)s has been added to the textarea. Please click Save "
"to block that IP."
msgstr ""

#: admin/graphs.html
msgid "Performance Graphs"
msgstr ""

#: admin/graphs.html
msgid "Number of Hits"
msgstr ""

#: admin/graphs.html
msgid "Page Load Times"
msgstr ""

#: admin/graphs.html
msgid "Page Load Times Split"
msgstr ""

#: admin/graphs.html
msgid "Infobase Mean"
msgstr ""

#: admin/history.html admin/imports.html authors/infobox.html
#: type/author/edit.html
msgid "Date"
msgstr ""

#: admin/history.html
msgid "Page"
msgstr ""

#: admin/imports-add.html admin/imports.html admin/imports_by_date.html
#: admin/menu.html
msgid "Imports"
msgstr ""

#: admin/imports-add.html books/add.html books/edit/edition.html
#: books/edit/excerpts.html covers/change.html type/tag/form.html
msgid "Add"
msgstr ""

#: admin/imports-add.html admin/imports.html
msgid "Add new books to import queue"
msgstr ""

#: admin/imports-add.html
msgid "Please add IA identifiers to be imported, one per line."
msgstr ""

#: admin/imports-add.html admin/inspect/store.html admin/ip/view.html
#: admin/people/edits.html admin/permissions.html check_ins/check_in_form.html
#: check_ins/reading_goal_form.html
msgid "Submit"
msgstr ""

#: admin/imports.html
msgid "New Books Imported Per Day"
msgstr ""

#: admin/imports.html admin/imports_by_date.html site/stats.html
msgid "Summary"
msgstr ""

#: admin/imports.html
msgid "Pending Items:"
msgstr ""

#: admin/imports.html
#, python-format
msgid "<strong>Current Import Rate:</strong> %(num)d imports/hour."
msgstr ""

#: admin/imports.html
msgid "ETA:"
msgstr ""

#: admin/imports.html
msgid "Summary By Date"
msgstr ""

#: admin/imports.html
msgid "total"
msgstr ""

#: admin/imports.html
msgid "#books created"
msgstr ""

#: admin/imports.html
msgid "#books already found"
msgstr ""

#: admin/imports.html
msgid "#books failed to import"
msgstr ""

#: admin/imports.html
msgid "#books pending"
msgstr ""

#: admin/imports.html
msgid "Recent Imports"
msgstr ""

#: admin/imports.html admin/imports_by_date.html
msgid "Identifier"
msgstr ""

#: admin/imports.html admin/imports_by_date.html
msgid "Imported Time"
msgstr ""

#: admin/imports_by_date.html admin/index.html
msgid "Total"
msgstr ""

#: admin/imports_by_date.html
msgid "Created"
msgstr ""

#: admin/imports_by_date.html
msgid "Found"
msgstr ""

#: admin/imports_by_date.html
msgid "Failed"
msgstr ""

#: admin/imports_by_date.html
msgid "Items"
msgstr ""

#: admin/index.html
msgid "Stats"
msgstr ""

#: admin/index.html
msgid "Edits Per Day"
msgstr ""

#: admin/index.html admin/people/index.html
msgid "Edits"
msgstr ""

#: admin/index.html
msgid "Yesterday"
msgstr ""

#: admin/index.html
msgid "Last 7 days"
msgstr ""

#: admin/index.html
msgid "Last 28 days"
msgstr ""

#: admin/index.html
msgid "Human"
msgstr ""

#: admin/index.html admin/people/view.html
msgid "Bot"
msgstr ""

#: admin/index.html
msgid "New Accounts Per Day"
msgstr ""

#: admin/index.html
msgid "Members"
msgstr ""

#: admin/index.html
msgid "Items Added"
msgstr ""

#: admin/index.html
msgid "Trend"
msgstr ""

#: admin/index.html
msgid "Works Added"
msgstr ""

#: admin/index.html
msgid "Editions Added"
msgstr ""

#: admin/index.html
msgid "Authors Added"
msgstr ""

#: admin/index.html recentchanges/index.html
msgid "Covers Added"
msgstr ""

#: admin/index.html home/stats.html
msgid "New Members"
msgstr ""

#: admin/index.html
msgid "Lists Added"
msgstr ""

#: admin/index.html
msgid "Books Logged"
msgstr ""

#: admin/index.html
msgid "Users Logging"
msgstr ""

#: admin/index.html
msgid "Yearly Reading Goals"
msgstr ""

#: admin/index.html
msgid "Books Review Tags"
msgstr ""

#: admin/index.html
msgid "Books Reviewed"
msgstr ""

#: admin/index.html
msgid "Users Reviewing"
msgstr ""

#: admin/index.html
msgid "Patrons Following"
msgstr ""

#: admin/index.html
msgid "Notes Created"
msgstr ""

#: admin/index.html
msgid "Patrons Creating Notes"
msgstr ""

#: admin/index.html
msgid "Books Starred"
msgstr ""

#: admin/index.html
msgid "Star Rating Patrons"
msgstr ""

#: admin/index.html home/stats.html
msgid "Unique Visitors"
msgstr ""

#: admin/index.html
msgid "Unique visitors IPs per day graph"
msgstr ""

#: admin/index.html
msgid "Borrows"
msgstr ""

#: admin/index.html
msgid "Borrows, last 3 months graph"
msgstr ""

#: admin/index.html
msgid "Borrows, last 2 years graph"
msgstr ""

#: admin/loans_table.html
msgid "BookReader"
msgstr ""

#: admin/loans_table.html book_providers/cita_press_download_options.html
#: book_providers/ia_download_options.html
#: book_providers/openstax_download_options.html
#: book_providers/wikisource_download_options.html books/edit/edition.html
msgid "PDF"
msgstr ""

#: admin/loans_table.html book_providers/gutenberg_download_options.html
#: book_providers/ia_download_options.html
#: book_providers/standard_ebooks_download_options.html books/edit/edition.html
msgid "ePub"
msgstr ""

#: admin/loans_table.html
msgid "No current loans."
msgstr ""

#: admin/loans_table.html
#, python-format
msgid "%d Current Loan"
msgid_plural "%d Current Loans"
msgstr[0] ""
msgstr[1] ""

#: admin/loans_table.html
#, python-format
msgid "Waiting since %(date)s"
msgstr ""

#: admin/loans_table.html
#, python-format
msgid "#%(num_position)d among %(num_waitlist)d people waiting for this book"
msgstr ""

#: admin/menu.html
msgid "Admin Center"
msgstr ""

#: admin/menu.html
msgid "Block IPs"
msgstr ""

#: admin/menu.html admin/spamwords.html
msgid "Spam Words"
msgstr ""

#: admin/menu.html
msgid "Solr"
msgstr ""

#: admin/menu.html
msgid "Graphs"
msgstr ""

#: admin/menu.html
msgid "Inspect store"
msgstr ""

#: admin/menu.html
msgid "Inspect memcache"
msgstr ""

#: admin/permissions.html
msgid "[Admin Center] Site Permissions"
msgstr ""

#: admin/permissions.html
msgid "Site Permissions"
msgstr ""

#: admin/permissions.html
msgid "Change the policy of who can edit the site."
msgstr ""

#: admin/permissions.html
msgid "Who can edit Open Library records?"
msgstr ""

#: admin/permissions.html
msgid "This applies to /authors/*, /books/* and /works/* records."
msgstr ""

#: admin/permissions.html
msgid "Who can edit Open Library pages?"
msgstr ""

#: admin/permissions.html
msgid "This applies to /about/*, /help/*, /dev/*, /docs/* etc."
msgstr ""

#: admin/permissions.html
msgid "Update permissions"
msgstr ""

#: admin/permissions.html
msgid ""
"This updates  and  fields of /, /works, /books and /authors records in "
"the database."
msgstr ""

#: admin/solr.html
msgid "Solr Admin"
msgstr ""

#: admin/solr.html
msgid "Enter the keys of pages to be updated in OL search engine."
msgstr ""

#: admin/solr.html
msgid "Example:"
msgstr ""

#: admin/solr.html
msgid ""
"On update, these keys will be added to solr update queue and it'll take "
"about 15 minutes for them to get reindexed in Solr."
msgstr ""

#: admin/solr.html
msgid "Enter the keys to reindex in Solr"
msgstr ""

#: admin/solr.html
msgid "Write one entry per line"
msgstr ""

#: admin/solr.html
msgid "Update"
msgstr ""

#: admin/spamwords.html
msgid "[Admin Center] Spam Words"
msgstr ""

#: admin/spamwords.html
msgid ""
"Please enter the SPAM regular expressions in the textarea below, one per "
"line."
msgstr ""

#: admin/spamwords.html
msgid ""
"Be sure to escape any meta characters that are meant to be character "
"literals."
msgstr ""

#: admin/spamwords.html
msgid "If you are adding a domain, prepend the following to the domain:"
msgstr ""

#: admin/spamwords.html
msgid ""
"For example, if you want to prevent edits containing the domain "
"<code>t.co</code>, add <code>(|https://|http://)t\\.co</code> to the "
"spamwords list."
msgstr ""

#: admin/spamwords.html
msgid "Spam Domains"
msgstr ""

#: admin/spamwords.html
msgid "Please enter domains to blacklist in the textarea below, one per line."
msgstr ""

#: admin/inspect/memcache.html
msgid "[Admin Center] Inspect Memcache"
msgstr ""

#: admin/inspect/memcache.html
msgid "Inspect Memcache"
msgstr ""

#: admin/inspect/memcache.html
msgid ""
"Add one memcache key per line in the text area. Each key must include a "
"'-' as the last character."
msgstr ""

#: admin/inspect/memcache.html
msgid ""
"For example, <code>observations-</code> should be entered in the text "
"area if the key is <code>observations</code>."
msgstr ""

#: admin/inspect/memcache.html
msgid "Keys:"
msgstr ""

#: admin/inspect/memcache.html
msgid "Result"
msgstr ""

#: admin/inspect/memcache.html
msgid "No keys selected."
msgstr ""

#: admin/inspect/memcache.html
msgid "Not found."
msgstr ""

#: admin/inspect/store.html
msgid "Admin Center / Inspect"
msgstr ""

#: admin/inspect/store.html
msgid "Inspect Store"
msgstr ""

#: admin/inspect/store.html
msgid "Get"
msgstr ""

#: admin/inspect/store.html
msgid "Key"
msgstr ""

#: admin/inspect/store.html
msgid "Query"
msgstr ""

#: admin/inspect/store.html
msgid "Type"
msgstr ""

#: admin/inspect/store.html
msgid "Value"
msgstr ""

#: admin/inspect/store.html
msgid "Documents"
msgstr ""

#: admin/inspect/store.html
msgid "Json"
msgstr ""

#: admin/inspect/store.html
msgid "No results found."
msgstr ""

#: admin/ip/index.html
msgid "[Admin Center] IP Addresses"
msgstr ""

#: admin/ip/index.html
msgid "IP Addresses"
msgstr ""

#: admin/ip/index.html
msgid "List of Banned IPs"
msgstr ""

#: admin/ip/index.html admin/people/index.html
msgid "Date/Time"
msgstr ""

#: admin/ip/index.html
msgid "IP address"
msgstr ""

#: admin/ip/index.html
msgid "Admin Comment"
msgstr ""

#: admin/ip/index.html
msgid "# of edits"
msgstr ""

#: admin/ip/index.html
msgid "x minutes ago"
msgstr ""

#: admin/ip/index.html admin/ip/view.html
msgid "IP"
msgstr ""

#: admin/ip/index.html
msgid "comment"
msgstr ""

#: admin/ip/view.html admin/people/view.html
msgid "[Admin Center]"
msgstr ""

#: admin/ip/view.html
#, python-format
msgid "IP %(ip)s is <a href=\"/admin/block\">blocked</a>."
msgstr ""

#: admin/ip/view.html
#, python-format
msgid "Block %(ip)s"
msgstr ""

#: admin/ip/view.html admin/people/edits.html
msgid "Please select the changesets to revert."
msgstr ""

#: admin/ip/view.html admin/people/edits.html
#, python-format
msgid "Reverted by %(revert_author)s"
msgstr ""

#: admin/ip/view.html admin/people/edits.html
msgid "Reverted spam"
msgstr ""

#: admin/memory/index.html
msgid "Memory Status"
msgstr ""

#: admin/memory/index.html
msgid "type"
msgstr ""

#: admin/memory/index.html
msgid "count"
msgstr ""

#: admin/memory/index.html
msgid "mark"
msgstr ""

#: admin/memory/index.html
msgid "Prev"
msgstr ""

#: admin/memory/object.html
msgid "Referents"
msgstr ""

#: admin/memory/object.html
msgid "Referrers"
msgstr ""

#: admin/people/edits.html
#, python-format
msgid "[Admin Center] Edits of %(user)s"
msgstr ""

#: admin/people/edits.html
msgid "people"
msgstr ""

#: admin/people/edits.html
msgid "edits"
msgstr ""

#: admin/people/index.html
msgid "[Admin Center] People"
msgstr ""

#: admin/people/index.html
msgid "Find Account"
msgstr ""

#: admin/people/index.html admin/people/view.html
msgid "Email Address:"
msgstr ""

#: admin/people/index.html
msgid "Find"
msgstr ""

#: admin/people/index.html
msgid "No account found with this email."
msgstr ""

#: admin/people/index.html
msgid "IA ID:"
msgstr ""

#: admin/people/index.html
msgid "e.g. @foobar"
msgstr ""

#: admin/people/index.html
msgid "No account found with this ID."
msgstr ""

#: admin/people/index.html
msgid "Recent Accounts"
msgstr ""

#: admin/people/index.html
msgid "email"
msgstr ""

#: admin/people/index.html
msgid "profile"
msgstr ""

#: admin/people/index.html admin/people/view.html
msgid "Edit History"
msgstr ""

#: admin/people/view.html
msgid "block and revert all edits"
msgstr ""

#: admin/people/view.html
msgid "block this account"
msgstr ""

#: admin/people/view.html
#, python-format
msgid "Registered on <span class=\"time\">%(date)s</span>."
msgstr ""

#: admin/people/view.html
msgid "login as this user"
msgstr ""

#: admin/people/view.html
#, python-format
msgid ""
"Activated on <span class=\"time\">%(date)s</span> from <a "
"href=\"/admin/ip/%(ip)s\">%(ip)s</a>."
msgstr ""

#: admin/people/view.html
msgid "unblock this account"
msgstr ""

#: admin/people/view.html
msgid "activate account"
msgstr ""

#: admin/people/view.html
#, python-format
msgid "Activation link expiring on <span class=\"time\">%(date)s.</span>"
msgstr ""

#: admin/people/view.html
msgid "Activation link expired"
msgstr ""

#: admin/people/view.html
msgid "Resend activation link"
msgstr ""

#: admin/people/view.html
msgid "view profile"
msgstr ""

#: admin/people/view.html
msgid "Change"
msgstr ""

#: admin/people/view.html
msgid "Admin"
msgstr ""

#: admin/people/view.html
msgid "Make Human"
msgstr ""

#: admin/people/view.html
msgid "Make Bot"
msgstr ""

#: admin/people/view.html
msgid "Not available"
msgstr ""

#: admin/people/view.html
msgid "# Edits"
msgstr ""

#: admin/people/view.html
msgid "Member Since:"
msgstr ""

#: admin/people/view.html
msgid "Last Login:"
msgstr ""

#: admin/people/view.html
msgid "Tags:"
msgstr ""

#: admin/people/view.html
msgid "Anonymize Account:"
msgstr ""

#: admin/people/view.html
msgid "Dry Run"
msgstr ""

#: admin/people/view.html
msgid "Anonymize Account"
msgstr ""

#: admin/people/view.html
msgid "Account not activated yet."
msgstr ""

#: admin/people/view.html
msgid "Waiting Loans"
msgstr ""

#: admin/people/view.html
#, python-format
msgid "%(num)d edits"
msgstr ""

#: admin/people/view.html
msgid "Debug Info"
msgstr ""

#: admin/people/view.html
msgid "Account Information"
msgstr ""

#: admin/people/view.html
msgid "Verifications Links"
msgstr ""

#: admin/people/view.html
msgid "None found"
msgstr ""

#: authors/index.html
msgid "Search for an Author"
msgstr ""

#: authors/index.html lib/nav_head.html lists/home.html publishers/index.html
#: publishers/notfound.html publishers/view.html search/advancedsearch.html
#: search/publishers.html search/searchbox.html type/local_id/view.html
msgid "Search"
msgstr ""

#: authors/index.html search/authors.html
#, python-format
msgid "about %(subjects)s"
msgstr ""

#: authors/index.html search/authors.html
#, python-format
msgid "including <i>%(topwork)s</i>"
msgstr ""

#: authors/infobox.html
#, python-format
msgid "View on %(site)s"
msgstr ""

#: authors/infobox.html
msgid "Born"
msgstr ""

#: authors/infobox.html
msgid "Died"
msgstr ""

#: book_providers/cita_press_download_options.html
#: book_providers/gutenberg_download_options.html
#: book_providers/ia_download_options.html
#: book_providers/librivox_download_options.html
#: book_providers/openstax_download_options.html
#: book_providers/runeberg_download_options.html
#: book_providers/standard_ebooks_download_options.html
#: book_providers/wikisource_download_options.html
msgid "Download Options"
msgstr ""

#: book_providers/cita_press_download_options.html
msgid "Download PDF from Cita Press"
msgstr ""

#: book_providers/cita_press_download_options.html
msgid "More at Cita Press"
msgstr ""

#: book_providers/cita_press_read_button.html
msgid "Read eBook from Cita Press"
msgstr ""

#: book_providers/direct_read_button.html
msgid "Read free online"
msgstr ""

#: book_providers/gutenberg_download_options.html
msgid "Download an HTML from Project Gutenberg"
msgstr ""

#: book_providers/gutenberg_download_options.html
#: book_providers/runeberg_download_options.html
#: book_providers/standard_ebooks_download_options.html type/list/exports.html
msgid "HTML"
msgstr ""

#: book_providers/gutenberg_download_options.html
msgid "Download a text version from Project Gutenberg"
msgstr ""

#: book_providers/gutenberg_download_options.html
#: book_providers/ia_download_options.html
msgid "Plain text"
msgstr ""

#: book_providers/gutenberg_download_options.html
msgid "Download an ePub from Project Gutenberg"
msgstr ""

#: book_providers/gutenberg_download_options.html
msgid "Download a Kindle file from Project Gutenberg"
msgstr ""

#: book_providers/gutenberg_download_options.html
msgid "Kindle"
msgstr ""

#: book_providers/gutenberg_download_options.html
msgid "More at Project Gutenberg"
msgstr ""

#: book_providers/gutenberg_read_button.html
msgid "Read eBook from Project Gutenberg"
msgstr ""

#: book_providers/ia_download_options.html
msgid "Download a PDF from Internet Archive"
msgstr ""

#: book_providers/ia_download_options.html
msgid "Download a text version from Internet Archive"
msgstr ""

#: book_providers/ia_download_options.html
msgid "Download an ePub from Internet Archive"
msgstr ""

#: book_providers/ia_download_options.html
msgid "Download a MOBI file from Internet Archive"
msgstr ""

#: book_providers/ia_download_options.html
msgid "MOBI"
msgstr ""

#: book_providers/ia_download_options.html
msgid "Download open DAISY from Internet Archive (print-disabled format)"
msgstr ""

#: book_providers/ia_download_options.html type/list/embed.html
msgid "DAISY"
msgstr ""

#: book_providers/librivox_download_options.html
msgid "Download a ZIP file of the whole book from Internet Archive"
msgstr ""

#: book_providers/librivox_download_options.html
msgid "Whole Book MP3"
msgstr ""

#: book_providers/librivox_download_options.html
msgid "Get the RSS Feed from LibriVox"
msgstr ""

#: book_providers/librivox_download_options.html
msgid "RSS Feed"
msgstr ""

#: book_providers/librivox_download_options.html
msgid "More at LibriVox"
msgstr ""

#: book_providers/librivox_read_button.html
msgid "Listen to a reading from LibriVox"
msgstr ""

#: book_providers/librivox_read_button.html
msgid "Audiobook"
msgstr ""

#: book_providers/openstax_download_options.html
msgid "Download PDF from OpenStax"
msgstr ""

#: book_providers/openstax_download_options.html
msgid "More at OpenStax"
msgstr ""

#: book_providers/openstax_read_button.html
msgid "Read eBook from OpenStax"
msgstr ""

#: book_providers/runeberg_download_options.html
msgid "Download all scanned images from Project Runeberg"
msgstr ""

#: book_providers/runeberg_download_options.html
msgid "Scanned images"
msgstr ""

#: book_providers/runeberg_download_options.html
msgid "Download all color images from Project Runeberg"
msgstr ""

#: book_providers/runeberg_download_options.html
msgid "Color images"
msgstr ""

#: book_providers/runeberg_download_options.html
msgid "Download all HTML files from Project Runeberg"
msgstr ""

#: book_providers/runeberg_download_options.html
msgid "Download all text and index files from Project Runeberg"
msgstr ""

#: book_providers/runeberg_download_options.html
msgid "Text and index files"
msgstr ""

#: book_providers/runeberg_download_options.html
msgid "Download all OCR text from Project Runeberg"
msgstr ""

#: book_providers/runeberg_download_options.html
msgid "OCR text"
msgstr ""

#: book_providers/runeberg_download_options.html
msgid "More at Project Runeberg"
msgstr ""

#: book_providers/runeberg_read_button.html
msgid "Read eBook from Project Runeberg"
msgstr ""

#: book_providers/standard_ebooks_download_options.html
msgid "Download an HTML from Standard Ebooks"
msgstr ""

#: book_providers/standard_ebooks_download_options.html
msgid "Download an ePub from Standard Ebook."
msgstr ""

#: book_providers/standard_ebooks_download_options.html
msgid "Download a Kindle file from Standard Ebooks"
msgstr ""

#: book_providers/standard_ebooks_download_options.html
msgid "Kindle (azw3)"
msgstr ""

#: book_providers/standard_ebooks_download_options.html
msgid "Download a Kobo file from Standard Ebooks"
msgstr ""

#: book_providers/standard_ebooks_download_options.html
msgid "Kobo (kepub)"
msgstr ""

#: book_providers/standard_ebooks_download_options.html
msgid "View the source code for this Standard Ebook at GitHub"
msgstr ""

#: book_providers/standard_ebooks_download_options.html
msgid "More at Standard Ebooks"
msgstr ""

#: book_providers/standard_ebooks_read_button.html
msgid "Read eBook from Standard eBooks"
msgstr ""

#: book_providers/wikisource_download_options.html
msgid "Download PDF from Wikisource"
msgstr ""

#: book_providers/wikisource_download_options.html
msgid "Download MOBI from Wikisource"
msgstr ""

#: book_providers/wikisource_download_options.html
msgid "MOBI (for Kindle)"
msgstr ""

#: book_providers/wikisource_download_options.html
msgid "Download EPUB from Wikisource"
msgstr ""

#: book_providers/wikisource_download_options.html
msgid "EPUB (for most other e-readers)"
msgstr ""

#: book_providers/wikisource_download_options.html
msgid "Read at Wikisource"
msgstr ""

#: book_providers/wikisource_read_button.html
msgid "Read eBook on Wikisource"
msgstr ""

#: books/RelatedWorksCarousel.html
msgid "You might also like"
msgstr ""

#: books/RelatedWorksCarousel.html
msgid "More by this author"
msgid_plural "More by these authors"
msgstr[0] ""
msgstr[1] ""

#: books/add.html books/check.html
msgid "Add a book"
msgstr ""

#: books/add.html
msgid "Invalid ISBN checksum digit"
msgstr ""

#: books/add.html
msgid ""
"ID must be exactly 10 characters [0-9 or X]. For example 0-19-853453-1 or"
" 0198534531"
msgstr ""

#: books/add.html
msgid ""
"ID must be exactly 13 characters [0-9]. For example 978-3-16-148410-0 or "
"9783161484100"
msgstr ""

#: books/add.html
msgid "Invalid LC Control Number format"
msgstr ""

#: books/add.html
msgid "Please enter a value for the selected identifier"
msgstr ""

#: books/add.html
msgid "Are you sure that's the published date?"
msgstr ""

#: books/add.html
msgid "Add a book to Open Library"
msgstr ""

#: books/add.html
msgid ""
"We require a minimum set of fields to create a new record. These are "
"those fields."
msgstr ""

#: books/add.html books/edit.html books/edit/edition.html lib/nav_head.html
#: search/advancedsearch.html type/about/edit.html type/page/edit.html
#: type/template/edit.html
msgid "Title"
msgstr ""

#: books/add.html books/edit.html
msgid "Use <b><i>Title: Subtitle</i></b> to add a subtitle."
msgstr ""

#: books/add.html books/edit.html type/author/edit.html
#: type/tag/tag_form_inputs.html
msgid "Required field"
msgstr ""

#: books/add.html
msgid ""
"Like, \"Agatha Christie\" or \"Jean-Paul Sartre.\" We'll also do a live "
"check to see if we already know the author."
msgstr ""

#: books/add.html books/edit/edition.html
msgid "Who is the publisher?"
msgstr ""

#: books/add.html books/edit/edition.html books/edit/excerpts.html
msgid "For example:"
msgstr ""

#: books/add.html
msgid "Oxford University Press; Penguin; W.W. Norton"
msgstr ""

#: books/add.html books/edit/edition.html
msgid "When was it published?"
msgstr ""

#: books/add.html books/edit/edition.html
msgid "You should be able to find this in the first few pages of the book."
msgstr ""

#: books/add.html
msgid ""
"And optionally, an ID number &#151; like an ISBN &#151; would be "
"helpful..."
msgstr ""

#: books/add.html
msgid "ID Type"
msgstr ""

#: books/add.html
msgid "ISBN may be invalid. Click \"Add\" again to submit."
msgstr ""

#: books/add.html type/tag/tag_form_inputs.html
msgid "Select"
msgstr ""

#: books/add.html
msgid "ISBN 10"
msgstr ""

#: books/add.html
msgid "ISBN 13"
msgstr ""

#: books/add.html
msgid "LCCN"
msgstr ""

#: books/add.html
msgid "LibriVox"
msgstr ""

#: books/add.html
msgid "Project Gutenberg"
msgstr ""

#: books/add.html books/edit/edition.html
msgid "Book URL"
msgstr ""

#: books/add.html
msgid "Only fill this out if this is a web book"
msgstr ""

#: books/add.html
msgid "Add this book now"
msgstr ""

#: books/author-autocomplete.html
msgid "Add a new author"
msgstr ""

#: books/author-autocomplete.html
msgid "Create a new record for"
msgstr ""

#: books/author-autocomplete.html
msgid "Remove this author"
msgstr ""

#: books/author-autocomplete.html
msgid "Add another author?"
msgstr ""

#: books/check.html lib/nav_foot.html lib/nav_head.html
msgid "Add a Book"
msgstr ""

#: books/check.html
#, python-format
msgid ""
"One moment... It looks like we already have <em>some potential "
"matches</em> for <b>%(title)s</b> by <b>%(author)s</b>."
msgstr ""

#: books/check.html
msgid ""
"Rather than creating a duplicate record, please click through the result "
"you think best matches your book."
msgstr ""

#: books/check.html
msgid "Select this book"
msgstr ""

#: books/check.html
#, python-format
msgid "First published in %(year)d"
msgstr ""

#: books/check.html
msgid "None of these match the book I want to add."
msgstr ""

#: books/check.html
msgid "Continue"
msgstr ""

#: books/custom_carousel_card.html type/author/view.html
msgid "name missing"
msgstr ""

#: books/custom_carousel_card.html books/mobile_carousel.html
#, python-format
msgid " by %(name)s"
msgstr ""

#: books/daisy.html
msgid "Open Library Home"
msgstr ""

#: books/daisy.html
msgid "There isn't a DAISY file available for "
msgstr ""

#: books/daisy.html
msgid "This DAISY file is protected."
msgstr ""

#: books/daisy.html
msgid ""
"It can only be opened on a specialized device with a key issued by the "
"Library of Congress."
msgstr ""

#: books/daisy.html
#, python-format
msgid ""
"<a href=\"%(daisy_url)s\"><strong>Download the DAISY.zip</strong></a> for"
" <a href=\"%(url)s\">%(title)s</a>"
msgstr ""

#: books/daisy.html
msgid "Books for people who don't read print?"
msgstr ""

#: books/daisy.html
msgid ""
"The <a href=\"//archive.org\">Internet Archive</a> is proud to be "
"distributing over 1 million books free in a format called DAISY, designed"
" for those of us who find it challenging to use regular printed media. "
msgstr ""

#: books/daisy.html
msgid ""
"There are two types of DAISYs on Open Library: <i>open</i> and "
"<i>protected</i>. Open DAISYs can be read by anyone in the world on many "
"different devices. Protected DAISYs like this one can only be opened "
"using a key issued by the <a href=\"http://www.loc.gov/nls/\">Library of "
"Congress NLS program</a>."
msgstr ""

#: books/daisy.html
msgid ""
"There are two types of DAISYs on Open Library: <i>open</i> and "
"<i>protected</i>. Open DAISYs can be read by anyone in the world on many "
"different devices. Protected DAISYs can only be opened using a key issued"
" by the <a href=\"http://www.loc.gov/nls/\">Library of Congress NLS "
"program</a>."
msgstr ""

#: books/daisy.html lists/home.html
msgid "Enjoy!"
msgstr ""

#: books/daisy.html
msgid "What is the DAISY format?"
msgstr ""

#: books/daisy.html
msgid ""
"The DAISY digital format helps people who have challenges using regular "
"printed media. DAISY digital <span class=\"highlight\">talking "
"books</span> offer the benefits of regular audiobooks, with navigation "
"within the book, to chapters or specific pages."
msgstr ""

#: books/daisy.html
msgid "More information at daisy.org"
msgstr ""

#: books/daisy.html
msgid "What is the NLS?"
msgstr ""

#: books/daisy.html
msgid ""
"The Library of Congress <a href=\"http://www.loc.gov/nls/\">National "
"Library Service for the Blind and Physically Handicapped (NLS)</a> "
"administers a free library program of braille and audio materials "
"circulated to eligible borrowers in the United States through a national "
"network of cooperating libraries."
msgstr ""

#: books/daisy.html
msgid "Are you eligible to register?"
msgstr ""

#: books/daisy.html
msgid "How do I find DAISYs on Open Library?"
msgstr ""

#: books/daisy.html
msgid ""
"In addition to<a href=\"/subjects/accessible_book\" title=\"Subject: "
"Accessible book\"> loads of open DAISYs</a>, the Open Library lists a "
"smaller selection of<a href=\"/subjects/protected_DAISY\" "
"title=\"Subject: Protected DAISY\"> protected DAISY titles</a> accessible"
" to those with a Library of Congress NLS key. These titles are brought to"
" you by the<a href=\"//archive.org/\"> Internet Archive</a>."
msgstr ""

#: books/daisy.html
msgid ""
"Looking for a specific title? The best way to find it is to<a "
"href=\"/search\"> search for it</a>."
msgstr ""

#: books/daisy.html lib/history.html
msgid "Need help?"
msgstr ""

#: books/daisy.html
msgid ""
" Please read our <a href=\"/help/faq\">FAQ on accessing books through "
"Open Library</a>."
msgstr ""

#: books/edit.html
msgid "Add a little more?"
msgstr ""

#: books/edit.html
msgid ""
"Thank you for adding that book! Any more information you could provide "
"would be wonderful!"
msgstr ""

#: books/edit.html
#, python-format
msgid ""
"We already know about <b>%(work_title)s</b>, but not the <b>%(year)s "
"%(publisher)s edition</b>. Thanks! Do you know any more about this "
"edition?"
msgstr ""

#: books/edit.html
#, python-format
msgid ""
"We already know about the <b>%(year)s %(publisher)s edition</b> of "
"<b>%(work_title)s</b>, but please, tell us more!"
msgstr ""

#: books/edit.html
msgid "Editing..."
msgstr ""

#: books/edit.html type/author/edit.html type/template/edit.html
msgid "Delete Record"
msgstr ""

#: books/edit.html
msgid "Work Details"
msgstr ""

#: books/edit.html
msgid "Unknown publisher edition"
msgstr ""

#: books/edit.html
msgid "This Work"
msgstr ""

#: books/edit.html
msgid ""
"You can search by author name (like <em>j k rowling</em>) or by Open "
"Library ID (like <a href=\"/authors/OL23919A\" "
"target=\"_blank\"><em>OL23919A</em></a>)."
msgstr ""

#: books/edit.html
msgid "Author editing requires javascript"
msgstr ""

#: books/edit.html
msgid "Add Excerpts"
msgstr ""

#: books/edit.html type/about/edit.html type/author/edit.html
msgid "Links"
msgstr ""

#: books/edit.html type/edition/view.html type/work/view.html
msgid "Work Identifiers"
msgstr ""

#: books/edit.html
msgid "Do you know any identifiers for this work?"
msgstr ""

#: books/edit.html
msgid ""
"These identifiers apply to all editions of this work, for example "
"Wikidata work identifiers. For edition-specific identifiers, like ISBN or"
" LCCN, go to the edition tab."
msgstr ""

#: books/edition-sort.html
#, python-format
msgid "%(title)s: %(subtitle)s"
msgstr ""

#: books/edition-sort.html
#, python-format
msgid "Publish date unknown, %(publisher)s"
msgstr ""

#: books/edition-sort.html type/work/editions.html
#, python-format
msgid "in %(languagelist)s"
msgstr ""

#: books/edit/about.html
msgid "Select this subject"
msgstr ""

#: books/edit/about.html
msgid "How would you describe this book?"
msgstr ""

#: books/edit/about.html
msgid "There's no wrong answer here."
msgstr ""

#: books/edit/about.html
msgid "Subject keywords?"
msgstr ""

#: books/edit/about.html
msgid "Please separate with commas."
msgstr ""

#: books/edit/about.html
msgid ""
"For example: <i><a href=\"/subjects/cheese\">cheese</a>, <a "
"href=\"/subjects/roman_empire\">Roman Empire</a>, <a "
"href=\"/subjects/psychology\">psychology</a></i>"
msgstr ""

#: books/edit/about.html
msgid "A person? Or, people?"
msgstr ""

#: books/edit/about.html
msgid ""
"For example: <i><a href=\"/subjects/person:Theodore_Roosevelt\">Theodore "
"Roosevelt</a>, <a href=\"/subjects/person:Julian_of_Norwich\">Julian of "
"Norwich</a>, <a href=\"/subjects/person:Tintin\">Tintin</a></i>"
msgstr ""

#: books/edit/about.html
msgid "Note any places mentioned?"
msgstr ""

#: books/edit/about.html
msgid ""
"For example: <i><a href=\"/subjects/place:London\">London</a>, <a "
"href=\"/subjects/place:Atlantis\">Atlantis</a>, <a "
"href=\"/subjects/place:Omaha\">Omaha</a></i>"
msgstr ""

#: books/edit/about.html
msgid "When is it set or about?"
msgstr ""

#: books/edit/about.html
msgid ""
"For example: <i><a href=\"/subjects/time:1984\">1984</a>, <a "
"href=\"/subjects/time:the_middle_ages\">The Middle Ages</a>, <a "
"href=\"/subjects/time:1810-1890\">1810-1890</a></i>"
msgstr ""

#: books/edit/edition.html
msgid "Select this language"
msgstr ""

#: books/edit/edition.html
msgid "Remove this language"
msgstr ""

#: books/edit/edition.html
msgid "Remove this work"
msgstr ""

#: books/edit/edition.html
msgid "-- Move to a new work"
msgstr ""

#: books/edit/edition.html
msgid "This Edition"
msgstr ""

#: books/edit/edition.html
msgid "Enter the title of this specific edition."
msgstr ""

#: books/edit/edition.html
msgid "Subtitle"
msgstr ""

#: books/edit/edition.html
msgid "Usually distinguished by different or smaller type."
msgstr ""

#: books/edit/edition.html
msgid "Publishing Info"
msgstr ""

#: books/edit/edition.html
msgid "For example <em>Oxford University Press; Penguin; W.W. Norton</em>"
msgstr ""

#: books/edit/edition.html
msgid "Where was the book published?"
msgstr ""

#: books/edit/edition.html
msgid "City, Country please."
msgstr ""

#: books/edit/edition.html
msgid "What is the copyright date?"
msgstr ""

#: books/edit/edition.html
msgid "The year following the copyright statement."
msgstr ""

#: books/edit/edition.html
msgid "Edition Name (if applicable):"
msgstr ""

#: books/edit/edition.html
msgid "Series Name (if applicable)"
msgstr ""

#: books/edit/edition.html
msgid "The name of the publisher's series."
msgstr ""

#: books/edit/edition.html type/edition/view.html type/work/view.html
msgid "Contributors"
msgstr ""

#: books/edit/edition.html
msgid "Please select a role."
msgstr ""

#: books/edit/edition.html
msgid "You need to give this ROLE a name."
msgstr ""

#: books/edit/edition.html
msgid "List the people involved"
msgstr ""

#: books/edit/edition.html
msgid "Select role"
msgstr ""

#: books/edit/edition.html
msgid "Add a new role"
msgstr ""

#: books/edit/edition.html
msgid "Remove this contributor"
msgstr ""

#: books/edit/edition.html
msgid "By Statement:"
msgstr ""

#: books/edit/edition.html
msgid "For example: <em>edited by David Anderson</em>"
msgstr ""

#: books/edit/edition.html languages/index.html
msgid "Languages"
msgstr ""

#: books/edit/edition.html
msgid "What language is this edition written in?"
msgstr ""

#: books/edit/edition.html
msgid "Add another language?"
msgstr ""

#: books/edit/edition.html
msgid "Is it a translation of another book?"
msgstr ""

#: books/edit/edition.html
msgid "Yes, it's a translation"
msgstr ""

#: books/edit/edition.html
msgid "What's the original book?"
msgstr ""

#: books/edit/edition.html
msgid "What language was the original written in?"
msgstr ""

#: books/edit/edition.html
msgid "Description of this edition"
msgstr ""

#: books/edit/edition.html
msgid "Only if it's different from the work's description"
msgstr ""

#: books/edit/edition.html type/edition/view.html type/work/view.html
msgid "Table of Contents"
msgstr ""

#: books/edit/edition.html
msgid ""
"Use a \"*\" for an indent, a \"|\" to add a column, and line breaks for "
"new lines. Like this:"
msgstr ""

#: books/edit/edition.html
msgid ""
"This table of contents contains extra information like authors or "
"descriptions. We don't have a great user interface for this yet, so "
"editing this data could be difficult. Watch out!"
msgstr ""

#: books/edit/edition.html
msgid "Any notes about this specific edition?"
msgstr ""

#: books/edit/edition.html
msgid "Anything about the book that may be of interest."
msgstr ""

#: books/edit/edition.html
msgid "Is it known by any other titles?"
msgstr ""

#: books/edit/edition.html
msgid ""
"Use this field if the title is different on the cover or spine. If the "
"edition is a collection or anthology, you may also add the individual "
"titles of each work here."
msgstr ""

#: books/edit/edition.html
msgid ""
"For example: <i>Eaters of the Dead</i> is an alternate title for <i><a "
"href=\"/books/OL24923038M\">The 13th Warrior</a></i>."
msgstr ""

#: books/edit/edition.html
msgid "What work is this an edition of?"
msgstr ""

#: books/edit/edition.html
msgid ""
"Sometimes editions can be associated with the wrong work. You can correct"
" that here."
msgstr ""

#: books/edit/edition.html
msgid ""
"You can search by title or by Open Library ID (like <a "
"href=\"/works/OL262757W\" target=\"_blank\"><em>OL262757W</em></a>)."
msgstr ""

#: books/edit/edition.html
msgid "WARNING: Any edits made to the work from this page will be ignored."
msgstr ""

#: books/edit/edition.html
msgid "Copy authors to new work"
msgstr ""

#: books/edit/edition.html
msgid "Copy subjects to new work"
msgstr ""

#: books/edit/edition.html
msgid "Please select an identifier."
msgstr ""

#: books/edit/edition.html
msgid "You need to give a value to ID."
msgstr ""

#: books/edit/edition.html
msgid "ID ids cannot contain whitespace."
msgstr ""

#: books/edit/edition.html
msgid "ID must be exactly 10 characters [0-9] or X."
msgstr ""

#: books/edit/edition.html
msgid "That ID already exists for this edition."
msgstr ""

#: books/edit/edition.html
msgid "ID must be exactly 13 digits [0-9]. For example: 978-1-56619-909-4"
msgstr ""

#: books/edit/edition.html
msgid "Invalid ID format"
msgstr ""

#: books/edit/edition.html type/author/view.html
msgid "ID Numbers"
msgstr ""

#: books/edit/edition.html
msgid "Do you know any identifiers for this edition?"
msgstr ""

#: books/edit/edition.html
msgid "Like, ISBN?"
msgstr ""

#: books/edit/edition.html
msgid "Please select a classification."
msgstr ""

#: books/edit/edition.html
msgid "You need to give a value to CLASS."
msgstr ""

#: books/edit/edition.html type/edition/view.html type/work/view.html
msgid "Classifications"
msgstr ""

#: books/edit/edition.html
msgid "Do you know any classifications of this edition?"
msgstr ""

#: books/edit/edition.html
msgid "Like, Dewey Decimal?"
msgstr ""

#: books/edit/edition.html
msgid "Select one of many..."
msgstr ""

#: books/edit/edition.html
msgid "Add a new classification type"
msgstr ""

#: books/edit/edition.html
msgid "Remove this classification"
msgstr ""

#: books/edit/edition.html type/edition/view.html type/work/view.html
msgid "The Physical Object"
msgstr ""

#: books/edit/edition.html
msgid "What sort of book is it?"
msgstr ""

#: books/edit/edition.html
msgid "Paperback; Hardcover, etc."
msgstr ""

#: books/edit/edition.html
msgid "How many pages?"
msgstr ""

#: books/edit/edition.html
msgid "Pagination?"
msgstr ""

#: books/edit/edition.html
msgid "Note the highest number in each pagination pattern."
msgstr ""

#: books/edit/edition.html lib/nav_foot.html
msgid "Help"
msgstr ""

#: books/edit/edition.html
msgid "For example: <em>xii, 346p.</em>"
msgstr ""

#: books/edit/edition.html
msgid "How much does the book weigh?"
msgstr ""

#: books/edit/edition.html type/edition/view.html type/work/view.html
msgid "Dimensions"
msgstr ""

#: books/edit/edition.html
msgid "dimensions"
msgstr ""

#: books/edit/edition.html
msgid "Height:"
msgstr ""

#: books/edit/edition.html
msgid "Width:"
msgstr ""

#: books/edit/edition.html
msgid "Depth:"
msgstr ""

#: books/edit/edition.html
msgid "Web Book Providers"
msgstr ""

#: books/edit/edition.html
msgid "Access Type"
msgstr ""

#: books/edit/edition.html
msgid "File Format"
msgstr ""

#: books/edit/edition.html
msgid "Provider Name"
msgstr ""

#: books/edit/edition.html
msgid "Buy"
msgstr ""

#: books/edit/edition.html
msgid "Web"
msgstr ""

#: books/edit/edition.html
msgid "Add a provider"
msgstr ""

#: books/edit/edition.html
msgid "First sentence"
msgstr ""

#: books/edit/edition.html
msgid "The opening line that starts the lead paragraph"
msgstr ""

#: books/edit/edition.html
msgid "Admin Only"
msgstr ""

#: books/edit/edition.html
msgid "Additional Metadata"
msgstr ""

#: books/edit/edition.html
msgid "This field can accept arbitrary key:value pairs"
msgstr ""

#: books/edit/excerpts.html
msgid "Please provide an excerpt."
msgstr ""

#: books/edit/excerpts.html
msgid "That excerpt is too long."
msgstr ""

#: books/edit/excerpts.html
msgid ""
"If there are particular (short) passages you feel represent the book "
"well, please feel free to transcribe them here."
msgstr ""

#: books/edit/excerpts.html
msgid "Page number?"
msgstr ""

#: books/edit/excerpts.html
msgid "This excerpt is the first sentence of the book."
msgstr ""

#: books/edit/excerpts.html
msgid "Transcribe the excerpt"
msgstr ""

#: books/edit/excerpts.html
msgid "Maximum length is 2000 characters. No HTML allowed."
msgstr ""

#: books/edit/excerpts.html
msgid "Why did you choose this excerpt?"
msgstr ""

#: books/edit/excerpts.html
msgid "Add an optional note."
msgstr ""

#: books/edit/excerpts.html
msgid "Excerpts so far..."
msgstr ""

#: books/edit/excerpts.html
msgid "noted:"
msgstr ""

#: books/edit/excerpts.html
msgid "An anonymous note:"
msgstr ""

#: books/edit/excerpts.html
msgid "From page"
msgstr ""

#: books/edit/web.html
msgid "Please provide a label."
msgstr ""

#: books/edit/web.html
msgid "Please provide a URL."
msgstr ""

#: books/edit/web.html
msgid "Please enter a valid URL."
msgstr ""

#: books/edit/web.html
msgid ""
"Please connect Open Library records to <u>good</u><span "
"class=\"orange\">*</span> online resources."
msgstr ""

#: books/edit/web.html
msgid "Give your link a label"
msgstr ""

#: books/edit/web.html
msgid "For example: <em>New York Times review</em>"
msgstr ""

#: books/edit/web.html
msgid "URL"
msgstr ""

#: books/edit/web.html
msgid "Add Link"
msgstr ""

#: books/edit/web.html
msgid "Remove this link"
msgstr ""

#: books/edit/web.html
msgid ""
"\"Good\" means no spammy links, please. Keep them relevant to the book. "
"Irrelevant sites may be removed. Blatant spam will be deleted without "
"remorse."
msgstr ""

#: bulk_search/bulk_search.html
msgid "Bulk Search (beta)"
msgstr ""

#: check_ins/check_in_form.html
msgid "January"
msgstr ""

#: check_ins/check_in_form.html
msgid "February"
msgstr ""

#: check_ins/check_in_form.html
msgid "March"
msgstr ""

#: check_ins/check_in_form.html
msgid "April"
msgstr ""

#: check_ins/check_in_form.html
msgid "May"
msgstr ""

#: check_ins/check_in_form.html
msgid "June"
msgstr ""

#: check_ins/check_in_form.html
msgid "July"
msgstr ""

#: check_ins/check_in_form.html
msgid "August"
msgstr ""

#: check_ins/check_in_form.html
msgid "September"
msgstr ""

#: check_ins/check_in_form.html
msgid "October"
msgstr ""

#: check_ins/check_in_form.html
msgid "November"
msgstr ""

#: check_ins/check_in_form.html
msgid "December"
msgstr ""

#: check_ins/check_in_form.html
msgid ""
"Add an optional check-in date. Check-in dates are used to track yearly "
"reading goals."
msgstr ""

#: check_ins/check_in_form.html
msgid "End Date:"
msgstr ""

#: check_ins/check_in_form.html
msgid "Year:"
msgstr ""

#: check_ins/check_in_form.html
msgid "Year"
msgstr ""

#: check_ins/check_in_form.html
msgid "Month:"
msgstr ""

#: check_ins/check_in_form.html
msgid "Month"
msgstr ""

#: check_ins/check_in_form.html
msgid "Day:"
msgstr ""

#: check_ins/check_in_form.html
msgid "Day"
msgstr ""

#: check_ins/check_in_form.html
msgid "Delete Event"
msgstr ""

#: check_ins/check_in_prompt.html
#, python-format
msgid "Read <time class=\"check-in-date\">%(date)s</time>"
msgstr ""

#: check_ins/check_in_prompt.html
msgid "When did you finish this book?"
msgstr ""

#: check_ins/check_in_prompt.html
msgid "Other"
msgstr ""

#: check_ins/check_in_prompt.html
msgid "Check-In"
msgstr ""

#: check_ins/reading_goal_form.html
msgid "How many books would you like to read this year?"
msgstr ""

#: check_ins/reading_goal_form.html
msgid "Enter \"0\" to unset your reading goal. Your check-ins will be preserved."
msgstr ""

#: check_ins/reading_goal_progress.html
#, python-format
msgid ""
"<span class=\"reading-goal-progress__books-"
"read\">%(books_read)d</span>/<span class=\"reading-goal-"
"progress__goal\">%(goal)d</span> Books"
msgstr ""

#: check_ins/reading_goal_progress.html
#, python-format
msgid "Edit %(year)d Reading Goal"
msgstr ""

#: covers/add.html
msgid "There are two ways to put an author's image on Open Library."
msgstr ""

#: covers/add.html
msgid "Image Guidelines"
msgstr ""

#: covers/add.html
msgid "There are a few ways to put a cover image on Open Library."
msgstr ""

#: covers/add.html
msgid "Cover Guidelines"
msgstr ""

#: covers/add.html
msgid "Please provide a valid image."
msgstr ""

#: covers/add.html
msgid "Please provide an image URL."
msgstr ""

#: covers/add.html
#, python-format
msgid ""
"Learn more by reading our <a href=\"/help/faq/editing#picture\" "
"target=\"blank\">%(guidelines)s</a>."
msgstr ""

#: covers/add.html
msgid "<strong>Pick one</strong> from the existing covers"
msgstr ""

#: covers/add.html
msgid "Use this image"
msgstr ""

#: covers/add.html
msgid "Choose a JPG, GIF or PNG on your computer"
msgstr ""

#: covers/add.html
msgid "Upload"
msgstr ""

#: covers/add.html
msgid "Or, paste an image from your clipboard"
msgstr ""

#: covers/add.html
msgid "Paste image from clipboard"
msgstr ""

#: covers/add.html
msgid "No Image Pasted"
msgstr ""

#: covers/add.html
msgid "Upload image"
msgstr ""

#: covers/add.html
msgid "Upload Image"
msgstr ""

#: covers/add.html
msgid "Uploading..."
msgstr ""

#: covers/add.html
msgid "Or, use the the cover from Internet Archive"
msgstr ""

#: covers/author_photo.html
msgid "Pull up a larger author photo"
msgstr ""

#: covers/author_photo.html search/authors.html
#, python-format
msgid "Photo of %(author)s"
msgstr ""

#: covers/author_photo.html
msgid "Click to close"
msgstr ""

#: covers/author_photo.html
#, python-format
msgid "We need a photo of %(author)s"
msgstr ""

#: covers/book_cover.html
msgid "Pull up a bigger book cover"
msgstr ""

#: covers/book_cover.html covers/book_cover_single_edition.html
#: covers/book_cover_small.html covers/book_cover_work.html
#, python-format
msgid "Cover of: %(title)s by %(authors)s"
msgstr ""

#: covers/book_cover_single_edition.html covers/book_cover_work.html
msgid "View a larger book cover"
msgstr ""

#: covers/book_cover_single_edition.html covers/book_cover_small.html
#: covers/book_cover_work.html
#, python-format
msgid "We need a book cover for: %(title)s"
msgstr ""

#: covers/book_cover_small.html
#, python-format
msgid "Go to the main page for %(title)s"
msgstr ""

#: covers/change.html
msgid "Author Photos"
msgstr ""

#: covers/change.html
msgid "Manage Author Photos"
msgstr ""

#: covers/change.html
msgid "Add Author Photo"
msgstr ""

#: covers/change.html
msgid "Book Covers"
msgstr ""

#: covers/change.html
msgid "Manage Covers"
msgstr ""

#: covers/change.html
msgid "Add Cover Image"
msgstr ""

#: covers/change.html
msgid "Manage"
msgstr ""

#: covers/manage.html
msgid ""
"You can drag and drop thumbnails to reorder, or into the trash to delete "
"them."
msgstr ""

#: covers/saved.html
msgid "New book cover"
msgstr ""

#: covers/saved.html
msgid "Saved!"
msgstr ""

#: covers/saved.html
msgid "Notes:"
msgstr ""

#: covers/saved.html
msgid "Add another image"
msgstr ""

#: covers/saved.html
msgid "Finished"
msgstr ""

#: email/case_created.html
msgid "Sent!"
msgstr ""

#: email/case_created.html
msgid "Thank you for your note. We'll get back to you as soon as possible."
msgstr ""

#: email/case_created.html
msgid ""
"It might take us a little while to read it because we receive lots of "
"messages, but rest assured we will, and we'll get back to you if "
"required."
msgstr ""

#: email/account/pd_request.html
msgid "Qualifying for Print Disability Special Access"
msgstr ""

#: history/comment.html
msgid "Imported from"
msgstr ""

#: history/comment.html
msgid "Found a matching"
msgstr ""

#: history/comment.html
msgid "Edited without comment."
msgstr ""

#: history/sources.html
msgid "record"
msgstr ""

#: home/about.html
msgid "About the Project"
msgstr ""

#: home/about.html
msgid ""
"Open Library is an open, editable library catalog, building towards a web"
" page for every book ever published."
msgstr ""

#: home/about.html
msgid ""
"Just like Wikipedia, you can contribute new information or corrections to"
" the catalog. You can browse by <a href=\"/subjects\">subjects</a>, <a "
"href=\"/authors\">authors</a> or <a href=\"/lists\">lists</a> members "
"have created. If you love books, why not help build a library?"
msgstr ""

#: home/about.html
msgid "Latest Blog Posts"
msgstr ""

#: home/categories.html
msgid "Browse by Subject"
msgstr ""

#: home/categories.html
#, python-format
msgid "browse %(subject)s books"
msgstr ""

#: home/categories.html
#, python-format
msgid "%(count)s Book"
msgid_plural "%(count)s Books"
msgstr[0] ""
msgstr[1] ""

#: home/index.html home/welcome.html
msgid "Welcome to Open Library"
msgstr ""

#: home/index.html
msgid "Classic Books"
msgstr ""

#: home/index.html
msgid "Recently Returned"
msgstr ""

#: home/index.html
msgid "Kids"
msgstr ""

#: home/index.html
msgid "Thrillers"
msgstr ""

#: home/loans.html
#, python-format
msgid ""
"You can still <a href=\"/borrow\">borrow</a> one more book until you've "
"hit the limit!"
msgid_plural ""
"You can still <a href=\"/borrow\">borrow</a> %(count)d more books until "
"you've hit the limit!"
msgstr[0] ""
msgstr[1] ""

#: home/loans.html
msgid ""
"You have reached the borrowing limit. Please return a book to checkout "
"something new."
msgstr ""

#: home/stats.html
msgid "Around the Library"
msgstr ""

#: home/stats.html
msgid ""
"Here's what's happened over the last 28 days. More <a "
"href=\"/recentchanges\">recent changes</a>"
msgstr ""

#: home/stats.html
msgid "See all visitors to OpenLibrary.org"
msgstr ""

#: home/stats.html
msgid "Area graph of recent unique visitors"
msgstr ""

#: home/stats.html
msgid "How many new Open Library members have we welcomed?"
msgstr ""

#: home/stats.html
msgid "Area graph of new members"
msgstr ""

#: home/stats.html
msgid "People are constantly updating the catalog"
msgstr ""

#: home/stats.html
msgid "Area graph of recent catalog edits"
msgstr ""

#: home/stats.html
msgid "Catalog Edits"
msgstr ""

#: home/stats.html
msgid "Members can create Lists"
msgstr ""

#: home/stats.html
msgid "Area graph of lists created recently"
msgstr ""

#: home/stats.html
msgid "Lists Created"
msgstr ""

#: home/stats.html
msgid "We're a library, so we lend books, too"
msgstr ""

#: home/stats.html
msgid "Area graph of ebooks borrowed recently"
msgstr ""

#: home/stats.html
msgid "eBooks Borrowed"
msgstr ""

#: home/welcome.html
msgid "Read Free Library Books Online"
msgstr ""

#: home/welcome.html
msgid "Millions of books available through Controlled Digital Lending"
msgstr ""

#: home/welcome.html
msgid "Set a Yearly Reading Goal"
msgstr ""

#: home/welcome.html
msgid "Learn how to set a yearly reading goal and track what you read"
msgstr ""

#: home/welcome.html
msgid "Keep Track of your Favorite Books"
msgstr ""

#: home/welcome.html
msgid "Organize your Books using Lists & the Reading Log"
msgstr ""

#: home/welcome.html
msgid "Try the virtual Library Explorer"
msgstr ""

#: home/welcome.html
msgid "Digital shelves organized like a physical library"
msgstr ""

#: home/welcome.html
msgid "Try Fulltext Search"
msgstr ""

#: home/welcome.html
msgid "Find matching results within the text of millions of books"
msgstr ""

#: home/welcome.html
msgid "Be an Open Librarian"
msgstr ""

#: home/welcome.html
msgid "Dozens of ways you can help improve the library"
msgstr ""

#: home/welcome.html
msgid "Volunteer at Open Library"
msgstr ""

#: home/welcome.html
msgid "Discover opportunities to improve the library"
msgstr ""

#: home/welcome.html
msgid "Send us feedback"
msgstr ""

#: home/welcome.html
msgid "Your feedback will help us improve these cards"
msgstr ""

#: jsdef/LazyWorkPreview.html
msgid "Select this work"
msgstr ""

#: jsdef/LazyWorkPreview.html
msgid "1 edition"
msgstr ""

#: jsdef/LazyWorkPreview.html
msgid "editions"
msgstr ""

#: languages/index.html
#, python-format
msgid "%s book"
msgid_plural "%s books"
msgstr[0] ""
msgstr[1] ""

#: languages/notfound.html
#, python-format
msgid "%s is not found"
msgstr ""

#: languages/notfound.html
#, python-format
msgid "%s does not exist."
msgstr ""

#: lib/edit_head.html lib/view_head.html
msgid "This doc was last edited by"
msgstr ""

#: lib/edit_head.html lib/view_head.html
msgid "This doc was last edited anonymously"
msgstr ""

#: lib/header_dropdown.html
msgid "My account"
msgstr ""

#: lib/header_dropdown.html type/user/view.html
#, python-format
msgid "Joined %(date)s"
msgstr ""

#: lib/header_dropdown.html
msgid "Menu"
msgstr ""

#: lib/header_dropdown.html
msgid "New!"
msgstr ""

#: lib/history.html
#, python-format
msgid "Created %(date)s"
msgstr ""

#: lib/history.html
#, python-format
msgid "%(count)d revision"
msgid_plural "%(count)d revisions"
msgstr[0] ""
msgstr[1] ""

#: lib/history.html
msgid "Download catalog record:"
msgstr ""

#: lib/history.html
msgid "RDF"
msgstr ""

#: lib/history.html type/list/exports.html
msgid "JSON"
msgstr ""

#: lib/history.html
msgid "OPDS"
msgstr ""

#: lib/history.html
msgid "Cite this on Wikipedia"
msgstr ""

#: lib/history.html
msgid "Wikipedia citation"
msgstr ""

#: lib/history.html
msgid "Copy and paste this code into your Wikipedia page."
msgstr ""

#: lib/history.html
msgid "Get instructions at Wikipedia in a new window"
msgstr ""

#: lib/history.html
msgid "an anonymous user"
msgstr ""

#: lib/history.html
#, python-format
msgid "Created by %(user)s"
msgstr ""

#: lib/history.html
#, python-format
msgid "Edited by %(user)s"
msgstr ""

#: lib/message_addbook.html
msgid "Super!"
msgstr ""

#: lib/message_addbook.html
msgid " Your new record is in the library. Thank you!"
msgstr ""

#: lib/message_addbook.html
msgid ""
"There are a few other simple things you can add while you're here to "
"improve your new record quickly, and make it much easier for other people"
" to find later."
msgstr ""

#: lib/message_addbook.html
msgid "Upload a cover image"
msgstr ""

#: lib/message_addbook.html
msgid "Snap a quick photo of the cover to share?"
msgstr ""

#: lib/message_addbook.html
msgid "Add an ISBN"
msgstr ""

#: lib/message_addbook.html
msgid "Help the library connect with other systems, like Amazon."
msgstr ""

#: lib/message_addbook.html
msgid "Add some subjects"
msgstr ""

#: lib/message_addbook.html
msgid "They're just like tags."
msgstr ""

#: lib/message_addbook.html
msgid "Describe what the book's about"
msgstr ""

#: lib/message_addbook.html
msgid "Just a sentence or two is good."
msgstr ""

#: lib/nav_foot.html site/neck.html
msgid "Open Library"
msgstr ""

#: lib/nav_foot.html
msgid "Vision"
msgstr ""

#: lib/nav_foot.html
msgid "Volunteer"
msgstr ""

#: lib/nav_foot.html
msgid "Partner With Us"
msgstr ""

#: lib/nav_foot.html
msgid "Jobs"
msgstr ""

#: lib/nav_foot.html
msgid "Careers"
msgstr ""

#: lib/nav_foot.html
msgid "Blog"
msgstr ""

#: lib/nav_foot.html
msgid "Terms of Service"
msgstr ""

#: lib/nav_foot.html site/alert.html
msgid "Donate"
msgstr ""

#: lib/nav_foot.html
msgid "Discover"
msgstr ""

#: lib/nav_foot.html
msgid "Go home"
msgstr ""

#: lib/nav_foot.html
msgid "Home"
msgstr ""

#: lib/nav_foot.html
msgid "Explore Books"
msgstr ""

#: lib/nav_foot.html
msgid "Explore authors"
msgstr ""

#: lib/nav_foot.html
msgid "Explore subjects"
msgstr ""

#: lib/nav_foot.html
msgid "Explore collections"
msgstr ""

#: lib/nav_foot.html lib/nav_head.html
msgid "Collections"
msgstr ""

#: lib/nav_foot.html
msgid "Navigate to top of this page"
msgstr ""

#: lib/nav_foot.html
msgid "Return to Top"
msgstr ""

#: lib/nav_foot.html
msgid "Develop"
msgstr ""

#: lib/nav_foot.html
msgid "Explore Open Library Developer Center"
msgstr ""

#: lib/nav_foot.html lib/nav_head.html
msgid "Developer Center"
msgstr ""

#: lib/nav_foot.html
msgid "Explore Open Library APIs"
msgstr ""

#: lib/nav_foot.html
msgid "API Documentation"
msgstr ""

#: lib/nav_foot.html
msgid "Bulk Open Library data"
msgstr ""

#: lib/nav_foot.html
msgid "Bulk Data Dumps"
msgstr ""

#: lib/nav_foot.html
msgid "Write a bot"
msgstr ""

#: lib/nav_foot.html
msgid "Writing Bots"
msgstr ""

#: lib/nav_foot.html
msgid "Help Center"
msgstr ""

#: lib/nav_foot.html
msgid "Contact"
msgstr ""

#: lib/nav_foot.html
msgid "Contact Us"
msgstr ""

#: lib/nav_foot.html
msgid "Suggest Edits"
msgstr ""

#: lib/nav_foot.html
msgid "Suggesting Edits"
msgstr ""

#: lib/nav_foot.html
msgid "Add a new book to Open Library"
msgstr ""

#: lib/nav_foot.html
msgid "Release Notes"
msgstr ""

#: lib/nav_foot.html
msgid "Twitter"
msgstr ""

#: lib/nav_foot.html
msgid "GitHub"
msgstr ""

#: lib/nav_foot.html site/alert.html
msgid "Change Website Language"
msgstr ""

#: lib/nav_foot.html lib/nav_head.html type/list/embed.html
msgid "Open Library logo"
msgstr ""

#: lib/nav_foot.html
msgid ""
"Open Library is an initiative of the <a href=\"//archive.org/\">Internet "
"Archive</a>, a 501(c)(3) non-profit, building a digital library of "
"Internet sites and other cultural artifacts in  digital form. Other <a "
"href=\"//archive.org/projects/\">projects</a> include the <a "
"href=\"//archive.org/web/\">Wayback Machine</a>, <a "
"href=\"//archive.org/\">archive.org</a> and <a href=\"//archive-it.org"
"\">archive-it.org</a>"
msgstr ""

#: lib/nav_foot.html
#, python-format
msgid ""
"version <a "
"href=\"https://github.com/internetarchive/openlibrary/commit/%s\">%s</a>"
msgstr ""

#: lib/nav_head.html
msgid "Loans, Reading Log, Lists, Stats"
msgstr ""

#: lib/nav_head.html
msgid "My Profile"
msgstr ""

#: lib/nav_head.html
msgid "Log out"
msgstr ""

#: lib/nav_head.html
msgid "Pending Merge Requests"
msgstr ""

#: lib/nav_head.html
msgid "Trending"
msgstr ""

#: lib/nav_head.html
msgid "K-12 Student Library"
msgstr ""

#: lib/nav_head.html
msgid "Book Talks"
msgstr ""

#: lib/nav_head.html
msgid "Random Book"
msgstr ""

#: lib/nav_head.html
msgid "Recent Community Edits"
msgstr ""

#: lib/nav_head.html
msgid "Help & Support"
msgstr ""

#: lib/nav_head.html
msgid "Librarians Portal"
msgstr ""

#: lib/nav_head.html
msgid "My Open Library"
msgstr ""

#: lib/nav_head.html
msgid "Contribute"
msgstr ""

#: lib/nav_head.html
msgid "Resources"
msgstr ""

#: lib/nav_head.html
msgid "The Internet Archive's Open Library: One page for every book"
msgstr ""

#: lib/nav_head.html
msgid "Text"
msgstr ""

#: lib/nav_head.html search/advancedsearch.html
msgid "Subject"
msgstr ""

#: lib/nav_head.html
msgid "Advanced"
msgstr ""

#: lib/nav_head.html
msgid "Search by barcode"
msgstr ""

#: lib/not_logged.html
msgid ""
"<strong>You are not <a href=\"/account/login\" title=\"Log in "
"now\">logged in</a>.</strong> Open Library will record your IP address "
"and include it in this page's publicly accessible edit history. If you <a"
" href=\"/account/create\" title=\"Create an Open Library account\">create"
" an account</a>, your IP address is concealed and you can more easily "
"keep track of all your edits and additions."
msgstr ""

#: lists/export_as_html.html
#, python-format
msgid "%(list)s - Editions"
msgstr ""

#: lists/export_as_html.html type/list/embed.html type/list/view_body.html
msgid "Unknown authors"
msgstr ""

#: lists/export_as_html.html
msgid "Title unknown"
msgstr ""

#: lists/export_as_html.html
msgid "First publish date unknown"
msgstr ""

#: lists/export_as_html.html
msgid "Name unknown"
msgstr ""

#: lists/header.html
#, python-format
msgid "<a href=\"%(href)s\">%(name)s</a> / Lists"
msgstr ""

#: lists/header.html
#, python-format
msgid "This author is on <strong>1 list</strong>."
msgid_plural "This author is on <strong>%(count)s lists</strong>."
msgstr[0] ""
msgstr[1] ""

#: lists/header.html
#, python-format
msgid "This is edition is on <strong>1 list</strong>."
msgid_plural "This edition is on <strong>%(count)s lists</strong>."
msgstr[0] ""
msgstr[1] ""

#: lists/header.html
#, python-format
msgid "This work is on <strong>1 list</strong>."
msgid_plural "This work is on <strong>%(count)s lists</strong>."
msgstr[0] ""
msgstr[1] ""

#: lists/header.html
#, python-format
msgid "%(name)s has 1 list."
msgid_plural "%(name)s has %(count)s lists."
msgstr[0] ""
msgstr[1] ""

#: lists/header.html
#, python-format
msgid "This subject is on <strong>1 list</strong>."
msgid_plural "This subject is on <strong>%(count)s lists</strong>."
msgstr[0] ""
msgstr[1] ""

#: lists/header.html
msgid "Hm. Can't find it."
msgstr ""

#: lists/home.html
msgid "Create a list of any Subjects, Authors, Works or specific Editions."
msgstr ""

#: lists/home.html
msgid ""
"Once you've made a list, you can <strong>watch for updates</strong> or "
"<strong>export</strong> all the editions in a list as HTML, BibTeX or "
"JSON. See all your lists and any activity using the \"Lists\" link on "
"your Account page."
msgstr ""

#: lists/home.html
#, python-format
msgid ""
"For the top 2000+ most requested eBooks in California for the print "
"disabled <a href=\"%(url)s\">click here</a>."
msgstr ""

#: lists/home.html
msgid "Find a list by name"
msgstr ""

#: lists/home.html
msgid "Active Lists"
msgstr ""

#: lists/home.html
#, python-format
msgid "from <a href=\"%(key)s\">%(owner)s</a>"
msgstr ""

#: lists/home.html lists/preview.html lists/snippet.html type/list/embed.html
#: type/list/view_body.html
#, python-format
msgid "%(count)d item"
msgid_plural "%(count)d items"
msgstr[0] ""
msgstr[1] ""

#: lists/home.html lists/preview.html lists/snippet.html
#, python-format
msgid "Last modified %(date)s"
msgstr ""

#: lists/home.html lists/snippet.html
msgid "No description."
msgstr ""

#: lists/home.html lists/showcase.html
msgid "See all"
msgstr ""

#: lists/list_overview.html lists/widget.html my_books/dropdown_content.html
msgid "See this list"
msgstr ""

#: lists/list_overview.html lists/widget.html my_books/dropdown_content.html
msgid "Remove from your list?"
msgstr ""

#: lists/list_overview.html
#, python-format
msgid "from <a href=\"%(link)s\">You</a>"
msgstr ""

#: lists/list_overview.html
#, python-format
msgid "from <a href=\"%(link)s\">%(name)s</a>"
msgstr ""

#: lists/lists.html
#, python-format
msgid "%(owner)s / Lists"
msgstr ""

#: lists/lists.html type/list/view_body.html
msgid "Yes, I'm sure"
msgstr ""

#: lists/lists.html type/list/view_body.html
msgid "No, cancel"
msgstr ""

#: lists/lists.html
msgid "Delete this list"
msgstr ""

#: lists/lists.html
msgid "Delete list"
msgstr ""

#: lists/lists.html
msgid "Are you sure you want to delete this list?"
msgstr ""

#: lists/lists.html
msgid "Remove this seed?"
msgstr ""

#: lists/lists.html type/list/edit.html
msgid "Remove"
msgstr ""

#: lists/lists.html
#, python-format
msgid "Are you sure you want to remove <strong>%(title)s</strong> from this list?"
msgstr ""

#: lists/lists.html
msgid "This reader hasn't created any lists yet."
msgstr ""

#: lists/lists.html
msgid "You haven't created any lists yet."
msgstr ""

#: lists/lists.html
msgid "Learn how to create your first list."
msgstr ""

#: lists/preview.html
#, python-format
msgid "by <a href=\"%s\">You</a>"
msgstr ""

#: lists/showcase.html
#, python-format
msgid "My Lists (%(count)d)"
msgstr ""

#: lists/showcase.html
msgid "You have no lists."
msgstr ""

#: lists/widget.html
#, python-format
msgid "%(count)d List"
msgid_plural "%(count)d Lists"
msgstr[0] ""
msgstr[1] ""

#: lists/widget.html my_books/dropdown_content.html type/type/view.html
msgid "from"
msgstr ""

#: lists/widget.html my_books/dropdown_content.html
msgid "You"
msgstr ""

#: lists/widget.html
msgid "Loading<span class=\"loading-ellipsis\">...</span>"
msgstr ""

#: merge/authors.html
msgid "Merge Authors"
msgstr ""

#: merge/authors.html
msgid "No authors selected."
msgstr ""

#: merge/authors.html
msgid "Please select a primary author record."
msgstr ""

#: merge/authors.html
msgid "Please select some authors to merge."
msgstr ""

#: merge/authors.html
msgid "Select the oldest profile as primary -"
msgstr ""

#: merge/authors.html
msgid "Select author records which should be merged with the primary"
msgstr ""

#: merge/authors.html
msgid "Press MERGE AUTHORS."
msgstr ""

#: merge/authors.html
msgid "No primary record"
msgstr ""

#: merge/authors.html
msgid "You must select a primary record to point the duplicates toward."
msgstr ""

#: merge/authors.html
msgid "Please Be Careful..."
msgstr ""

#: merge/authors.html
msgid "<b>Are you sure</b> you want to merge these records?"
msgstr ""

#: merge/authors.html recentchanges/merge/view.html
msgid "Primary"
msgstr ""

#: merge/authors.html
msgid "Merge"
msgstr ""

#: merge/authors.html
msgid "birth/death date"
msgstr ""

#: merge/authors.html
msgid "Open in a new window"
msgstr ""

#: merge/authors.html search/work_search_selected_facets.html
msgid "First published in"
msgstr ""

#: merge/authors.html
msgid "Visit this author's page in a new window"
msgstr ""

#: merge/authors.html
msgid "Comment:"
msgstr ""

#: merge/authors.html
msgid "Comment..."
msgstr ""

#: merge/authors.html
msgid "Request Merge"
msgstr ""

#: merge/authors.html
msgid "Reject Merge"
msgstr ""

#: merge/works.html
msgid "Merge Works"
msgstr ""

#: merge_request_table/merge_request_table.html
msgid "Failed to submit comment. Please try again in a few moments."
msgstr ""

#: merge_request_table/merge_request_table.html
msgid "(Optional) Why are you closing this request?"
msgstr ""

#: merge_request_table/merge_request_table.html
#, python-format
msgid "Showing %(username)s's requests only."
msgstr ""

#: merge_request_table/merge_request_table.html
msgid "Show all requests"
msgstr ""

#: merge_request_table/merge_request_table.html
msgid "Showing all requests."
msgstr ""

#: merge_request_table/merge_request_table.html
msgid "Show my requests"
msgstr ""

#: merge_request_table/merge_request_table.html
msgid "Community Edit Requests"
msgstr ""

#: merge_request_table/merge_request_table.html
msgid "No entries here!"
msgstr ""

#: merge_request_table/table_header.html
msgid "Open"
msgstr ""

#: merge_request_table/table_header.html
msgid "Closed"
msgstr ""

#: merge_request_table/table_header.html
msgid "Status ▾"
msgstr ""

#: merge_request_table/table_header.html
msgid "Request Status"
msgstr ""

#: merge_request_table/table_header.html
msgid "Submitter ▾"
msgstr ""

#: merge_request_table/table_header.html
msgid "Filter submitters"
msgstr ""

#: merge_request_table/table_header.html
msgid "Submitted by me"
msgstr ""

#: merge_request_table/table_header.html
msgid "Reviewer ▾"
msgstr ""

#: merge_request_table/table_header.html
msgid "Reviewer"
msgstr ""

#: merge_request_table/table_header.html
msgid "Filter reviewers"
msgstr ""

#: merge_request_table/table_header.html
msgid "Assigned to nobody"
msgstr ""

#: merge_request_table/table_header.html
msgid "Sort ▾"
msgstr ""

#: merge_request_table/table_header.html
msgid "Sort"
msgstr ""

#: merge_request_table/table_header.html
msgid "Newest"
msgstr ""

#: merge_request_table/table_header.html
msgid "Oldest"
msgstr ""

#: merge_request_table/table_row.html
msgid "An untitled work"
msgstr ""

#: merge_request_table/table_row.html
msgid "An unnamed author"
msgstr ""

#: merge_request_table/table_row.html
msgid "Open request"
msgstr ""

#: merge_request_table/table_row.html
msgid "Closed request"
msgstr ""

#: merge_request_table/table_row.html
msgid "No comments yet."
msgstr ""

#: merge_request_table/table_row.html
msgid "Add a comment..."
msgstr ""

#: merge_request_table/table_row.html
msgid "Reply"
msgstr ""

#: merge_request_table/table_row.html
#, python-format
msgid ""
"MR #%(id)s opened %(date)s by <a href=\"/people/%(submitter)s\" "
"class=\"commenter\">@%(submitter)s</a>"
msgstr ""

#: merge_request_table/table_row.html
msgid "Click to close this Merge Request"
msgstr ""

#: merge_request_table/table_row.html
msgid "Review <!-- (merge request) -->"
msgstr ""

#: merge_request_table/table_row.html
msgid "comments"
msgstr ""

#: my_books/dropdown_content.html
msgid "Remove From Shelf"
msgstr ""

#: my_books/dropdown_content.html
msgid "My Reading Lists:"
msgstr ""

#: my_books/dropdown_content.html
msgid "Loading"
msgstr ""

#: my_books/dropdown_content.html
msgid "Use this Work"
msgstr ""

#: my_books/primary_action.html
msgid "Add to List"
msgstr ""

#: observations/review_component.html
msgid "Community Reviews"
msgstr ""

#: observations/review_component.html
msgid "No community reviews have been submitted for this work."
msgstr ""

#: observations/review_component.html
msgid "+ Add your community review"
msgstr ""

#: observations/review_component.html
msgid "+ Log in to add your community review"
msgstr ""

#: publishers/index.html publishers/notfound.html
msgid "Publishers"
msgstr ""

#: publishers/index.html publishers/view.html
msgid "Publisher Search"
msgstr ""

#: publishers/index.html publishers/view.html
msgid "Try a keyword."
msgstr ""

#: publishers/notfound.html
#, python-format
msgid "We couldn't find any books published by %(publisher)s."
msgstr ""

#: publishers/notfound.html subjects/notfound.html
msgid "Try something else?"
msgstr ""

#: publishers/view.html
#, python-format
msgid "Publisher: %(name)s"
msgstr ""

#: publishers/view.html
#, python-format
msgid "%(count)s ebook"
msgid_plural "%(count)s ebooks"
msgstr[0] ""
msgstr[1] ""

#: publishers/view.html
msgid "0 ebooks"
msgstr ""

#: publishers/view.html
msgid ""
"This is a chart to show the when this publisher published books. Along "
"the X axis is time, and on the y axis is the count of editions published."
" <a href=\"#subjectRelated\">Click here to skip the chart</a>."
msgstr ""

#: publishers/view.html
msgid ""
"This graph charts editions from this publisher over time. Click to view a"
" single year, or drag across a range."
msgstr ""

#: publishers/view.html
msgid "Common Subjects"
msgstr ""

#: publishers/view.html
#, python-format
msgid "Search for books published by %(publisher)s"
msgstr ""

#: publishers/view.html
msgid "published most by this publisher"
msgstr ""

#: publishers/view.html
msgid "Get more information about this publisher"
msgstr ""

#: recentchanges/header.html
msgid "By"
msgstr ""

#: recentchanges/header.html
msgid "Undo All"
msgstr ""

#: recentchanges/header.html recentchanges/index.html
msgid "Recent Changes"
msgstr ""

#: recentchanges/index.html
msgid "Books Edited"
msgstr ""

#: recentchanges/index.html
msgid "Author Merges"
msgstr ""

#: recentchanges/index.html
msgid "Work Merges"
msgstr ""

#: recentchanges/index.html
msgid "Books Added"
msgstr ""

#: recentchanges/render.html
msgid "Admin view"
msgstr ""

#: recentchanges/updated_records.html
msgid "Review what's changed in from the previous revision"
msgstr ""

#: recentchanges/add-book/path.html recentchanges/default/path.html
#: recentchanges/edit-book/path.html recentchanges/merge/path.html
msgid "expand"
msgstr ""

#: recentchanges/default/message.html recentchanges/edit-book/message.html
msgid "opened a new Open Library account!"
msgstr ""

#: recentchanges/default/view.html recentchanges/merge/view.html
#: recentchanges/undo/view.html
msgid "Updated Records"
msgstr ""

#: recentchanges/merge/comment.html
#, python-format
msgid "Merged duplicate %(record_type)s records."
msgstr ""

#: recentchanges/merge/comment.html
#, python-format
msgid "See <a href=\"%s\">details</a>."
msgstr ""

#: recentchanges/merge/comment.html
#, python-format
msgid "Merged %(count)d duplicate %(type)s record into this primary."
msgid_plural "Merged %(count)d duplicate %(type)s records into this primary."
msgstr[0] ""
msgstr[1] ""

#: recentchanges/merge/comment.html
msgid "Marked as duplicate."
msgstr ""

#: recentchanges/merge/comment.html
#, python-format
msgid "Merged %(page_type)s into primary %(record_type)s record."
msgstr ""

#: recentchanges/merge/message.html
#, python-format
msgid "%(who)s merged one duplicate of %(master)s"
msgid_plural "%(who)s merged %(count)d duplicates of %(master)s"
msgstr[0] ""
msgstr[1] ""

#: recentchanges/merge/message.html
#, python-format
msgid "one duplicate of %(master)s was merged anonymously"
msgid_plural "%(count)d duplicates of %(master)s were merged anonymously"
msgstr[0] ""
msgstr[1] ""

#: recentchanges/merge/view.html
msgid "This merge has been undone."
msgstr ""

#: recentchanges/merge/view.html
msgid "Details here"
msgstr ""

#: recentchanges/merge/view.html type/author/view.html
msgid "Duplicates"
msgstr ""

#: recentchanges/merge/view.html
#, python-format
msgid "%(count)d record modified."
msgid_plural "%(count)d records modified."
msgstr[0] ""
msgstr[1] ""

#: recentchanges/undo/view.html
#, python-format
msgid "Undo of <a href=\"$parent.url()\">%(kind)s</a>."
msgstr ""

#: recentchanges/undo/view.html
#, python-format
msgid "%(count)d records modified."
msgstr ""

#: search/advancedsearch.html
msgid "ISBN"
msgstr ""

#: search/advancedsearch.html
msgid "Place"
msgstr ""

#: search/advancedsearch.html
msgid "Person"
msgstr ""

#: search/advancedsearch.html
msgid "How to search?"
msgstr ""

#: search/advancedsearch.html
msgid "Full Text Search?"
msgstr ""

#: search/authors.html
#, python-format
msgid "Search Open Library for \"%(query)s\""
msgstr ""

#: search/authors.html
msgid "Search Authors"
msgstr ""

#: search/authors.html
msgid "Is the same author listed twice?"
msgstr ""

#: search/authors.html
msgid "Merge authors"
msgstr ""

#: search/authors.html
msgid "No <strong>authors</strong> directly matched your search"
msgstr ""

#: search/inside.html
#, python-format
msgid "Search Open Library for %s"
msgstr ""

#: search/inside.html
msgid "No <strong>Search Inside</strong> text matched your search"
msgstr ""

#: search/inside.html
#, python-format
msgid "About %(count)s result found"
msgid_plural "About %(count)s results found"
msgstr[0] ""
msgstr[1] ""

#: search/inside.html
#, python-format
msgid "in %(seconds)s second"
msgid_plural "in %(seconds)s seconds"
msgstr[0] ""
msgstr[1] ""

#: search/lists.html
msgid "Search results for Lists"
msgstr ""

#: search/lists.html
msgid "Search Lists"
msgstr ""

#: search/lists.html
msgid "No <strong>lists</strong> directly matched your search"
msgstr ""

#: search/publishers.html
msgid "Publishers Search"
msgstr ""

#: search/snippets.html
#, python-format
msgid "On leaf number %(page_num)d:"
msgstr ""

#: search/sort_options.html
msgid "Relevance"
msgstr ""

#: search/sort_options.html
msgid "Random"
msgstr ""

#: search/sort_options.html
msgid "List Order"
msgstr ""

#: search/sort_options.html
msgid "Last Modified"
msgstr ""

#: search/sort_options.html
msgid "Most Editions"
msgstr ""

#: search/sort_options.html
msgid "First Published"
msgstr ""

#: search/sort_options.html
msgid "Most Recent"
msgstr ""

#: search/sort_options.html
msgid "Top Rated"
msgstr ""

#: search/sort_options.html
msgid "Work Title (beta: Librarian only)"
msgstr ""

#: search/sort_options.html
msgid "Work Count"
msgstr ""

#: search/sort_options.html
msgid "Any"
msgstr ""

#: search/sort_options.html
msgid "Shuffle"
msgstr ""

#: search/subjects.html
msgid "Search Subjects"
msgstr ""

#: search/subjects.html
msgid "No <strong>subjects</strong> directly matched your search"
msgstr ""

#: search/subjects.html
msgid "time"
msgstr ""

#: search/subjects.html
msgid "subject"
msgstr ""

#: search/subjects.html
msgid "place"
msgstr ""

#: search/subjects.html
msgid "org"
msgstr ""

#: search/subjects.html
msgid "event"
msgstr ""

#: search/subjects.html
msgid "person"
msgstr ""

#: search/subjects.html
msgid "work"
msgstr ""

#: search/work_search_facets.html
msgid "Merge duplicate authors from this search"
msgstr ""

#: search/work_search_facets.html type/work/editions.html
msgid "Merge duplicates"
msgstr ""

#: search/work_search_facets.html
msgid "more"
msgstr ""

#: search/work_search_facets.html
msgid "less"
msgstr ""

#: search/work_search_facets.html
#, python-format
msgid "Filter results for %(facet)s"
msgstr ""

#: search/work_search_facets.html
msgid "Filter results for ebook availability"
msgstr ""

#: search/work_search_facets.html
msgid "yes"
msgstr ""

#: search/work_search_facets.html
msgid "no"
msgstr ""

#: search/work_search_facets.html
msgid "Zoom In"
msgstr ""

#: search/work_search_facets.html
msgid "Focus your results using these <a href=\"/search/howto\">filters</a>"
msgstr ""

#: search/work_search_selected_facets.html
msgid "eBook"
msgstr ""

#: search/work_search_selected_facets.html
msgid "Classic eBook"
msgstr ""

#: search/work_search_selected_facets.html
msgid "Search facets"
msgstr ""

#: search/work_search_selected_facets.html
msgid "Explore Classic eBooks"
msgstr ""

#: search/work_search_selected_facets.html
msgid "Only Classic eBooks"
msgstr ""

#: search/work_search_selected_facets.html
#, python-format
msgid "Explore books about %(subject)s"
msgstr ""

#: search/work_search_selected_facets.html
msgid "Written in"
msgstr ""

#: search/work_search_selected_facets.html
msgid "Published by"
msgstr ""

#: search/work_search_selected_facets.html
msgid "Click to remove this facet"
msgstr ""

#: search/work_search_selected_facets.html
#, python-format
msgid "%(title)s - search"
msgstr ""

#: site/alert.html
msgid "Internet Archive logo"
msgstr ""

#: site/body.html
msgid "It looks like you're offline."
msgstr ""

#: site/neck.html
msgid ""
"Open Library is an open, editable library catalog, building towards a web"
" page for every book ever published. Read, borrow, and discover more than"
" 3M books for free."
msgstr ""

#: site/stats.html
msgid "Debug Stats"
msgstr ""

#: stats/readinglog.html
msgid "Reading Log Stats"
msgstr ""

#: stats/readinglog.html
msgid "# Books Logged"
msgstr ""

#: stats/readinglog.html
msgid "The total number of books logged using the Reading Log feature"
msgstr ""

#: stats/readinglog.html
msgid "All time"
msgstr ""

#: stats/readinglog.html
msgid "# Unique Users Logging Books"
msgstr ""

#: stats/readinglog.html
msgid ""
"The total number of unique users who have logged at least one book using "
"the Reading Log feature"
msgstr ""

#: stats/readinglog.html
msgid "# Books Starred"
msgstr ""

#: stats/readinglog.html
msgid "The total number of books which have been starred"
msgstr ""

#: stats/readinglog.html
msgid "Total # Unique Raters (all time)"
msgstr ""

#: stats/readinglog.html
msgid "Most Wanted Books (This Month)"
msgstr ""

#: stats/readinglog.html
#, python-format
msgid "Added %(count)d time"
msgid_plural "Added %(count)d times"
msgstr[0] ""
msgstr[1] ""

#: stats/readinglog.html
msgid "Most Wanted Books (All Time)"
msgstr ""

#: stats/readinglog.html
msgid "Most Logged Books"
msgstr ""

#: stats/readinglog.html
msgid "Most Read Books (All Time)"
msgstr ""

#: stats/readinglog.html
msgid "Most Rated Books"
msgstr ""

#: stats/readinglog.html
msgid "Most Rated Books (All Time)"
msgstr ""

#: subjects/notfound.html
msgid "We couldn't find any books about"
msgstr ""

#: swagger/swaggerui.html
msgid "OpenAPI"
msgstr ""

#: type/about/edit.html type/page/edit.html type/permission/edit.html
#: type/template/edit.html type/usergroup/edit.html
#, python-format
msgid "Edit %(title)s"
msgstr ""

#: type/about/edit.html
msgid ""
"This only appears in the document head, and gets attached to bookmark "
"labels"
msgstr ""

#: type/about/edit.html
msgid "Intro"
msgstr ""

#: type/about/edit.html
msgid "This appears in first column."
msgstr ""

#: type/about/edit.html
msgid "This appears in the second column, at top."
msgstr ""

#: type/about/edit.html
msgid "Mailing List"
msgstr ""

#: type/about/edit.html
msgid "This appears below the links list."
msgstr ""

#: type/about/view.html
msgid "For more information"
msgstr ""

#: type/author/edit.html
msgid "Edit Author"
msgstr ""

#: type/author/edit.html
msgid ""
"Please use natural order. For example: <strong>Leo Tolstoy</strong> not "
"<strong>Tolstoy, Leo</strong>."
msgstr ""

#: type/author/edit.html
msgid "A short bio?"
msgstr ""

#: type/author/edit.html
msgid ""
"If you \"borrow\" information from somewhere, please make sure to cite "
"the source."
msgstr ""

#: type/author/edit.html
msgid "Date of birth"
msgstr ""

#: type/author/edit.html
msgid "Date of death"
msgstr ""

#: type/author/edit.html
msgid ""
"We're not storing structured dates (yet) so a date like \"21 May 2000\" "
"is recommended."
msgstr ""

#: type/author/edit.html
msgid ""
"This is a deprecated field. You can help improve this record by removing "
"this date and populating the \"Date of birth\" and \"Date of death\" "
"fields. Thanks!"
msgstr ""

#: type/author/edit.html
msgid "Does this author go by any other names?"
msgstr ""

#: type/author/edit.html
msgid ""
"For example: Lev Nikolayevich Tolstoy was also known as Leo Tolstoy. "
"Please list one name per line."
msgstr ""

#: type/author/edit.html
msgid "Identifiers"
msgstr ""

#: type/author/edit.html
msgid "Author Identifiers Purpose"
msgstr ""

#: type/author/view.html type/edition/view.html type/work/view.html
#, python-format
msgid "%(page_title)s | Open Library"
msgstr ""

#: type/author/view.html
#, python-format
msgid "Author of %(book_titles)s"
msgstr ""

#: type/author/view.html
msgid "Merging Authors..."
msgstr ""

#: type/author/view.html
msgid "In progress..."
msgstr ""

#: type/author/view.html
msgid "Refresh the page?"
msgstr ""

#: type/author/view.html
msgid ""
"OK. The merge is in motion. <i>It will take <u>a few minutes to "
"finish</u> the update.</i>"
msgstr ""

#: type/author/view.html
msgid "Argh!"
msgstr ""

#: type/author/view.html
msgid "That merge didn't work. It's our fault, and we've made a note of it."
msgstr ""

#: type/author/view.html
msgid "Location"
msgstr ""

#: type/author/view.html
msgid "Add another?"
msgstr ""

#: type/author/view.html
#, python-format
msgid "Search %(author)s books"
msgstr ""

#: type/author/view.html
msgid "Sort by: "
msgstr ""

#: type/author/view.html
#, python-format
msgid "— Show <a href=\"%(url)s\">only ebooks</a>?"
msgstr ""

#: type/author/view.html
#, python-format
msgid "— Show <a href=\"%(url)s\">everything</a> by this author?"
msgstr ""

#: type/author/view.html
msgid "OLID"
msgstr ""

#: type/author/view.html
msgid "Inventaire.io:"
msgstr ""

#: type/author/view.html type/edition/view.html type/work/view.html
msgid "Links <span class=\"gray small sansserif\">outside Open Library</span>"
msgstr ""

#: type/author/view.html
msgid "No links yet."
msgstr ""

#: type/author/view.html
msgid "Add one"
msgstr ""

#: type/author/view.html
msgid "Alternative names"
msgstr ""

#: type/delete/view.html
msgid "This page has been deleted"
msgstr ""

#: type/delete/view.html
msgid "What would you like to do?"
msgstr ""

#: type/delete/view.html
msgid "Go back where I came from"
msgstr ""

#: type/delete/view.html
msgid "View the previous version"
msgstr ""

#: type/delete/view.html
msgid "Recreate it"
msgstr ""

#: type/delete/view.html
msgid "See the page's history"
msgstr ""

#: type/edition/admin_bar.html
msgid "Add to Staff Picks"
msgstr ""

#: type/edition/admin_bar.html
msgid "Sync Archive.org ID"
msgstr ""

#: type/edition/admin_bar.html
msgid "View Book on Archive.org"
msgstr ""

#: type/edition/modal_links.html
msgid "Review"
msgstr ""

#: type/edition/title_and_author.html
msgid "An edition of"
msgstr ""

#: type/edition/title_and_author.html
#, python-format
msgid "First published in %s"
msgstr ""

#: type/edition/view.html type/work/view.html
#, python-format
msgid ""
"This work doesn't have a description yet. Can you <b><a "
"href='%(url)s'>add one</a></b>?"
msgstr ""

#: type/edition/view.html type/work/view.html
#, python-format
msgid ""
"This edition doesn't have a description yet. Can you <b><a "
"href='%(url)s'>add one</a></b>?"
msgstr ""

#: type/edition/view.html type/work/view.html
msgid "Publish Date"
msgstr ""

#: type/edition/view.html type/work/view.html
#, python-format
msgid "Show other books from %(publisher)s"
msgstr ""

#: type/edition/view.html type/work/view.html
#, python-format
msgid "Search for other books from %(publisher)s"
msgstr ""

#: type/edition/view.html type/work/view.html
msgid "Pages"
msgstr ""

#: type/edition/view.html type/work/view.html
msgid "ISBNs"
msgstr ""

#: type/edition/view.html type/work/view.html
msgid "Book Details"
msgstr ""

#: type/edition/view.html type/work/view.html
msgid "First Sentence"
msgstr ""

#: type/edition/view.html type/work/view.html
msgid "Edition Notes"
msgstr ""

#: type/edition/view.html type/work/view.html
msgid "Published in"
msgstr ""

#: type/edition/view.html type/work/view.html
msgid "Series"
msgstr ""

#: type/edition/view.html type/work/view.html
msgid "Volume"
msgstr ""

#: type/edition/view.html type/work/view.html
msgid "Genre"
msgstr ""

#: type/edition/view.html type/work/view.html
msgid "Other Titles"
msgstr ""

#: type/edition/view.html type/work/view.html
msgid "Copyright Date"
msgstr ""

#: type/edition/view.html type/work/view.html
msgid "Translation Of"
msgstr ""

#: type/edition/view.html type/work/view.html
msgid "Translated From"
msgstr ""

#: type/edition/view.html type/work/view.html
msgid "External Links"
msgstr ""

#: type/edition/view.html type/work/view.html
msgid "Format"
msgstr ""

#: type/edition/view.html type/work/view.html
msgid "Pagination"
msgstr ""

#: type/edition/view.html type/work/view.html
msgid "Number of pages"
msgstr ""

#: type/edition/view.html type/work/view.html
msgid "Weight"
msgstr ""

#: type/edition/view.html type/work/view.html
msgid "Edition Identifiers"
msgstr ""

#: type/edition/view.html type/work/view.html
msgid "Source records"
msgstr ""

#: type/edition/view.html type/work/view.html
msgid "Work Description"
msgstr ""

#: type/edition/view.html type/work/view.html
msgid "Original languages"
msgstr ""

#: type/edition/view.html type/work/view.html
msgid "Excerpts"
msgstr ""

#: type/edition/view.html type/work/view.html
#, python-format
msgid "Page %(page)s"
msgstr ""

#: type/edition/view.html type/work/view.html
#, python-format
msgid "added by %(authorlink)s."
msgstr ""

#: type/edition/view.html type/work/view.html
msgid "added anonymously."
msgstr ""

#: type/edition/view.html type/work/view.html
msgid "Wikipedia"
msgstr ""

#: type/edition/view.html type/work/view.html
msgid "Loading Lists"
msgstr ""

#: type/language/view.html
msgid "deprecated"
msgstr ""

#: type/language/view.html
msgid "languages"
msgstr ""

#: type/language/view.html
msgid "Code"
msgstr ""

#: type/language/view.html
msgid "Current"
msgstr ""

#: type/language/view.html
#, python-format
msgid "Try a <a href=\"%(href)s\">search for readable books in %(language)s</a>?"
msgstr ""

#: type/list/edit.html
#, python-format
msgid "Editing list: %(list_name)s"
msgstr ""

#: type/list/edit.html
msgid "Edit List"
msgstr ""

#: type/list/edit.html
msgid "Search for a book"
msgstr ""

#: type/list/edit.html
msgid "Notes (optional)"
msgstr ""

#: type/list/edit.html
msgid "List Name"
msgstr ""

#: type/list/edit.html
msgid "Description (optional)"
msgstr ""

#: type/list/edit.html
msgid "Add another book"
msgstr ""

#: type/list/embed.html
msgid "Visit Open Library"
msgstr ""

#: type/list/embed.html
msgid ""
"Open in online Book Reader. Downloads available in ePub, DAISY, PDF, TXT "
"formats from main book page"
msgstr ""

#: type/list/embed.html
msgid "This book is checked out"
msgstr ""

#: type/list/embed.html
msgid "Checked out"
msgstr ""

#: type/list/embed.html
msgid "Borrow book"
msgstr ""

#: type/list/embed.html
msgid "Protected DAISY"
msgstr ""

#: type/list/exports.html
msgid "BibTex"
msgstr ""

#: type/list/exports.html
msgid "Export"
msgstr ""

#: type/list/exports.html
#, python-format
msgid "as %(json_link)s, %(html_link)s, or %(bibtex_link)s"
msgstr ""

#: type/list/exports.html
msgid "Subscribe"
msgstr ""

#: type/list/exports.html
#, python-format
msgid "Watch activity via <a rel=\"nofollow\" href=\"%s\">Atom feed</a>"
msgstr ""

#: type/list/exports.html
msgid "Export Not Available"
msgstr ""

#: type/list/exports.html
#, python-format
msgid ""
"Only lists with up to %(max)s editions can be exported. This one has "
"%(count)s."
msgstr ""

#: type/list/exports.html
#, python-format
msgid ""
"Try removing some seeds for more focus, or look at <a href=\"%s\">bulk "
"download</a> of the catalog."
msgstr ""

#: type/list/view_body.html
#, python-format
msgid "%(name)s | Lists | Open Library"
msgstr ""

#: type/list/view_body.html
#, python-format
msgid "%(title)s: %(description)s"
msgstr ""

#: type/list/view_body.html
msgid "View the list on Open Library."
msgstr ""

#: type/list/view_body.html
msgid "Remove this item?"
msgstr ""

#: type/list/view_body.html
#, python-format
msgid "Last modified <span>%(date)s</span>"
msgstr ""

#: type/list/view_body.html
msgid "Remove seed"
msgstr ""

#: type/list/view_body.html
msgid "Are you sure you want to remove this item from the list?"
msgstr ""

#: type/list/view_body.html
msgid "Remove Seed"
msgstr ""

#: type/list/view_body.html
msgid ""
"You are about to remove the last item in the list. That will delete the "
"whole list. Are you sure you want to continue?"
msgstr ""

#: type/list/view_body.html
msgid "There are no items on this list."
msgstr ""

#: type/list/view_body.html
msgid ""
"<a href=\"/search\" target=\"_blank\">Search for book, subjects, or "
"authors</a> to add to your list."
msgstr ""

#: type/list/view_body.html
msgid "Learn more."
msgstr ""

#: type/list/view_body.html
msgid "List Metadata"
msgstr ""

#: type/list/view_body.html
msgid "Derived from seed metadata"
msgstr ""

#: type/local_id/view.html
msgid "Local IDs"
msgstr ""

#: type/local_id/view.html
msgid "Source Item"
msgstr ""

#: type/local_id/view.html
msgid "ID location"
msgstr ""

#: type/local_id/view.html
msgid "Barcode regex"
msgstr ""

#: type/local_id/view.html
msgid "URN prefix"
msgstr ""

#: type/local_id/view.html
msgid "Example"
msgstr ""

#: type/page/edit.html
msgid "Document Body:"
msgstr ""

#: type/page/view.html
msgid "Community"
msgstr ""

#: type/permission/edit.html
msgid "Readers:"
msgstr ""

#: type/permission/edit.html
msgid "Writers:"
msgstr ""

<<<<<<< HEAD
#: openlibrary/plugins/upstream/account.py
msgid "Username unavailable"
=======
#: type/permission/view.html
msgid "Readers"
msgstr ""

#: type/permission/view.html
msgid "Writers"
>>>>>>> bfbc7595
msgstr ""

#: type/tag/form.html
msgid "Edit tag"
msgstr ""

#: type/tag/form.html
msgid "Add a tag"
msgstr ""

#: type/tag/form.html
msgid "Add a tag to Open Library"
msgstr ""

#: type/tag/form.html
msgid "We require a minimum set of fields to create a new collection tag."
msgstr ""

#: type/tag/form.html
msgid "Add this tag now"
msgstr ""

#: type/tag/tag_form_inputs.html
msgid "Tag Name"
msgstr ""

#: type/tag/tag_form_inputs.html
msgid "Tag Description"
msgstr ""

<<<<<<< HEAD
#: openlibrary/plugins/upstream/account.py
msgid "Notification preferences have been updated successfully."
=======
#: type/tag/tag_form_inputs.html
msgid "Page Body"
msgstr ""

#: type/tag/tag_form_inputs.html
msgid "Tag type"
>>>>>>> bfbc7595
msgstr ""

#: type/tag/tag_form_inputs.html
msgid "Tag Deputy"
msgstr ""

#: type/tag/view.html
#, python-format
msgid "<strong>Type:</strong> %(tag_type)s"
msgstr ""

#: type/tag/view.html type/user/edit.html
msgid "Description"
msgstr ""

#: type/tag/view.html
msgid "Tag Body"
msgstr ""

#: type/tag/view.html
#, python-format
msgid "View subject page for %(name)s."
msgstr ""

#: type/template/edit.html
msgid "Plugin"
msgstr ""

#: type/template/edit.html
msgid "Document Body"
msgstr ""

#: type/template/edit.html
msgid "Delete this template?"
msgstr ""

#: type/template/view.html
msgid "plugin"
msgstr ""

#: type/type/view.html
msgid "Kind"
msgstr ""

#: type/type/view.html
msgid "Properties"
msgstr ""

#: type/type/view.html
msgid "of type"
msgstr ""

#: type/type/view.html
msgid "Backreferences"
msgstr ""

#: type/user/edit.html
#, python-format
msgid "Editing %(name)s"
msgstr ""

#: type/user/edit.html
msgid "Currently Editing:"
msgstr ""

#: type/user/edit.html
msgid "Display Name"
msgstr ""

#: type/user/view.html
msgid "admin page"
msgstr ""

#: type/user/view.html
#, python-format
msgid ""
"You are publicly sharing the books you are <a href=\"%(username)s/books"
"/currently-reading\">currently reading</a>, <a href=\"%(username)s/books"
"/already-read\">have already read</a>, and <a href=\"%(username)s/books"
"/want-to-read\">want to read</a>."
msgstr ""

#: type/user/view.html
msgid "You have chosen to make your"
msgstr ""

#: type/user/view.html
msgid "private"
msgstr ""

#: type/user/view.html
msgid "Manage your privacy settings"
msgstr ""

#: type/user/view.html
#, python-format
msgid ""
"Here are the books %(user)s is <a href=\"%(username)s/books/currently-"
"reading\">currently reading</a>, <a href=\"%(username)s/books/already-"
"read\">have already read</a>, and <a href=\"%(username)s/books/want-to-"
"read\">want to read</a>!"
msgstr ""

#: type/user/view.html
msgid "My Lists"
msgstr ""

#: type/usergroup/edit.html
msgid "Members:"
msgstr ""

#: type/work/editions.html type/work/editions_datatable.html
#, python-format
msgid "Add another edition of %(work)s"
msgstr ""

#: type/work/editions.html
msgid "Title missing"
msgstr ""

#: type/work/editions_datatable.html
#, python-format
msgid "Showing %(count)d featured edition."
msgid_plural "Showing %(count)d featured editions."
msgstr[0] ""
msgstr[1] ""

#: type/work/editions_datatable.html
#, python-format
msgid "View all %(count)d editions?"
msgstr ""

#: type/work/editions_datatable.html
msgid "Edition"
msgstr ""

#: type/work/editions_datatable.html
msgid "Availability"
msgstr ""

#: type/work/editions_datatable.html
msgid "No editions available"
msgstr ""

#: type/work/editions_datatable.html
msgid "Add another edition?"
msgstr ""
<|MERGE_RESOLUTION|>--- conflicted
+++ resolved
@@ -1718,15 +1718,8 @@
 msgid "Fonts"
 msgstr ""
 
-<<<<<<< HEAD
-#: account/password/reset_success.html account/verify.html
-#: account/verify/activated.html account/verify/success.html
-#, python-format
-msgid "Hi, %(user)s"
-=======
 #: design.html
 msgid "Font-size"
->>>>>>> bfbc7595
 msgstr ""
 
 #: design.html
@@ -7838,17 +7831,12 @@
 msgid "Writers:"
 msgstr ""
 
-<<<<<<< HEAD
-#: openlibrary/plugins/upstream/account.py
-msgid "Username unavailable"
-=======
 #: type/permission/view.html
 msgid "Readers"
 msgstr ""
 
 #: type/permission/view.html
 msgid "Writers"
->>>>>>> bfbc7595
 msgstr ""
 
 #: type/tag/form.html
@@ -7879,17 +7867,12 @@
 msgid "Tag Description"
 msgstr ""
 
-<<<<<<< HEAD
-#: openlibrary/plugins/upstream/account.py
-msgid "Notification preferences have been updated successfully."
-=======
 #: type/tag/tag_form_inputs.html
 msgid "Page Body"
 msgstr ""
 
 #: type/tag/tag_form_inputs.html
 msgid "Tag type"
->>>>>>> bfbc7595
 msgstr ""
 
 #: type/tag/tag_form_inputs.html
