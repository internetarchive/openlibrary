--- conflicted
+++ resolved
@@ -1416,15 +1416,9 @@
 
 #: openlibrary/plugins/upstream/forms.py
 msgid ""
-<<<<<<< HEAD
 "I want to apply* for <a href=\"https://help.archive.org/help/program-"
-"overview/\">special print disability access</a> through a qualifying "
-"program."
-=======
-"I want to apply for <a href=\"https://help.archive.org/help/program-"
 "overview/\" target=\"_blank\">special print disability access</a> through"
 " a qualifying program."
->>>>>>> 202ef43a
 msgstr ""
 
 #: openlibrary/plugins/upstream/forms.py
