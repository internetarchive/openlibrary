--- conflicted
+++ resolved
@@ -7637,140 +7637,6 @@
 msgid "Checked out"
 msgstr ""
 
-<<<<<<< HEAD
-#: openlibrary/core/edits.py
-msgid "Unknown"
-msgstr ""
-
-#: openlibrary/plugins/openlibrary/lists.py
-#, python-format
-msgid "Are you sure you want to remove <strong>%(title)s</strong> from your list?"
-msgstr ""
-
-#: openlibrary/plugins/openlibrary/home.py
-msgid "Art"
-msgstr ""
-
-#: openlibrary/plugins/openlibrary/home.py
-msgid "Science Fiction"
-msgstr ""
-
-#: openlibrary/plugins/openlibrary/home.py
-msgid "Fantasy"
-msgstr ""
-
-#: openlibrary/plugins/openlibrary/home.py
-msgid "Biographies"
-msgstr ""
-
-#: openlibrary/plugins/openlibrary/home.py
-msgid "Recipes"
-msgstr ""
-
-#: openlibrary/plugins/openlibrary/home.py
-msgid "Children"
-msgstr ""
-
-#: openlibrary/plugins/openlibrary/home.py
-msgid "Medicine"
-msgstr ""
-
-#: openlibrary/plugins/openlibrary/home.py
-msgid "Religion"
-msgstr ""
-
-#: openlibrary/plugins/openlibrary/home.py
-msgid "Mystery and Detective Stories"
-msgstr ""
-
-#: openlibrary/plugins/openlibrary/home.py
-msgid "Plays"
-msgstr ""
-
-#: openlibrary/plugins/openlibrary/home.py
-msgid "Music"
-msgstr ""
-
-#: openlibrary/plugins/openlibrary/home.py
-msgid "Science"
-msgstr ""
-
-#: openlibrary/plugins/openlibrary/code.py
-msgid "Czech"
-msgstr ""
-
-#: openlibrary/plugins/openlibrary/code.py
-msgid "German"
-msgstr ""
-
-#: openlibrary/plugins/openlibrary/code.py
-msgid "English"
-msgstr ""
-
-#: openlibrary/plugins/openlibrary/code.py
-msgid "Spanish"
-msgstr ""
-
-#: openlibrary/plugins/openlibrary/code.py
-msgid "French"
-msgstr ""
-
-#: openlibrary/plugins/openlibrary/code.py
-msgid "Hindi"
-msgstr ""
-
-#: openlibrary/plugins/openlibrary/code.py
-msgid "Croatian"
-msgstr ""
-
-#: openlibrary/plugins/openlibrary/code.py
-msgid "Italian"
-msgstr ""
-
-#: openlibrary/plugins/openlibrary/code.py
-msgid "Portuguese"
-msgstr ""
-
-#: openlibrary/plugins/openlibrary/code.py
-msgid "Romanian"
-msgstr ""
-
-#: openlibrary/plugins/openlibrary/code.py
-msgid "Sardinian"
-msgstr ""
-
-#: openlibrary/plugins/openlibrary/code.py
-msgid "Telugu"
-msgstr ""
-
-#: openlibrary/plugins/openlibrary/code.py
-msgid "Ukrainian"
-msgstr ""
-
-#: openlibrary/plugins/openlibrary/code.py
-msgid "Chinese"
-msgstr ""
-
-#: openlibrary/plugins/worksearch/code.py
-msgid "eBook?"
-msgstr ""
-
-#: openlibrary/plugins/worksearch/code.py
-msgid "First published"
-msgstr ""
-
-#: openlibrary/plugins/worksearch/code.py
-msgid "Classic eBooks"
-msgstr ""
-
-#: openlibrary/plugins/upstream/forms.py
-msgid "Username"
-=======
-#: type/list/embed.html
-msgid "Borrow book"
->>>>>>> ef6ebcbe
-msgstr ""
-
 #: type/list/embed.html
 msgid "Protected DAISY"
 msgstr ""
@@ -7829,21 +7695,6 @@
 msgid "View the list on Open Library."
 msgstr ""
 
-<<<<<<< HEAD
-#: openlibrary/plugins/upstream/borrow.py
-msgid ""
-"Your account has hit a lending limit. Please try again later or contact "
-"info@archive.org."
-msgstr ""
-
-#: openlibrary/plugins/upstream/account.py
-msgid "The email address you entered is invalid"
-=======
-#: type/list/view_body.html
-msgid "Remove this item?"
->>>>>>> ef6ebcbe
-msgstr ""
-
 #: type/list/view_body.html
 #, python-format
 msgid "Last modified <span>%(date)s</span>"
@@ -7963,157 +7814,4 @@
 
 #: type/tag/tag_form_inputs.html
 msgid "Tag Description"
-msgstr ""
-<<<<<<< HEAD
-=======
-
-#: type/tag/tag_form_inputs.html
-msgid "Page Body"
-msgstr ""
-
-#: type/tag/tag_form_inputs.html
-msgid "Tag type"
-msgstr ""
-
-#: type/tag/view.html
-#, python-format
-msgid "<strong>Type:</strong> %(tag_type)s"
-msgstr ""
-
-#: type/tag/view.html type/user/edit.html
-msgid "Description"
-msgstr ""
-
-#: type/tag/view.html
-msgid "Tag Body"
-msgstr ""
-
-#: type/tag/view.html
-#, python-format
-msgid "View subject page for %(name)s."
-msgstr ""
-
-#: type/template/edit.html
-msgid "Plugin"
-msgstr ""
-
-#: type/template/edit.html
-msgid "Document Body"
-msgstr ""
-
-#: type/template/edit.html
-msgid "Delete this template?"
-msgstr ""
-
-#: type/template/view.html
-msgid "plugin"
-msgstr ""
-
-#: type/type/view.html
-msgid "Kind"
-msgstr ""
-
-#: type/type/view.html
-msgid "Properties"
-msgstr ""
-
-#: type/type/view.html
-msgid "of type"
-msgstr ""
-
-#: type/type/view.html
-msgid "Backreferences"
-msgstr ""
-
-#: type/user/edit.html
-#, python-format
-msgid "Editing %(name)s"
-msgstr ""
-
-#: type/user/edit.html
-msgid "Currently Editing:"
-msgstr ""
-
-#: type/user/edit.html
-msgid "Display Name"
-msgstr ""
-
-#: type/user/view.html
-msgid "admin page"
-msgstr ""
-
-#: type/user/view.html
-#, python-format
-msgid ""
-"You are publicly sharing the books you are <a href=\"%(username)s/books"
-"/currently-reading\">currently reading</a>, <a href=\"%(username)s/books"
-"/already-read\">have already read</a>, and <a href=\"%(username)s/books"
-"/want-to-read\">want to read</a>."
-msgstr ""
-
-#: type/user/view.html
-msgid "You have chosen to make your"
-msgstr ""
-
-#: type/user/view.html
-msgid "private"
-msgstr ""
-
-#: type/user/view.html
-msgid "Manage your privacy settings"
-msgstr ""
-
-#: type/user/view.html
-#, python-format
-msgid ""
-"Here are the books %(user)s is <a href=\"%(username)s/books/currently-"
-"reading\">currently reading</a>, <a href=\"%(username)s/books/already-"
-"read\">have already read</a>, and <a href=\"%(username)s/books/want-to-"
-"read\">want to read</a>!"
-msgstr ""
-
-#: type/user/view.html
-msgid "My Lists"
-msgstr ""
-
-#: type/usergroup/edit.html
-msgid "Members:"
-msgstr ""
-
-#: type/work/editions.html type/work/editions_datatable.html
-#, python-format
-msgid "Add another edition of %(work)s"
-msgstr ""
-
-#: type/work/editions.html
-msgid "Title missing"
-msgstr ""
-
-#: type/work/editions_datatable.html
-#, python-format
-msgid "Showing %(count)d featured edition."
-msgid_plural "Showing %(count)d featured editions."
-msgstr[0] ""
-msgstr[1] ""
-
-#: type/work/editions_datatable.html
-#, python-format
-msgid "View all %(count)d editions?"
-msgstr ""
-
-#: type/work/editions_datatable.html
-msgid "Edition"
-msgstr ""
-
-#: type/work/editions_datatable.html
-msgid "Availability"
-msgstr ""
-
-#: type/work/editions_datatable.html
-msgid "No editions available"
-msgstr ""
-
-#: type/work/editions_datatable.html
-msgid "Add another edition?"
-msgstr ""
->>>>>>> ef6ebcbe
+msgstr ""