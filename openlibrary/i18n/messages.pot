# Translations template for Open Library.
# Copyright (C) 2024 Internet Archive
# This file is distributed under the same license as the Open Library
# project.
# FIRST AUTHOR <EMAIL@ADDRESS>, 2024.
#
#, fuzzy
msgid ""
msgstr ""
"Project-Id-Version: Open Library VERSION\n"
"Report-Msgid-Bugs-To: EMAIL@ADDRESS\n"
"POT-Creation-Date: 2024-05-01 18:58-0400\n"
"PO-Revision-Date: YEAR-MO-DA HO:MI+ZONE\n"
"Last-Translator: FULL NAME <EMAIL@ADDRESS>\n"
"Language-Team: LANGUAGE <LL@li.org>\n"
"MIME-Version: 1.0\n"
"Content-Type: text/plain; charset=utf-8\n"
"Content-Transfer-Encoding: 8bit\n"
"Generated-By: Babel 2.12.1\n"

#: account.html account/notifications.html account/privacy.html
#: lib/nav_head.html type/user/view.html
msgid "Settings"
msgstr ""

#: account.html
msgid "Settings & Privacy"
msgstr ""

#: account.html databarDiff.html
msgid "View"
msgstr ""

#: account.html
msgid "or"
msgstr ""

#: account.html check_ins/check_in_prompt.html
#: check_ins/reading_goal_progress.html databarHistory.html
#: databarTemplate.html databarView.html subjects.html
#: type/edition/compact_title.html type/user/view.html
msgid "Edit"
msgstr ""

#: account.html
msgid "Your Profile Page"
msgstr ""

#: account.html
msgid "View or Edit your Reading Log"
msgstr ""

#: account.html
msgid "View or Edit your Lists"
msgstr ""

#: account.html
msgid "Import and Export Options"
msgstr ""

#: account.html
msgid "Manage Privacy & Content Moderation Settings"
msgstr ""

#: account.html
msgid "Manage Notifications Settings"
msgstr ""

#: account.html
msgid "Manage Mailing List Subscriptions"
msgstr ""

#: account.html
msgid "Change Password"
msgstr ""

#: account.html
msgid "Update Email Address"
msgstr ""

#: account.html
msgid "Deactivate Account"
msgstr ""

#: account.html
msgid "Please contact us if you need help with anything else."
msgstr ""

#: barcodescanner.html
msgid "Barcode Scanner (Beta)"
msgstr ""

#: barcodescanner.html lib/nav_head.html
msgid "Advanced"
msgstr ""

#: barcodescanner.html
msgid "Read Text ISBN"
msgstr ""

#: barcodescanner.html
msgid "For books that print the ISBN without a barcode"
msgstr ""

#: barcodescanner.html
msgid "Point your camera at a barcode! 📷"
msgstr ""

#: batch_import.html
msgid "Batch Imports"
msgstr ""

#: batch_import.html
msgid "Attach a JSONL formatted document with import records."
msgstr ""

#: batch_import.html
msgid ""
"See the <a href=\"https://github.com/internetarchive/openlibrary-"
"client/tree/master/olclient/schemata\">olclient import schemata</a> for "
"more."
msgstr ""

#: batch_import.html
msgid "Import"
msgstr ""

#: batch_import.html
msgid "Import failed."
msgstr ""

#: batch_import.html
msgid "No import will be queued until *every* record validates successfully."
msgstr ""

#: batch_import.html
msgid ""
"Please update the JSONL file and reload this page (there should be no "
"need to reattach the file)."
msgstr ""

#: batch_import.html
msgid "Validation errors:"
msgstr ""

#: batch_import.html
#, python-format
msgid "Line %d:"
msgstr ""

#: batch_import.html
msgid "Import results for batch:"
msgstr ""

#: batch_import.html
msgid "Records submitted:"
msgstr ""

#: batch_import.html
msgid "Total queued:"
msgstr ""

#: batch_import.html
msgid "Total skipped:"
msgstr ""

#: batch_import.html
msgid "Not queued because they are already present in the queue:"
msgstr ""

#: batch_import.html
msgid "View Batch Status"
msgstr ""

#: batch_import_view.html
msgid "Batch Import Status"
msgstr ""

#: batch_import_view.html
msgid "Batch ID:"
msgstr ""

#: batch_import_view.html
msgid "Batch Name:"
msgstr ""

#: batch_import_view.html
msgid "Submitter:"
msgstr ""

#: batch_import_view.html
msgid "Submit Time:"
msgstr ""

#: batch_import_view.html
msgid "Status Summary"
msgstr ""

#: batch_import_view.html
msgid "Import Items"
msgstr ""

#: admin/imports.html admin/imports_by_date.html batch_import_view.html
msgid "Added Time"
msgstr ""

#: batch_import_view.html
msgid "Import Time"
msgstr ""

#: account/import.html account/loans.html admin/imports.html
#: admin/imports_by_date.html admin/loans_table.html admin/menu.html
#: admin/sponsorship.html batch_import_view.html status.html
msgid "Status"
msgstr ""

#: account/import.html admin/imports.html admin/imports_by_date.html
#: batch_import_view.html
msgid "Error"
msgstr ""

#: batch_import_view.html
msgid "IA ID"
msgstr ""

#: batch_import_view.html
msgid "Data"
msgstr ""

#: admin/imports.html admin/imports_by_date.html batch_import_view.html
msgid "OL Key"
msgstr ""

#: RecentChangesAdmin.html batch_import_view.html
msgid "Comments"
msgstr ""

#: batch_import_view.html merge_request_table/table_header.html
msgid "Submitter"
msgstr ""

#: batch_import_view.html
msgid "Not yet imported"
msgstr ""

#: design.html
msgid "Design Pattern Library"
msgstr ""

#: design.html
msgid "Fonts"
msgstr ""

#: design.html
msgid "Font-size"
msgstr ""

#: design.html
msgid "Font-family"
msgstr ""

#: design.html
msgid "Sans-serif: Verdana"
msgstr ""

#: design.html
msgid "Serif: Georgia"
msgstr ""

#: design.html
msgid "Colors"
msgstr ""

#: design.html
msgid "Defaults"
msgstr ""

#: design.html
msgid "Background"
msgstr ""

#: design.html
msgid "Primary Call To Action"
msgstr ""

#: design.html
msgid "Link (unclicked)"
msgstr ""

#: design.html
msgid "Link (clicked)"
msgstr ""

#: diff.html
#, python-format
msgid "Diff on %s"
msgstr ""

#: diff.html
msgid "Added"
msgstr ""

#: admin/imports_by_date.html diff.html
msgid "Modified"
msgstr ""

#: diff.html
msgid "Removed"
msgstr ""

#: diff.html
msgid "Not changed"
msgstr ""

#: diff.html
#, python-format
msgid "Revision %d"
msgstr ""

#: books/check.html books/show.html covers/book_cover.html
#: covers/book_cover_single_edition.html covers/book_cover_work.html diff.html
#: jsdef/LazyWorkPreview.html lists/preview.html
msgid "by"
msgstr ""

#: diff.html
msgid "by Anonymous"
msgstr ""

#: diff.html
msgid "Differences"
msgstr ""

#: diff.html
msgid "Both the revisions are identical."
msgstr ""

#: edit_yaml.html lib/edit_head.html
msgid "You're in edit mode."
msgstr ""

#: edit_yaml.html lib/edit_head.html
msgid "Cancel, and go back."
msgstr ""

#: edit_yaml.html
msgid "YAML Representation:"
msgstr ""

#: BookPreview.html book_providers/direct_read_button.html
#: books/edit/edition.html editpage.html
msgid "Preview"
msgstr ""

#: history.html
msgid "History of edits to"
msgstr ""

#: history.html
msgid "Revision"
msgstr ""

#: RecentChanges.html RecentChangesAdmin.html RecentChangesUsers.html
#: admin/ip/view.html admin/people/edits.html history.html
#: recentchanges/render.html recentchanges/updated_records.html
msgid "When"
msgstr ""

#: RecentChanges.html admin/history.html admin/ip/view.html
#: admin/loans_table.html admin/people/edits.html history.html
#: recentchanges/render.html
msgid "Who"
msgstr ""

#: RecentChanges.html RecentChangesUsers.html admin/history.html
#: admin/ip/view.html admin/people/edits.html history.html
#: recentchanges/render.html recentchanges/updated_records.html
msgid "Comment"
msgstr ""

#: history.html
msgid "Diff"
msgstr ""

#: history.html
msgid "Compare"
msgstr ""

#: history.html
msgid "See Diff"
msgstr ""

#: history.html lib/history.html
#, python-format
msgid "View revision %s"
msgstr ""

#: history.html
msgid "Compare this version..."
msgstr ""

#: history.html
msgid "...to this version"
msgstr ""

#: books/daisy.html history.html
msgid "Back"
msgstr ""

#: Pager.html Pager_loanhistory.html admin/memory/index.html history.html
#: lib/pagination.html showmarc.html
msgid "Next"
msgstr ""

#: internalerror.html
msgid "Internal Error"
msgstr ""

#: internalerror.html
msgid "Hmm..."
msgstr ""

#: internalerror.html
msgid "Sorry. There seems to be a problem with what you were just looking at."
msgstr ""

#: internalerror.html
#, python-format
msgid ""
"We've noted the error %s and will look into it as soon as possible. Head "
"for <a href=\"/\">home</a>?"
msgstr ""

#: lib/nav_head.html library_explorer.html
msgid "Library Explorer"
msgstr ""

#: books/custom_carousel.html login.html search/work_search_facets.html
msgid "Loading..."
msgstr ""

#: lib/header_dropdown.html lib/nav_head.html login.html
msgid "Log In"
msgstr ""

#: login.html
msgid ""
"This is a development instance, the default credentials are automatically"
" filled."
msgstr ""

#: login.html
msgid "email:"
msgstr ""

#: login.html
msgid "password:"
msgstr ""

#: login.html
msgid ""
"Log in to use your free Open Library card to borrow digital books from "
"the nonprofit Internet Archive"
msgstr ""

#: account/create.html login.html
msgid "OR"
msgstr ""

#: login.html
msgid ""
"Please enter your <a href=\"https://archive.org\">Internet Archive</a> "
"email and password to access your Open Library account."
msgstr ""

#: account/create.html login.html
#, python-format
msgid "You are already logged into Open Library as %(user)s."
msgstr ""

#: account/create.html login.html
msgid ""
"If you'd like to create a new, different Open Library account, you'll "
"need to <a href=\"javascript:;\" onclick=\"document.forms['hamburger-"
"logout'].submit()\">log out</a> and start the signup process afresh."
msgstr ""

#: forms.py login.html
msgid "Email"
msgstr ""

#: login.html
msgid "Forgot your Internet Archive email?"
msgstr ""

#: account/email/forgot-ia.html forms.py login.html
msgid "Password"
msgstr ""

#: login.html
msgid "Forgot your Password?"
msgstr ""

#: account/create.html login.html
msgid "Toggle Password Visibility"
msgstr ""

#: login.html
msgid "Remember me"
msgstr ""

#: login.html
msgid "Don't have an account? <a href=\"/account/create\">Sign up now</a>."
msgstr ""

#: messages.html
msgid "Created new author record."
msgstr ""

#: messages.html
msgid "Created new edition record."
msgstr ""

#: messages.html
msgid "Created new work record."
msgstr ""

#: messages.html
msgid "Added new book."
msgstr ""

#: messages.html
msgid "Thank you very much for adding that new book!"
msgstr ""

#: messages.html
msgid "Thank you very much for improving that record!"
msgstr ""

#: BestbookModal.html BookPreview.html CreateListModal.html DonateModal.html
#: NotesModal.html ObservationsModal.html ShareModal.html
#: book_providers/cita_press_read_button.html
#: book_providers/direct_read_button.html
#: book_providers/gutenberg_read_button.html
#: book_providers/librivox_read_button.html
#: book_providers/openstax_read_button.html
#: book_providers/standard_ebooks_read_button.html
#: book_providers/wikisource_read_button.html covers/author_photo.html
#: covers/book_cover.html covers/book_cover_single_edition.html
#: covers/book_cover_work.html covers/change.html lib/history.html
#: my_books/dropdown_content.html native_dialog.html
msgid "Close"
msgstr ""

#: notfound.html
#, python-format
msgid "%(path)s is not found"
msgstr ""

#: languages/notfound.html notfound.html
msgid "404 - Page Not Found"
msgstr ""

#: notfound.html
#, python-format
msgid "%(path)s does not exist."
msgstr ""

#: notfound.html
msgid "Create it?"
msgstr ""

#: notfound.html
msgid "Looking for a template/macro?"
msgstr ""

#: permission.html
#, python-format
msgid "Permission of %(key)s"
msgstr ""

#: permission.html
msgid "Permission of"
msgstr ""

#: permission.html
msgid "Permission"
msgstr ""

#: permission.html
msgid "Child Permission"
msgstr ""

#: permission_denied.html
msgid "Permission Denied"
msgstr ""

#: permission_denied.html
msgid "Permission denied."
msgstr ""

#: permission_denied.html
msgid ""
"Only logged users are allowed to add records on Open Library. Please <a "
"href=\"/account/login?redirect=$path\">log in</a> to add a book."
msgstr ""

#: permission_denied.html
msgid ""
"Only logged users are allowed to modify records on Open Library. Please "
"<a href=\"/account/login?redirect=$path\">log in</a> to edit this page."
msgstr ""

#: permission_denied.html
#, python-format
msgid "You may <a href=\"%s\">log in</a> if you have the required permissions."
msgstr ""

#: recaptcha.html
msgid ""
"Please satisfy the reCAPTCHA below. If you have security settings or "
"privacy blockers installed, please disable them to see the reCAPTCHA."
msgstr ""

#: recaptcha.html
msgid "Incorrect. Please try again."
msgstr ""

#: showamazon.html showbwb.html
msgid "Record details of"
msgstr ""

#: showamazon.html showbwb.html
msgid "This record came from"
msgstr ""

#: showia.html showmarc.html
msgid "Record ID"
msgstr ""

#: showia.html showmarc.html
msgid "Source"
msgstr ""

#: books/add.html showia.html type/edition/view.html type/work/view.html
msgid "Internet Archive"
msgstr ""

#: showia.html
msgid "Download MARC XML"
msgstr ""

#: showia.html
msgid "Download MARC binary"
msgstr ""

#: showia.html showmarc.html
msgid "Invalid MARC record."
msgstr ""

#: showia.html showmarc.html
msgid "LEADER:"
msgstr ""

#: showmarc.html
msgid "Download Link"
msgstr ""

#: status.html
msgid "Open Library server status"
msgstr ""

#: status.html
msgid "Server status"
msgstr ""

#: status.html
msgid "System information"
msgstr ""

#: status.html
msgid "Features enabled"
msgstr ""

#: status.html
msgid "Staged"
msgstr ""

#: status.html
msgid "Show changed files"
msgstr ""

#: admin/inspect/store.html admin/people/index.html status.html
#: type/author/edit.html type/language/view.html
msgid "Name"
msgstr ""

#: SearchNavigation.html SubjectTags.html lib/nav_foot.html lib/nav_head.html
#: subjects.html subjects/notfound.html type/author/view.html
#: type/list/view_body.html
msgid "Subjects"
msgstr ""

#: SubjectTags.html subjects.html type/author/view.html
#: type/list/view_body.html
msgid "Places"
msgstr ""

#: SubjectTags.html admin/menu.html admin/people/index.html
#: admin/people/view.html subjects.html type/author/view.html
#: type/list/view_body.html
msgid "People"
msgstr ""

#: SubjectTags.html subjects.html type/list/view_body.html
msgid "Times"
msgstr ""

#: subjects.html
msgid "Edit Subject Tag"
msgstr ""

#: subjects.html
msgid "See all works"
msgstr ""

#: merge/authors.html publishers/view.html subjects.html type/author/view.html
#, python-format
msgid "%(count)d work"
msgid_plural "%(count)d works"
msgstr[0] ""
msgstr[1] ""

#: subjects.html
#, python-format
msgid "Search for books with subject %(name)s."
msgstr ""

#: authors/index.html lib/nav_head.html lists/home.html publishers/index.html
#: publishers/notfound.html publishers/view.html search/advancedsearch.html
#: search/publishers.html search/searchbox.html subjects.html
#: subjects/notfound.html type/local_id/view.html
msgid "Search"
msgstr ""

#: publishers/view.html subjects.html
msgid "Publishing History"
msgstr ""

#: subjects.html
msgid ""
"This is a chart to show the publishing history of editions of works about"
" this subject. Along the X axis is time, and on the y axis is the count "
"of editions published. <a href=\"#subjectRelated\">Click here to skip the"
" chart</a>."
msgstr ""

#: publishers/view.html subjects.html
msgid "Reset chart"
msgstr ""

#: publishers/view.html subjects.html
msgid "or continue zooming in."
msgstr ""

#: subjects.html
msgid "This graph charts editions published on this subject."
msgstr ""

#: publishers/view.html subjects.html
msgid "Editions Published"
msgstr ""

#: admin/imports.html publishers/view.html subjects.html
msgid "You need to have JavaScript turned on to see the nifty chart!"
msgstr ""

#: publishers/view.html subjects.html
msgid "Year of Publication"
msgstr ""

#: subjects.html
msgid "Related..."
msgstr ""

#: publishers/view.html subjects.html
msgid "None found."
msgstr ""

#: publishers/view.html subjects.html
msgid "See more books by, and learn about, this author"
msgstr ""

#: account/loans.html authors/index.html lists/showcase.html
#: publishers/view.html search/authors.html search/publishers.html
#: search/subjects.html subjects.html
#, python-format
msgid "%(count)d book"
msgid_plural "%(count)d books"
msgstr[0] ""
msgstr[1] ""

#: subjects.html
msgid "Prolific Authors"
msgstr ""

#: subjects.html
msgid "who have written the most books on this subject"
msgstr ""

#: publishers/view.html subjects.html
msgid "Get more information about this publisher"
msgstr ""

#: SearchResultsWork.html books/check.html merge/authors.html
#: publishers/view.html subjects.html
#, python-format
msgid "%(count)s edition"
msgid_plural "%(count)s editions"
msgstr[0] ""
msgstr[1] ""

#: support.html
msgid "How can we help?"
msgstr ""

#: support.html
msgid ""
"Your question has been sent to our support team. We'll get back to you "
"shortly. You can also <a href=\"https://twitter.com/openlibrary\">contact"
" us on Twitter</a>."
msgstr ""

#: support.html
msgid ""
"Please check our <a href=\"/help/\">Help Pages</a> and <a "
"href=\"/help/faq\">Frequently Asked Questions</a> (FAQ) to see if your "
"question is answered there. Thank you."
msgstr ""

#: support.html
msgid "Your Name"
msgstr ""

#: support.html
msgid "Your Email Address"
msgstr ""

#: support.html
msgid "We'll need this if you want a reply"
msgstr ""

#: support.html
msgid ""
"If you wish to be contacted by other means, please add your contact "
"preference and details to your question."
msgstr ""

#: lib/nav_head.html search/advancedsearch.html support.html
msgid "Subject"
msgstr ""

#: support.html
msgid "Your Question"
msgstr ""

#: support.html
msgid "Note: our staff will likely only be able respond in English."
msgstr ""

#: support.html
msgid ""
"If you encounter an error message, please include it. For questions about"
" our books, please provide the title/author or Open Library ID."
msgstr ""

#: support.html
msgid "Send"
msgstr ""

#: CreateListModal.html EditButtons.html account/notifications.html
#: account/password/reset.html account/privacy.html admin/imports-add.html
#: admin/permissions.html books/add.html databarEdit.html merge/authors.html
#: my_books/dropdown_content.html support.html tag/add.html
msgid "Cancel"
msgstr ""

#: trending.html
msgid "Now"
msgstr ""

#: admin/graphs.html admin/index.html check_ins/check_in_form.html
#: check_ins/check_in_prompt.html trending.html
msgid "Today"
msgstr ""

#: admin/graphs.html trending.html
msgid "This Week"
msgstr ""

#: admin/graphs.html stats/readinglog.html trending.html
msgid "This Month"
msgstr ""

#: trending.html
msgid "This Year"
msgstr ""

#: account/view.html admin/index.html books/year_breadcrumb_select.html
#: trending.html
msgid "All Time"
msgstr ""

#: home/index.html trending.html
msgid "Trending Books"
msgstr ""

#: trending.html
msgid "See what readers from the community are adding to their bookshelves"
msgstr ""

#: trending.html
msgid "Earliest trending data is from October 2017"
msgstr ""

#: account/mybooks.html account/sidebar.html my_books/dropdown_content.html
#: my_books/primary_action.html search/sort_options.html trending.html
msgid "Want to Read"
msgstr ""

#: account/mybooks.html account/readinglog_shelf_name.html account/sidebar.html
#: my_books/dropdown_content.html my_books/primary_action.html
#: search/sort_options.html trending.html
msgid "Currently Reading"
msgstr ""

#: LoanReadForm.html ReadButton.html admin/inspect/memcache.html
#: book_providers/cita_press_read_button.html
#: book_providers/direct_read_button.html
#: book_providers/gutenberg_read_button.html
#: book_providers/openstax_read_button.html
#: book_providers/standard_ebooks_read_button.html
#: book_providers/wikisource_read_button.html books/custom_carousel.html
#: books/edit/edition.html books/show.html books/works-show.html trending.html
#: type/list/embed.html widget.html
msgid "Read"
msgstr ""

#: trending.html
#, python-format
msgid "Someone marked as %(shelf)s %(k_hours_ago)s"
msgstr ""

#: trending.html
#, python-format
msgid "Logged %(count)i times %(time_unit)s"
msgstr ""

#: viewpage.html
msgid "Revert to this revision?"
msgstr ""

#: viewpage.html
msgid "Revert to this revision"
msgstr ""

#: widget.html
#, python-format
msgid "Read \"%(title)s\""
msgstr ""

#: widget.html
#, python-format
msgid "Borrow \"%(title)s\""
msgstr ""

#: FulltextSnippet.html ReadButton.html books/custom_carousel.html
#: books/edit/edition.html type/list/embed.html widget.html
msgid "Borrow"
msgstr ""

#: widget.html
#, python-format
msgid "Join waitlist for \"%(title)s\""
msgstr ""

#: LoanStatus.html books/custom_carousel.html widget.html
msgid "Join Waitlist"
msgstr ""

#: widget.html
#, python-format
msgid "Learn more about \"%(title)s\" at OpenLibrary"
msgstr ""

#: widget.html
msgid "Learn More"
msgstr ""

#: widget.html
#, python-format
msgid "on <a target=\"_blank\" href=\"%(link)s\">openlibrary.org</a>"
msgstr ""

#: work_search.html
msgid "Search Books"
msgstr ""

#: work_search.html
msgid "Keywords"
msgstr ""

#: RecentChanges.html recentchanges/index.html work_search.html
msgid "Everything"
msgstr ""

#: work_search.html
msgid "Ebooks"
msgstr ""

#: work_search.html
msgid "Print Disabled"
msgstr ""

#: work_search.html
msgid "This is only visible to super librarians."
msgstr ""

#: work_search.html
msgid "Solr Editions"
msgstr ""

#: work_search.html
#, python-format
msgid "No <strong>%(path_id)s</strong> directly matched your search"
msgstr ""

#: search/authors.html search/lists.html search/subjects.html work_search.html
msgid "Checking Search Inside matches"
msgstr ""

#: account/reading_log.html search/authors.html search/subjects.html
#: work_search.html
#, python-format
msgid "%(count)s hit"
msgid_plural "%(count)s hits"
msgstr[0] ""
msgstr[1] ""

#: work_search.html
msgid "BARF! Search engine ERROR!"
msgstr ""

#: work_search.html
#, python-format
msgid "Searching solr took %(count)s seconds"
msgstr ""

#: about/index.html
msgid "The Open Library Team"
msgstr ""

#: about/index.html
msgid ""
"Open Library is made possible because of a dedicated team of staff and "
"over 100 volunteers from around the globe."
msgstr ""

#: about/index.html
msgid "Want to join us?"
msgstr ""

#: about/index.html
msgid "Role:"
msgstr ""

#: about/index.html lib/nav_head.html
msgid "All"
msgstr ""

#: about/index.html
msgid "Staff"
msgstr ""

#: about/index.html
msgid "Fellows"
msgstr ""

#: about/index.html
msgid "Volunteers"
msgstr ""

#: about/index.html
msgid "Department:"
msgstr ""

#: about/index.html
msgid "Communications"
msgstr ""

#: about/index.html
msgid "Design"
msgstr ""

#: about/index.html
msgid "Engineering"
msgstr ""

#: about/index.html
msgid "Librarianship"
msgstr ""

#: about/index.html
msgid ""
"If you volunteer with Open Library and would like to be listed as part of"
" the team, then complete the <a "
"href=\"https://forms.gle/zPyuXGf4Bg6RzbDA7\">Open Library team "
"information form</a>."
msgstr ""

#: account/create.html forms.py
msgid "Must be a valid email address"
msgstr ""

#: account/create.html forms.py
msgid "Must be between 3 and 20 characters"
msgstr ""

#: account/create.html
msgid "Username may only contain numbers, letters, - or _"
msgstr ""

#: account/create.html
msgid "Sign Up to Open Library"
msgstr ""

#: account/create.html lib/header_dropdown.html lib/nav_head.html
msgid "Sign Up"
msgstr ""

#: account/create.html
msgid ""
"Get your free Open Library card and borrow digital books from the "
"nonprofit Internet Archive"
msgstr ""

#: account/create.html
msgid "Your URL"
msgstr ""

#: account/create.html
msgid "screenname"
msgstr ""

#: account/create.html
msgid "Sign Up with Email"
msgstr ""

#: account/create.html
msgid ""
"By signing up, you agree to the Internet Archive's <a class=\"ol-signup-"
"form__link\" href=\"//archive.org/about/terms.php\" "
"target=\"_blank\">Terms of Service</a>."
msgstr ""

#: account/create.html
msgid "Already have an account? <a href=\"/account/login\">Log in</a>"
msgstr ""

#: account/delete.html
msgid "Delete Account"
msgstr ""

#: account/delete.html
msgid "Sorry, this functionality is not yet implemented."
msgstr ""

#: account/follows.html
msgid "There is nothing to see here yet."
msgstr ""

#: account/import.html
msgid "Import from Goodreads"
msgstr ""

#: account/import.html
msgid ""
"For instructions on exporting data refer to: <a "
"href=\"https://www.goodreads.com/review/import\">Goodreads "
"Import/Export</a>"
msgstr ""

#: account/import.html
msgid "File size limit 10MB and .csv file type only"
msgstr ""

#: account/import.html
msgid "Load Books"
msgstr ""

#: account/import.html
msgid "Export your Reading Log"
msgstr ""

#: account/import.html
msgid "Download a copy of your reading log."
msgstr ""

#: account/import.html
msgid "What is this?"
msgstr ""

#: account/import.html
msgid "Download (.csv format)"
msgstr ""

#: account/import.html
msgid "Export your book notes"
msgstr ""

#: account/import.html
msgid "Download a copy of your book notes."
msgstr ""

#: account/import.html
msgid "What are book notes?"
msgstr ""

#: account/import.html
msgid "Export your reviews"
msgstr ""

#: account/import.html
msgid "Download a copy of your review tags."
msgstr ""

#: account/import.html
msgid "What are review tags?"
msgstr ""

#: account/import.html
msgid "Export your list overview"
msgstr ""

#: account/import.html
msgid "Download a summary of your lists and their contents."
msgstr ""

#: account/import.html
msgid "What are lists?"
msgstr ""

#: account/import.html
msgid "Export your star ratings"
msgstr ""

#: account/import.html
msgid "Download a copy of your star ratings."
msgstr ""

#: account/import.html
msgid "What are star ratings?"
msgstr ""

#: account/import.html
msgid "Importing..."
msgstr ""

#: account/import.html
msgid "Reason"
msgstr ""

#: account/import.html
msgid "No ISBN"
msgstr ""

#: account/loan_history.html
msgid "No loans found in your borrow history."
msgstr ""

#: account/loan_history.html
msgid "<a href=\"/search\">Search for a book</a> to borrow."
msgstr ""

#: account/loans.html
msgid "You've not checked out any books at this moment."
msgstr ""

#: account/loans.html
#, python-format
msgid "%(count)d Current Loan"
msgid_plural "%(count)d Current Loans"
msgstr[0] ""
msgstr[1] ""

#: account/loans.html admin/loans_table.html
msgid "Loan Expires"
msgstr ""

#: account/loans.html
msgid "Loan actions"
msgstr ""

#: account/loans.html
#, python-format
msgid "There is %(count)d person waiting for this book."
msgid_plural "There are %(count)d people waiting for this book."
msgstr[0] ""
msgstr[1] ""

#: ManageLoansButtons.html account/loans.html
msgid "Not yet downloaded."
msgstr ""

#: ManageLoansButtons.html account/loans.html
msgid "Download Now"
msgstr ""

#: account/loans.html
msgid "Return via<br/>Adobe Digital Editions"
msgstr ""

#: account/loans.html
msgid "Books You're Waiting For"
msgstr ""

#: account/loans.html
msgid "You are not waiting for any books at this moment."
msgstr ""

#: account/loans.html
msgid "Leave the Waiting List"
msgstr ""

#: account/loans.html
msgid ""
"Are you sure you want to leave the waiting list "
"of<br/><strong>TITLE</strong>?"
msgstr ""

#: RecentChangesAdmin.html account/loans.html admin/loans_table.html
msgid "Actions"
msgstr ""

#: account/loans.html
#, python-format
msgid "Waiting for 1 day"
msgid_plural "Waiting for %(count)d days"
msgstr[0] ""
msgstr[1] ""

#: account/loans.html
msgid "You are the next person to receive this book."
msgstr ""

#: ManageWaitlistButton.html account/loans.html
#, python-format
msgid "There is one person ahead of you in the waiting list."
msgid_plural "There are %(count)d people ahead of you in the waiting list."
msgstr[0] ""
msgstr[1] ""

#: ManageWaitlistButton.html account/loans.html
msgid "You have less than an hour to borrow it."
msgstr ""

#: account/loans.html
#, python-format
msgid "You have one more hour to borrow it."
msgid_plural "You have %(hours)d more hours to borrow it."
msgstr[0] ""
msgstr[1] ""

#: ManageWaitlistButton.html account/loans.html
msgid "Borrow Now"
msgstr ""

#: ManageWaitlistButton.html account/loans.html
msgid "Leave the waiting list?"
msgstr ""

#: account/loans.html
msgid ""
"Looking for a book to borrow?  Check out our staff picks, or search for a"
" book on a specific subject:"
msgstr ""

#: account/loans.html home/index.html
msgid "Books We Love"
msgstr ""

#: account/loans.html
msgid "Or, check out our <a href=\"/collections\">special collections</a>."
msgstr ""

#: account/mybooks.html
#, python-format
msgid "Set %(year_span)s reading goal"
msgstr ""

#: account/mybooks.html
msgid "Yearly Reading Goal"
msgstr ""

#: account/mybooks.html
msgid "No books are on this shelf"
msgstr ""

#: account/mybooks.html account/sidebar.html
msgid "My Loans"
msgstr ""

#: account/mybooks.html account/readinglog_shelf_name.html account/sidebar.html
#: my_books/dropdown_content.html my_books/primary_action.html mybooks.py
#: search/sort_options.html
msgid "Already Read"
msgstr ""

#: account/mybooks.html type/user/view.html
msgid "This reader has chosen to make their Reading Log private."
msgstr ""

#: account/mybooks.html account/sidebar.html
msgid "Untitled list"
msgstr ""

#: account/mybooks.html
msgid "View All Lists"
msgstr ""

#: account/mybooks.html
msgid "My Stats"
msgstr ""

#: account/mybooks.html account/sidebar.html account/topmenu.html
msgid "My Reading Stats"
msgstr ""

#: account.py account/mybooks.html account/sidebar.html
#: books/mybooks_breadcrumb_select.html
msgid "Loan History"
msgstr ""

#: account/mybooks.html account/sidebar.html
msgid "My Notes"
msgstr ""

#: account/mybooks.html account/sidebar.html
msgid "My Reviews"
msgstr ""

#: account/mybooks.html account/sidebar.html
msgid "Import & Export Options"
msgstr ""

#: account/mybooks.html account/sidebar.html
#: books/mybooks_breadcrumb_select.html mybooks.py
msgid "Sponsorships"
msgstr ""

#: account/not_verified.html account/verify/failed.html
msgid "Oops!"
msgstr ""

#: account/not_verified.html
msgid "The email address you signed up with needs to be verified."
msgstr ""

#: account/not_verified.html
#, python-format
msgid ""
"When you created your account, we sent an email to %(email)s that "
"contained a link for you to verify your email address. We need you to "
"click that link, please."
msgstr ""

#: account/not_verified.html
msgid "If you can't find the email, just hit this button to send a fresh one:"
msgstr ""

#: account/not_verified.html account/verify/failed.html
msgid "Resend the verification email"
msgstr ""

#: account/not_verified.html account/verify/failed.html
msgid "Thanks!"
msgstr ""

#: BookByline.html FulltextSearchSuggestionItem.html SearchResultsWork.html
#: account/notes.html account/observations.html
msgid "Unknown author"
msgstr ""

#: account/notes.html
msgid "My notes for an edition of "
msgstr ""

#: account/notes.html
msgid "Title Missing"
msgstr ""

#: account/notes.html lists/export_as_html.html type/work/editions.html
msgid "Publish date unknown"
msgstr ""

#: account/notes.html books/edition-sort.html books/works-show.html
#: lists/export_as_html.html type/work/editions.html
msgid "Publisher unknown"
msgstr ""

#: account/notes.html
#, python-format
msgid "in %(language)s"
msgstr ""

#: NotesModal.html account/notes.html
msgid "Delete Note"
msgstr ""

#: NotesModal.html account/notes.html
msgid "Save Note"
msgstr ""

#: account/notes.html
msgid "No notes found."
msgstr ""

#: account/notifications.html
msgid "Notifications from Open Library"
msgstr ""

#: account/notifications.html
msgid "Notifications"
msgstr ""

#: account/notifications.html
msgid ""
"Notifications are connected to Lists at the moment. If one of the books "
"on your list gets edited, or a new book comes into the catalog, we'll let"
" you know, if you want."
msgstr ""

#: account/notifications.html
msgid "Would you like to receive very occasional emails from Open Library?"
msgstr ""

#: account/notifications.html
msgid "No, thank you"
msgstr ""

#: account/notifications.html
msgid "Yes! Please!"
msgstr ""

#: EditButtons.html account/notifications.html account/privacy.html
#: admin/block.html admin/spamwords.html covers/manage.html
msgid "Save"
msgstr ""

#: account/observations.html books/mybooks_breadcrumb_select.html mybooks.py
#: observations/review_component.html
msgid "Reviews"
msgstr ""

#: account/observations.html admin/inspect/memcache.html
msgid "Delete"
msgstr ""

#: account/observations.html
msgid "Update Reviews"
msgstr ""

#: account/observations.html
msgid "No observations found."
msgstr ""

#: account/privacy.html
msgid "Your Privacy on Open Library"
msgstr ""

#: account/privacy.html
msgid "Privacy & Content Moderation Settings"
msgstr ""

#: account/privacy.html
msgid ""
"Would you like to make your <a href=\"/account/books\">Reading Log</a> "
"public?"
msgstr ""

#: account/privacy.html
msgid ""
"This will enable others to see what books you want to read, are reading, "
"or have already read. Public accounts can be seen and followed by others."
msgstr ""

#: account/privacy.html admin/people/view.html
msgid "Yes"
msgstr ""

#: account/privacy.html admin/people/view.html books/edit/edition.html
msgid "No"
msgstr ""

#: account/privacy.html
msgid "Enable Safe Mode?"
msgstr ""

#: account/privacy.html
msgid ""
"Safe Mode blurs book covers that have been flagged as having sensitive "
"imagery."
msgstr ""

#: account/reading_log.html
#, python-format
msgid "Books %(username)s is reading"
msgstr ""

#: account/reading_log.html
#, python-format
msgid ""
"%(username)s is reading %(total)d books. Join %(username)s on "
"OpenLibrary.org and tell the world what you're reading."
msgstr ""

#: account/reading_log.html
#, python-format
msgid "Books %(username)s wants to read"
msgstr ""

#: account/reading_log.html
#, python-format
msgid ""
"%(username)s wants to read %(total)d books. Join %(username)s on "
"OpenLibrary.org and share the books that you'll soon be reading!"
msgstr ""

#: account/reading_log.html
#, python-format
msgid "Books %(username)s has read in %(year)d"
msgstr ""

#: account/reading_log.html
#, python-format
msgid ""
"%(username)s has read %(total)d books in %(year)d. Join %(username)s on "
"OpenLibrary.org and tell the world about the books that you care about."
msgstr ""

#: account/reading_log.html
#, python-format
msgid "Books %(username)s has read"
msgstr ""

#: account/reading_log.html
#, python-format
msgid ""
"%(username)s has read %(total)d books. Join %(username)s on "
"OpenLibrary.org and tell the world about the books that you care about."
msgstr ""

#: account/reading_log.html
#, python-format
msgid "Books in %(username)s feed"
msgstr ""

#: account/reading_log.html
#, python-format
msgid "Books added by people %(username)s follows"
msgstr ""

#: account/reading_log.html
#, python-format
msgid "Books %(userdisplayname)s is sponsoring"
msgstr ""

#: account/reading_log.html
msgid "Search your reading log"
msgstr ""

#: account/reading_log.html search/sort_options.html
msgid "Sorting by"
msgstr ""

#: account/reading_log.html
msgid "Date Added (newest)"
msgstr ""

#: account/reading_log.html
msgid "Date Added (oldest)"
msgstr ""

#: account/reading_log.html
msgid "No results found in this shelf"
msgstr ""

#: account/reading_log.html
#, python-format
msgid "Search all of Open Library for \"%s\"?"
msgstr ""

#: account/reading_log.html
msgid "You haven't marked any books as read for this year."
msgstr ""

#: account/reading_log.html
msgid "You haven't added any books to this shelf yet."
msgstr ""

#: account/reading_log.html
msgid ""
"<a href=\"/search\">Search for a book</a> to add to your reading log. <a "
"href=\"/help/faq/reading-log\">Learn more</a> about the reading log."
msgstr ""

#: account/reading_log.html
msgid ""
"There are no recent books in your feed. When you follow public accounts, "
"their book updates will appear here."
msgstr ""

#: account/readinglog_shelf_name.html
msgid "Want To Read"
msgstr ""

#: account/readinglog_stats.html
#, python-format
msgid "My %(shelf_name)s Stats"
msgstr ""

#: account/readinglog_stats.html home/loans.html lib/nav_head.html
msgid "My Books"
msgstr ""

#: account/readinglog_stats.html
#, python-format
msgid ""
"Displaying stats about <strong>%(works_count)d</strong> books. Note all "
"charts show only the top 20 bars. Note reading log stats are private."
msgstr ""

#: account/readinglog_stats.html
msgid "Author Stats"
msgstr ""

#: account/readinglog_stats.html
msgid "Most Read Authors"
msgstr ""

#: account/readinglog_stats.html
msgid "Works by Author Sex"
msgstr ""

#: account/readinglog_stats.html
msgid "Works by Author Country of Citizenship"
msgstr ""

#: account/readinglog_stats.html
msgid "Works by Author Country of Birth"
msgstr ""

#: account/readinglog_stats.html
msgid ""
"Demographic statistics powered by <a "
"href=\"https://www.wikidata.org/\">Wikidata</a>. Here's a <a id=\"wd-"
"query-sample\" href=\"\">sample</a> of the query used. <br />Improve "
"these stats by adding the Wikidata author identifier following <a "
"href=\"https://openlibrary.org/help/faq/editing.en#author-identifiers-"
"purpose\">these instructions</a>."
msgstr ""

#: account/readinglog_stats.html
msgid "Work Stats"
msgstr ""

#: account/readinglog_stats.html
msgid "Works by Subject"
msgstr ""

#: account/readinglog_stats.html
msgid "Works by People"
msgstr ""

#: account/readinglog_stats.html
msgid "Works by Places"
msgstr ""

#: account/readinglog_stats.html
msgid "Works by Time Period"
msgstr ""

#: account/readinglog_stats.html
msgid "Matching works"
msgstr ""

#: account/readinglog_stats.html
msgid "Click on a bar to see matching works"
msgstr ""

#: account/sidebar.html books/mybooks_breadcrumb_select.html mybooks.py
msgid "My Feed"
msgstr ""

#: account/sidebar.html search/sort_options.html type/user/view.html
msgid "Reading Log"
msgstr ""

#: account/sidebar.html
msgid "Sponsoring"
msgstr ""

#: account/sidebar.html
msgid "My lists"
msgstr ""

#: EditionNavBar.html SearchNavigation.html account/sidebar.html
#: lib/nav_head.html lists/home.html lists/widget.html recentchanges/index.html
#: type/edition/view.html type/list/embed.html type/list/view_body.html
#: type/user/view.html type/work/view.html
msgid "Lists"
msgstr ""

#: account/sidebar.html type/edition/view.html type/user/view.html
#: type/work/view.html
msgid "See All"
msgstr ""

#: account/sidebar.html type/list/edit.html
msgid "Create a list"
msgstr ""

#: account/topmenu.html
msgid "Import & Export"
msgstr ""

#: account/topmenu.html
#, python-format
msgid "Privacy settings: %(public)s"
msgstr ""

#: account/verify.html
msgid "Verification email sent"
msgstr ""

#: account.py account/password/reset_success.html account/verify.html
#: account/verify/activated.html account/verify/success.html
#, python-format
msgid "Hi, %(user)s"
msgstr ""

#: account/verify.html
#, python-format
msgid ""
"We’ve sent an email to %(email)s containing a link to verify your "
"account. Click/tap on the link to finish creating your Internet Archive "
"account."
msgstr ""

#: account/verify.html
msgid "Then, come back to Open Library and find some great books!"
msgstr ""

#: account/view.html books/mybooks_breadcrumb_select.html
msgid "Following"
msgstr ""

#: account/view.html books/mybooks_breadcrumb_select.html
msgid "Followers"
msgstr ""

#: account/view.html type/edition/modal_links.html
#: type/edition/title_and_author.html
msgid "Share"
msgstr ""

#: account/view.html
msgid "Your book notes are private and cannot be viewed by other patrons."
msgstr ""

#: account/view.html
msgid "Your book reviews will be shared anonymously with other patrons."
msgstr ""

#: account/yrg_banner.html
#, python-format
msgid "Set your %(year)s Yearly Reading Goal:"
msgstr ""

#: account/yrg_banner.html
msgid "Set my goal"
msgstr ""

#: account/email/forgot-ia.html
msgid "Forgot Your Internet Archive Email?"
msgstr ""

#: account/email/forgot-ia.html
msgid ""
"Please enter your Open Library email and password, and we’ll retrieve "
"your Archive.org email."
msgstr ""

#: account/email/forgot-ia.html
msgid "Your email is:"
msgstr ""

#: account/email/forgot-ia.html
msgid "Return to Log In?"
msgstr ""

#: account/email/forgot-ia.html
msgid "Open Library Email"
msgstr ""

#: account/email/forgot-ia.html
msgid "Retrieve Archive.org Email"
msgstr ""

#: account/email/forgot-ia.html account/password/forgot.html
msgid "Forgot your Archive.org Password?"
msgstr ""

#: account/password/forgot.html account/password/sent.html
msgid "Username/Password Reminder"
msgstr ""

#: account/password/forgot.html
msgid "Click here."
msgstr ""

#: account/password/forgot.html
msgid "Send It"
msgstr ""

#: account/password/reset.html admin/people/view.html
msgid "Reset Password"
msgstr ""

#: account/password/reset.html
msgid "Please enter a new password for your Open Library account."
msgstr ""

#: account/password/reset.html
msgid "Reset"
msgstr ""

#: account/password/reset_success.html
msgid "Password Reset Successful"
msgstr ""

#: account/password/reset_success.html
msgid ""
"Your password has been updated. Please <a "
"href='/account/login?redirect=/'>log in to continue</a>."
msgstr ""

#: account/password/sent.html
msgid "Done."
msgstr ""

#: account/password/sent.html
#, python-format
msgid ""
"We've sent an email to %(email)s with a reminder of your username and "
"instructions to help you reset your Open Library password. Please check "
"your inbox for a note from us."
msgstr ""

#: account/verify/activated.html
msgid "Account already activated"
msgstr ""

#: account/verify/activated.html
#, python-format
msgid ""
"Your account has been activated already. Please <a href=\"%s\">log in to "
"continue</a>."
msgstr ""

#: account/verify/failed.html
msgid "Email Verification Failed"
msgstr ""

#: account/verify/failed.html
msgid ""
"Your email address couldn't be verified. Your verification link seems "
"invalid or expired."
msgstr ""

#: account/verify/failed.html
msgid "Fill your email and hit this button to resend a fresh verification email:"
msgstr ""

#: account/verify/failed.html
msgid "Enter your email address here"
msgstr ""

#: account/verify/failed.html
msgid "No user registered with this email address."
msgstr ""

#: account/verify/success.html
msgid "Email Verification Successful"
msgstr ""

#: account/verify/success.html
#, python-format
msgid ""
"Yay! Your email address has been verified. Please <a href='%s'>log in to "
"continue</a>."
msgstr ""

#: admin/attach_debugger.html
msgid "Attach Debugger"
msgstr ""

#: admin/attach_debugger.html
#, python-format
msgid "Attach Debugger on Python %(version_number)s"
msgstr ""

#: admin/attach_debugger.html
msgid "Start a debugger on port 3000."
msgstr ""

#: admin/attach_debugger.html
msgid "Waiting for debugger to attach..."
msgstr ""

#: admin/attach_debugger.html
msgid "Start"
msgstr ""

#: admin/block.html
msgid "Block IP address"
msgstr ""

#: admin/block.html
#, python-format
msgid ""
"IP address %(address)s has been added to the textarea. Please click Save "
"to block that IP."
msgstr ""

#: admin/graphs.html
msgid "Performance Graphs"
msgstr ""

#: admin/graphs.html
msgid "Number of Hits"
msgstr ""

#: admin/graphs.html
msgid "Page Load Times"
msgstr ""

#: admin/graphs.html
msgid "Page Load Times Split"
msgstr ""

#: admin/graphs.html
msgid "Infobase Mean"
msgstr ""

#: admin/history.html admin/imports.html authors/infobox.html
#: type/author/edit.html
msgid "Date"
msgstr ""

#: admin/history.html
msgid "Page"
msgstr ""

#: admin/imports-add.html admin/imports.html admin/imports_by_date.html
#: admin/menu.html
msgid "Imports"
msgstr ""

#: admin/imports-add.html books/add.html books/edit/edition.html
#: books/edit/excerpts.html covers/change.html tag/add.html
msgid "Add"
msgstr ""

#: admin/imports-add.html admin/imports.html
msgid "Add new books to import queue"
msgstr ""

#: admin/imports-add.html
msgid "Please add IA identifiers to be imported, one per line."
msgstr ""

#: admin/imports-add.html admin/inspect/store.html admin/ip/view.html
#: admin/people/edits.html admin/permissions.html check_ins/check_in_form.html
#: check_ins/reading_goal_form.html covers/add.html
msgid "Submit"
msgstr ""

#: admin/imports.html
msgid "New Books Imported Per Day"
msgstr ""

#: admin/imports.html admin/imports_by_date.html site/stats.html
msgid "Summary"
msgstr ""

#: admin/imports.html
msgid "Pending Items:"
msgstr ""

#: admin/imports.html
#, python-format
msgid "<strong>Current Import Rate:</strong> %(num)d imports/hour."
msgstr ""

#: admin/imports.html
msgid "ETA:"
msgstr ""

#: admin/imports.html
msgid "Summary By Date"
msgstr ""

#: admin/imports.html
msgid "total"
msgstr ""

#: admin/imports.html
msgid "#books created"
msgstr ""

#: admin/imports.html
msgid "#books already found"
msgstr ""

#: admin/imports.html
msgid "#books failed to import"
msgstr ""

#: admin/imports.html
msgid "#books pending"
msgstr ""

#: admin/imports.html
msgid "Recent Imports"
msgstr ""

#: admin/imports.html admin/imports_by_date.html
msgid "Identifier"
msgstr ""

#: admin/imports.html admin/imports_by_date.html
msgid "Imported Time"
msgstr ""

#: admin/imports_by_date.html admin/index.html
msgid "Total"
msgstr ""

#: admin/imports_by_date.html
msgid "Created"
msgstr ""

#: admin/imports_by_date.html
msgid "Found"
msgstr ""

#: admin/imports_by_date.html
msgid "Failed"
msgstr ""

#: admin/imports_by_date.html
msgid "Pending"
msgstr ""

#: admin/imports_by_date.html
msgid "Items"
msgstr ""

#: admin/index.html
msgid "Stats"
msgstr ""

#: admin/index.html
msgid "Edits Per Day"
msgstr ""

#: admin/index.html admin/people/index.html
msgid "Edits"
msgstr ""

#: admin/index.html
msgid "Yesterday"
msgstr ""

#: admin/index.html
msgid "Last 7 days"
msgstr ""

#: admin/index.html
msgid "Last 28 days"
msgstr ""

#: admin/index.html
msgid "Human"
msgstr ""

#: admin/index.html admin/people/view.html
msgid "Bot"
msgstr ""

#: admin/index.html
msgid "New Accounts Per Day"
msgstr ""

#: admin/index.html
msgid "Members"
msgstr ""

#: admin/index.html
msgid "Items Added"
msgstr ""

#: admin/index.html
msgid "Trend"
msgstr ""

#: admin/index.html
msgid "Works Added"
msgstr ""

#: admin/index.html
msgid "Editions Added"
msgstr ""

#: admin/index.html
msgid "Authors Added"
msgstr ""

#: admin/index.html recentchanges/index.html
msgid "Covers Added"
msgstr ""

#: admin/index.html home/stats.html
msgid "New Members"
msgstr ""

#: admin/index.html
msgid "Lists Added"
msgstr ""

#: admin/index.html
msgid "Books Logged"
msgstr ""

#: admin/index.html
msgid "Users Logging"
msgstr ""

#: admin/index.html
msgid "Yearly Reading Goals"
msgstr ""

#: admin/index.html
msgid "Books Review Tags"
msgstr ""

#: admin/index.html
msgid "Books Reviewed"
msgstr ""

#: admin/index.html
msgid "Users Reviewing"
msgstr ""

#: admin/index.html
msgid "Patrons Following"
msgstr ""

#: admin/index.html
msgid "Notes Created"
msgstr ""

#: admin/index.html
msgid "Patrons Creating Notes"
msgstr ""

#: admin/index.html
msgid "Books Starred"
msgstr ""

#: admin/index.html
msgid "Star Rating Patrons"
msgstr ""

#: admin/index.html home/stats.html
msgid "Unique Visitors"
msgstr ""

#: admin/index.html
msgid "Unique visitors IPs per day graph"
msgstr ""

#: admin/index.html
msgid "Borrows"
msgstr ""

#: admin/index.html
msgid "Borrows, last 3 months graph"
msgstr ""

#: admin/index.html
msgid "Borrows, last 2 years graph"
msgstr ""

#: admin/loans_table.html
msgid "BookReader"
msgstr ""

#: admin/loans_table.html book_providers/cita_press_download_options.html
#: book_providers/ia_download_options.html
#: book_providers/openstax_download_options.html
#: book_providers/wikisource_download_options.html books/edit/edition.html
msgid "PDF"
msgstr ""

#: admin/loans_table.html book_providers/gutenberg_download_options.html
#: book_providers/ia_download_options.html
#: book_providers/standard_ebooks_download_options.html books/edit/edition.html
msgid "ePub"
msgstr ""

#: admin/loans_table.html
msgid "No current loans."
msgstr ""

#: admin/loans_table.html
#, python-format
msgid "%d Current Loan"
msgid_plural "%d Current Loans"
msgstr[0] ""
msgstr[1] ""

#: RecentChanges.html RecentChangesUsers.html admin/ip/view.html
#: admin/loans_table.html admin/people/edits.html recentchanges/render.html
#: recentchanges/updated_records.html
msgid "What"
msgstr ""

#: admin/loans_table.html
#, python-format
msgid "Waiting since %(date)s"
msgstr ""

#: admin/loans_table.html
#, python-format
msgid "#%(num_position)d among %(num_waitlist)d people waiting for this book"
msgstr ""

#: ManageLoansButtons.html admin/loans_table.html
#, python-format
msgid "Borrowed %(date)s"
msgstr ""

#: admin/menu.html
msgid "Admin Center"
msgstr ""

#: admin/menu.html
msgid "Sponsorship"
msgstr ""

#: admin/menu.html
msgid "Block IPs"
msgstr ""

#: admin/menu.html admin/spamwords.html
msgid "Spam Words"
msgstr ""

#: admin/menu.html
msgid "Solr"
msgstr ""

#: admin/menu.html
msgid "Graphs"
msgstr ""

#: admin/menu.html
msgid "Inspect store"
msgstr ""

#: admin/menu.html
msgid "Inspect memcache"
msgstr ""

#: admin/permissions.html
msgid "[Admin Center] Site Permissions"
msgstr ""

#: admin/permissions.html
msgid "Site Permissions"
msgstr ""

#: admin/permissions.html
msgid "Change the policy of who can edit the site."
msgstr ""

#: admin/permissions.html
msgid "Who can edit Open Library records?"
msgstr ""

#: admin/permissions.html
msgid "This applies to /authors/*, /books/* and /works/* records."
msgstr ""

#: admin/permissions.html
msgid "Who can edit Open Library pages?"
msgstr ""

#: admin/permissions.html
msgid "This applies to /about/*, /help/*, /dev/*, /docs/* etc."
msgstr ""

#: admin/permissions.html
msgid "Update permissions"
msgstr ""

#: admin/permissions.html
msgid ""
"This updates  and  fields of /, /works, /books and /authors records in "
"the database."
msgstr ""

#: admin/solr.html
msgid "Solr Admin"
msgstr ""

#: admin/solr.html
msgid "Enter the keys of pages to be updated in OL search engine."
msgstr ""

#: admin/solr.html
msgid "Example:"
msgstr ""

#: admin/solr.html
msgid ""
"On update, these keys will be added to solr update queue and it'll take "
"about 15 minutes for them to get reindexed in Solr."
msgstr ""

#: admin/solr.html
msgid "Enter the keys to reindex in Solr"
msgstr ""

#: admin/solr.html
msgid "Write one entry per line"
msgstr ""

#: admin/solr.html
msgid "Update"
msgstr ""

#: admin/spamwords.html
msgid "[Admin Center] Spam Words"
msgstr ""

#: admin/spamwords.html
msgid ""
"Please enter the SPAM regular expressions in the textarea below, one per "
"line."
msgstr ""

#: admin/spamwords.html
msgid ""
"Be sure to escape any meta characters that are meant to be character "
"literals."
msgstr ""

#: admin/spamwords.html
msgid "If you are adding a domain, prepend the following to the domain:"
msgstr ""

#: admin/spamwords.html
msgid ""
"For example, if you want to prevent edits containing the domain "
"<code>t.co</code>, add <code>(|https://|http://)t\\.co</code> to the "
"spamwords list."
msgstr ""

#: admin/spamwords.html
msgid "Spam Domains"
msgstr ""

#: admin/spamwords.html
msgid "Please enter domains to blacklist in the textarea below, one per line."
msgstr ""

#: admin/sponsorship.html
msgid "Book Sponsorship"
msgstr ""

#: admin/sponsorship.html
#, python-format
msgid "We've sponsored <strong>%(num)d</strong> books"
msgstr ""

#: admin/sponsorship.html
msgid "Internet Archive Revenue"
msgstr ""

#: admin/sponsorship.html
msgid "Better World Books Revenue"
msgstr ""

#: admin/sponsorship.html
msgid "Book Costs"
msgstr ""

#: admin/sponsorship.html
msgid "Est. Book Costs"
msgstr ""

#: admin/sponsorship.html
msgid "Δ Book Costs"
msgstr ""

#: admin/sponsorship.html
msgid "Scanning Costs"
msgstr ""

#: admin/sponsorship.html
msgid "Est. Scanning Costs"
msgstr ""

#: admin/sponsorship.html
msgid "Δ Scanning Costs"
msgstr ""

#: admin/sponsorship.html
msgid "Profit/Los"
msgstr ""

#: admin/sponsorship.html
msgid "Total Unscanned Books"
msgstr ""

#: admin/sponsorship.html
msgid "Print Slips"
msgstr ""

#: admin/sponsorship.html
msgid "Average Scan Cost"
msgstr ""

#: admin/sponsorship.html
msgid "Est. Remaining Scanning Liability"
msgstr ""

#: admin/sponsorship.html
msgid "Projected Profit/Loss"
msgstr ""

#: admin/sponsorship.html
msgid "Cover"
msgstr ""

#: admin/sponsorship.html
msgid "Sponsor Date"
msgstr ""

#: admin/sponsorship.html
msgid "IDs"
msgstr ""

#: admin/sponsorship.html books/add.html books/edit.html
#: books/edit/edition.html lib/nav_head.html search/advancedsearch.html
#: type/about/edit.html type/page/edit.html type/template/edit.html
msgid "Title"
msgstr ""

#: admin/sponsorship.html
msgid "Donor"
msgstr ""

#: admin/sponsorship.html
msgid "Edit XML"
msgstr ""

#: admin/sponsorship.html
msgid "BWB Link"
msgstr ""

#: admin/inspect/memcache.html
msgid "[Admin Center] Inspect Memcache"
msgstr ""

#: admin/inspect/memcache.html
msgid "Inspect Memcache"
msgstr ""

#: admin/inspect/memcache.html
msgid ""
"Add one memcache key per line in the text area. Each key must include a "
"'-' as the last character."
msgstr ""

#: admin/inspect/memcache.html
msgid ""
"For example, <code>observations-</code> should be entered in the text "
"area if the key is <code>observations</code>."
msgstr ""

#: admin/inspect/memcache.html
msgid "Keys:"
msgstr ""

#: admin/inspect/memcache.html
msgid "Result"
msgstr ""

#: admin/inspect/memcache.html
msgid "No keys selected."
msgstr ""

#: admin/inspect/memcache.html
msgid "Not found."
msgstr ""

#: admin/inspect/store.html
msgid "Admin Center / Inspect"
msgstr ""

#: admin/inspect/store.html
msgid "Inspect Store"
msgstr ""

#: admin/inspect/store.html
msgid "Get"
msgstr ""

#: admin/inspect/store.html
msgid "Key"
msgstr ""

#: admin/inspect/store.html
msgid "Query"
msgstr ""

#: admin/inspect/store.html
msgid "Type"
msgstr ""

#: admin/inspect/store.html
msgid "Value"
msgstr ""

#: admin/inspect/store.html
msgid "Documents"
msgstr ""

#: admin/inspect/store.html
msgid "Json"
msgstr ""

#: admin/inspect/store.html
msgid "No results found."
msgstr ""

#: admin/ip/index.html
msgid "[Admin Center] IP Addresses"
msgstr ""

#: admin/ip/index.html
msgid "IP Addresses"
msgstr ""

#: admin/ip/index.html
msgid "List of Banned IPs"
msgstr ""

#: admin/ip/index.html admin/people/index.html
msgid "Date/Time"
msgstr ""

#: admin/ip/index.html
msgid "IP address"
msgstr ""

#: admin/ip/index.html
msgid "Admin Comment"
msgstr ""

#: admin/ip/index.html
msgid "# of edits"
msgstr ""

#: admin/ip/index.html
msgid "x minutes ago"
msgstr ""

#: admin/ip/index.html admin/ip/view.html
msgid "IP"
msgstr ""

#: admin/ip/index.html
msgid "comment"
msgstr ""

#: admin/ip/view.html admin/people/view.html
msgid "[Admin Center]"
msgstr ""

#: admin/ip/view.html
#, python-format
msgid "IP %(ip)s is <a href=\"/admin/block\">blocked</a>."
msgstr ""

#: admin/ip/view.html
#, python-format
msgid "Block %(ip)s"
msgstr ""

#: admin/ip/view.html admin/people/edits.html
msgid "Please select the changesets to revert."
msgstr ""

#: RecentChanges.html admin/ip/view.html admin/people/edits.html
#: recentchanges/render.html
msgid "When you see numbers here, that's the IP address of the anonymous editor"
msgstr ""

#: admin/ip/view.html admin/people/edits.html
#, python-format
msgid "Reverted by %(revert_author)s"
msgstr ""

#: EditButtons.html admin/ip/view.html admin/people/edits.html
msgid ""
"Please, leave a short note about what you changed: <span class=\"small "
"gray\">(Optional, but very useful!)</span>"
msgstr ""

#: admin/ip/view.html admin/people/edits.html
msgid "Reverted spam"
msgstr ""

#: admin/memory/index.html
msgid "Memory Status"
msgstr ""

#: admin/memory/index.html
msgid "type"
msgstr ""

#: admin/memory/index.html
msgid "count"
msgstr ""

#: admin/memory/index.html
msgid "mark"
msgstr ""

#: RecentChanges.html RecentChangesAdmin.html RecentChangesUsers.html
#: admin/memory/index.html recentchanges/default/path.html
#: recentchanges/updated_records.html
msgid "diff"
msgstr ""

#: admin/memory/index.html
msgid "Prev"
msgstr ""

#: admin/memory/object.html
msgid "Referents"
msgstr ""

#: admin/memory/object.html
msgid "Referrers"
msgstr ""

#: admin/people/edits.html
#, python-format
msgid "[Admin Center] Edits of %(user)s"
msgstr ""

#: admin/people/edits.html
msgid "people"
msgstr ""

#: admin/people/edits.html
msgid "edits"
msgstr ""

#: RecentChanges.html RecentChangesAdmin.html RecentChangesUsers.html
#: admin/people/edits.html recentchanges/render.html
msgid "Older"
msgstr ""

#: RecentChanges.html RecentChangesAdmin.html RecentChangesUsers.html
#: admin/people/edits.html recentchanges/render.html
msgid "Newer"
msgstr ""

#: admin/people/index.html
msgid "[Admin Center] People"
msgstr ""

#: admin/people/index.html
msgid "Find Account"
msgstr ""

#: admin/people/index.html admin/people/view.html
msgid "Email Address:"
msgstr ""

#: admin/people/index.html
msgid "Find"
msgstr ""

#: admin/people/index.html
msgid "No account found with this email."
msgstr ""

#: admin/people/index.html
msgid "IA ID:"
msgstr ""

#: admin/people/index.html
msgid "e.g. @foobar"
msgstr ""

#: admin/people/index.html
msgid "No account found with this ID."
msgstr ""

#: admin/people/index.html
msgid "Recent Accounts"
msgstr ""

#: admin/people/index.html
msgid "email"
msgstr ""

#: admin/people/index.html
msgid "profile"
msgstr ""

#: admin/people/index.html admin/people/view.html
msgid "Edit History"
msgstr ""

#: admin/people/view.html
msgid "block and revert all edits"
msgstr ""

#: admin/people/view.html
msgid "block this account"
msgstr ""

#: admin/people/view.html
msgid "send password reset email"
msgstr ""

#: admin/people/view.html
#, python-format
msgid "Registered on <span class=\"time\">%(date)s</span>."
msgstr ""

#: admin/people/view.html
msgid "login as this user"
msgstr ""

#: admin/people/view.html
#, python-format
msgid ""
"Activated on <span class=\"time\">%(date)s</span> from <a "
"href=\"/admin/ip/%(ip)s\">%(ip)s</a>."
msgstr ""

#: admin/people/view.html
msgid "unblock this account"
msgstr ""

#: admin/people/view.html
msgid "activate account"
msgstr ""

#: admin/people/view.html
#, python-format
msgid "Activation link expiring on <span class=\"time\">%(date)s.</span>"
msgstr ""

#: admin/people/view.html
msgid "Activation link expired"
msgstr ""

#: admin/people/view.html
msgid "Resend activation link"
msgstr ""

#: CreateListModal.html admin/people/view.html my_books/dropdown_content.html
msgid "Name:"
msgstr ""

#: admin/people/view.html
msgid "view profile"
msgstr ""

#: admin/people/view.html
msgid "Change"
msgstr ""

#: admin/people/view.html
msgid "Admin"
msgstr ""

#: admin/people/view.html
msgid "Make Human"
msgstr ""

#: admin/people/view.html
msgid "Make Bot"
msgstr ""

#: admin/people/view.html
msgid "Not available"
msgstr ""

#: admin/people/view.html
msgid "# Edits"
msgstr ""

#: admin/people/view.html
msgid "Member Since:"
msgstr ""

#: admin/people/view.html
msgid "Last Login:"
msgstr ""

#: admin/people/view.html
msgid "Tags:"
msgstr ""

#: admin/people/view.html
msgid "Anonymize Account:"
msgstr ""

#: admin/people/view.html
msgid "Dry Run"
msgstr ""

#: admin/people/view.html
msgid "Anonymize Account"
msgstr ""

#: account.py admin/people/view.html books/mybooks_breadcrumb_select.html
#: type/user/view.html
msgid "Loans"
msgstr ""

#: admin/people/view.html
msgid "Account not activated yet."
msgstr ""

#: admin/people/view.html
msgid "Waiting Loans"
msgstr ""

#: admin/people/view.html
#, python-format
msgid "%(num)d edits"
msgstr ""

#: admin/people/view.html
msgid "Debug Info"
msgstr ""

#: admin/people/view.html
msgid "Account Information"
msgstr ""

#: admin/people/view.html
msgid "Verifications Links"
msgstr ""

#: admin/people/view.html
msgid "None found"
msgstr ""

#: SearchNavigation.html authors/index.html lib/nav_foot.html
#: merge/authors.html publishers/view.html
msgid "Authors"
msgstr ""

#: authors/index.html
msgid "Search for an Author"
msgstr ""

#: authors/index.html search/authors.html
#, python-format
msgid "about %(subjects)s"
msgstr ""

#: authors/index.html search/authors.html
#, python-format
msgid "including <i>%(topwork)s</i>"
msgstr ""

#: authors/infobox.html
msgid "Born"
msgstr ""

#: authors/infobox.html
msgid "Died"
msgstr ""

#: book_providers/cita_press_download_options.html
#: book_providers/gutenberg_download_options.html
#: book_providers/ia_download_options.html
#: book_providers/librivox_download_options.html
#: book_providers/openstax_download_options.html
#: book_providers/standard_ebooks_download_options.html
#: book_providers/wikisource_download_options.html
msgid "Download Options"
msgstr ""

#: book_providers/cita_press_download_options.html
msgid "Download PDF from Cita Press"
msgstr ""

#: book_providers/cita_press_download_options.html
msgid "More at Cita Press"
msgstr ""

#: book_providers/cita_press_read_button.html
msgid "Read eBook from Cita Press"
msgstr ""

#: book_providers/cita_press_read_button.html
msgid ""
"This book is available from <a href=\"https://citapress.org/\">Cita "
"Press</a>. Cita Press is a trusted book provider of works written by "
"women, pairing contemporary authors and designers with open access texts "
"to make carefully designed books available for free and open source."
msgstr ""

#: book_providers/cita_press_read_button.html
#: book_providers/direct_read_button.html
#: book_providers/gutenberg_read_button.html
#: book_providers/librivox_read_button.html
#: book_providers/openstax_read_button.html
#: book_providers/standard_ebooks_read_button.html
#: book_providers/wikisource_read_button.html
#: check_ins/reading_goal_progress.html
msgid "Learn more"
msgstr ""

#: book_providers/direct_read_button.html
msgid "Read free online"
msgstr ""

#: book_providers/direct_read_button.html
#, python-format
msgid ""
"This book is freely available from <a href=\"%s\">%s</a>, an external "
"third-party book provider."
msgstr ""

#: book_providers/gutenberg_download_options.html
msgid "Download an HTML from Project Gutenberg"
msgstr ""

#: book_providers/gutenberg_download_options.html
#: book_providers/standard_ebooks_download_options.html type/list/exports.html
msgid "HTML"
msgstr ""

#: book_providers/gutenberg_download_options.html
msgid "Download a text version from Project Gutenberg"
msgstr ""

#: book_providers/gutenberg_download_options.html
#: book_providers/ia_download_options.html
msgid "Plain text"
msgstr ""

#: book_providers/gutenberg_download_options.html
msgid "Download an ePub from Project Gutenberg"
msgstr ""

#: book_providers/gutenberg_download_options.html
msgid "Download a Kindle file from Project Gutenberg"
msgstr ""

#: book_providers/gutenberg_download_options.html
msgid "Kindle"
msgstr ""

#: book_providers/gutenberg_download_options.html
msgid "More at Project Gutenberg"
msgstr ""

#: book_providers/gutenberg_read_button.html
msgid "Read eBook from Project Gutenberg"
msgstr ""

#: book_providers/gutenberg_read_button.html
msgid ""
"This book is available from <a "
"href=\"https://www.gutenberg.org/\">Project Gutenberg</a>. Project "
"Gutenberg is a trusted book provider of classic ebooks, supporting "
"thousands of volunteers in the creation and distribution of over 60,000 "
"free eBooks."
msgstr ""

#: book_providers/ia_download_options.html
msgid "Download a PDF from Internet Archive"
msgstr ""

#: book_providers/ia_download_options.html
msgid "Download a text version from Internet Archive"
msgstr ""

#: book_providers/ia_download_options.html
msgid "Download an ePub from Internet Archive"
msgstr ""

#: book_providers/ia_download_options.html
msgid "Download a MOBI file from Internet Archive"
msgstr ""

#: book_providers/ia_download_options.html
msgid "MOBI"
msgstr ""

#: book_providers/ia_download_options.html
msgid "Download open DAISY from Internet Archive (print-disabled format)"
msgstr ""

#: book_providers/ia_download_options.html type/list/embed.html
msgid "DAISY"
msgstr ""

#: book_providers/librivox_download_options.html
msgid "Download a ZIP file of the whole book from Internet Archive"
msgstr ""

#: book_providers/librivox_download_options.html
msgid "Whole Book MP3"
msgstr ""

#: book_providers/librivox_download_options.html
msgid "Get the RSS Feed from LibriVox"
msgstr ""

#: book_providers/librivox_download_options.html
msgid "RSS Feed"
msgstr ""

#: book_providers/librivox_download_options.html
msgid "More at LibriVox"
msgstr ""

#: book_providers/librivox_read_button.html
msgid "Listen to a reading from LibriVox"
msgstr ""

#: book_providers/librivox_read_button.html
msgid "Audiobook"
msgstr ""

#: book_providers/librivox_read_button.html
msgid ""
"This book is available from <a "
"href=\"https://librivox.org/\">LibriVox</a>. LibriVox is a trusted book "
"provider of public domain audiobooks, narrated by volunteers, distributed"
" for free on the internet."
msgstr ""

#: book_providers/openstax_download_options.html
msgid "Download PDF from OpenStax"
msgstr ""

#: book_providers/openstax_download_options.html
msgid "More at OpenStax"
msgstr ""

#: book_providers/openstax_read_button.html
msgid "Read eBook from OpenStax"
msgstr ""

#: book_providers/openstax_read_button.html
msgid ""
"This book is available from <a "
"href=\"https://www.openstax.org/\">OpenStax</a>. OpenStax is a trusted "
"book provider and a 501(c)(3) nonprofit charitable corporation dedicated "
"to providing free high-quality, peer-reviewed, openly licensed textbooks "
"online."
msgstr ""

#: book_providers/standard_ebooks_download_options.html
msgid "Download an HTML from Standard Ebooks"
msgstr ""

#: book_providers/standard_ebooks_download_options.html
msgid "Download an ePub from Standard Ebook."
msgstr ""

#: book_providers/standard_ebooks_download_options.html
msgid "Download a Kindle file from Standard Ebooks"
msgstr ""

#: book_providers/standard_ebooks_download_options.html
msgid "Kindle (azw3)"
msgstr ""

#: book_providers/standard_ebooks_download_options.html
msgid "Download a Kobo file from Standard Ebooks"
msgstr ""

#: book_providers/standard_ebooks_download_options.html
msgid "Kobo (kepub)"
msgstr ""

#: book_providers/standard_ebooks_download_options.html
msgid "View the source code for this Standard Ebook at GitHub"
msgstr ""

#: Subnavigation.html book_providers/standard_ebooks_download_options.html
msgid "Source Code"
msgstr ""

#: book_providers/standard_ebooks_download_options.html
msgid "More at Standard Ebooks"
msgstr ""

#: book_providers/standard_ebooks_read_button.html
msgid "Read eBook from Standard eBooks"
msgstr ""

#: book_providers/standard_ebooks_read_button.html
msgid ""
"This book is available from <a "
"href=\"https://standardebooks.org/\">Standard Ebooks</a>. Standard Ebooks"
" is a trusted book provider and a volunteer-driven project that produces "
"new editions of public domain ebooks that are lovingly formatted, open "
"source, free of copyright restrictions, and free of cost."
msgstr ""

#: book_providers/wikisource_download_options.html
msgid "Download PDF from Wikisource"
msgstr ""

#: book_providers/wikisource_download_options.html
msgid "Download MOBI from Wikisource"
msgstr ""

#: book_providers/wikisource_download_options.html
msgid "MOBI (for Kindle)"
msgstr ""

#: book_providers/wikisource_download_options.html
msgid "Download EPUB from Wikisource"
msgstr ""

#: book_providers/wikisource_download_options.html
msgid "EPUB (for most other e-readers)"
msgstr ""

#: book_providers/wikisource_download_options.html
msgid "Read at Wikisource"
msgstr ""

#: book_providers/wikisource_read_button.html
msgid "Read eBook on Wikisource"
msgstr ""

#: book_providers/wikisource_read_button.html
msgid ""
"This book is available from <a "
"href=\"https://wikisource.org/\">Wikisource</a>. Wikisource, a <a "
"href=\"https://www.wikimedia.org/\">Wikimedia Foundation</a> project, is "
"a trusted book provider of works available under the <a "
"href=\"https://creativecommons.org/licenses/by-sa/4.0/\">CC-BY-SA</a> "
"open content license, such as essays, historical documents, letters, "
"speeches, and public domain books."
msgstr ""

#: books/RelatedWorksCarousel.html
msgid "You might also like"
msgstr ""

#: books/RelatedWorksCarousel.html
msgid "More by this author"
msgid_plural "More by these authors"
msgstr[0] ""
msgstr[1] ""

#: books/add.html books/check.html
msgid "Add a book"
msgstr ""

#: books/add.html
msgid "Invalid ISBN checksum digit"
msgstr ""

#: books/add.html
msgid ""
"ID must be exactly 10 characters [0-9 or X]. For example 0-19-853453-1 or"
" 0198534531"
msgstr ""

#: books/add.html
msgid ""
"ID must be exactly 13 characters [0-9]. For example 978-3-16-148410-0 or "
"9783161484100"
msgstr ""

#: books/add.html
msgid "Invalid LC Control Number format"
msgstr ""

#: books/add.html
msgid "Please enter a value for the selected identifier"
msgstr ""

#: books/add.html
msgid "Are you sure that's the published date?"
msgstr ""

#: books/add.html
msgid "Add a book to Open Library"
msgstr ""

#: books/add.html tag/add.html
msgid ""
"We require a minimum set of fields to create a new record. These are "
"those fields."
msgstr ""

#: books/add.html books/edit.html
msgid "Use <b><i>Title: Subtitle</i></b> to add a subtitle."
msgstr ""

#: books/add.html books/edit.html tag/add.html type/author/edit.html
#: type/tag/edit.html
msgid "Required field"
msgstr ""

#: books/add.html books/edit.html books/edit/edition.html lib/nav_head.html
#: search/advancedsearch.html search/work_search_selected_facets.html
msgid "Author"
msgstr ""

#: books/add.html
msgid ""
"Like, \"Agatha Christie\" or \"Jean-Paul Sartre.\" We'll also do a live "
"check to see if we already know the author."
msgstr ""

#: books/add.html books/edit/edition.html
msgid "Who is the publisher?"
msgstr ""

#: books/add.html books/edit/edition.html books/edit/excerpts.html
msgid "For example:"
msgstr ""

#: books/add.html
msgid "Oxford University Press; Penguin; W.W. Norton"
msgstr ""

#: books/add.html books/edit/edition.html
msgid "When was it published?"
msgstr ""

#: books/add.html books/edit/edition.html
msgid "You should be able to find this in the first few pages of the book."
msgstr ""

#: books/add.html
msgid ""
"And optionally, an ID number &#151; like an ISBN &#151; would be "
"helpful..."
msgstr ""

#: books/add.html
msgid "ID Type"
msgstr ""

#: books/add.html
msgid "ISBN may be invalid. Click \"Add\" again to submit."
msgstr ""

#: books/add.html tag/add.html
msgid "Select"
msgstr ""

#: books/add.html
msgid "ISBN 10"
msgstr ""

#: books/add.html
msgid "ISBN 13"
msgstr ""

#: books/add.html
msgid "LCCN"
msgstr ""

#: books/add.html
msgid "LibriVox"
msgstr ""

#: books/add.html
msgid "Project Gutenberg"
msgstr ""

#: books/add.html books/edit/edition.html
msgid "Book URL"
msgstr ""

#: books/add.html
msgid "Only fill this out if this is a web book"
msgstr ""

#: EditButtons.html books/add.html tag/add.html
msgid ""
"By saving a change to this wiki, you agree that your contribution is "
"given freely to the world under <a "
"href=\"https://creativecommons.org/publicdomain/zero/1.0/\" "
"target=\"_blank\" title=\"This link to Creative Commons will open in a "
"new window\">CC0</a>. Yippee!"
msgstr ""

#: books/add.html
msgid "Add this book now"
msgstr ""

#: books/author-autocomplete.html
msgid "Add a new author"
msgstr ""

#: books/author-autocomplete.html
msgid "Create a new record for"
msgstr ""

#: books/author-autocomplete.html
msgid "Remove this author"
msgstr ""

#: books/author-autocomplete.html
msgid "Add another author?"
msgstr ""

#: books/check.html lib/nav_foot.html lib/nav_head.html
msgid "Add a Book"
msgstr ""

#: books/check.html
#, python-format
msgid ""
"One moment... It looks like we already have <em>some potential "
"matches</em> for <b>%(title)s</b> by <b>%(author)s</b>."
msgstr ""

#: books/check.html
msgid ""
"Rather than creating a duplicate record, please click through the result "
"you think best matches your book."
msgstr ""

#: books/check.html
msgid "Select this book"
msgstr ""

#: books/check.html
#, python-format
msgid "First published in %(year)d"
msgstr ""

#: books/check.html
msgid "None of these match the book I want to add."
msgstr ""

#: books/check.html
msgid "Continue"
msgstr ""

#: NotInLibrary.html books/custom_carousel.html
msgid "Not in Library"
msgstr ""

#: books/custom_carousel.html type/author/view.html
msgid "name missing"
msgstr ""

#: books/custom_carousel.html books/mobile_carousel.html
#, python-format
msgid " by %(name)s"
msgstr ""

#: books/daisy.html
msgid "Open Library Home"
msgstr ""

#: books/daisy.html
msgid "There isn't a DAISY file available for "
msgstr ""

#: books/daisy.html
msgid "This DAISY file is protected."
msgstr ""

#: books/daisy.html
msgid ""
"It can only be opened on a specialized device with a key issued by the "
"Library of Congress."
msgstr ""

#: books/daisy.html
#, python-format
msgid ""
"<a href=\"%(daisy_url)s\"><strong>Download the DAISY.zip</strong></a> for"
" <a href=\"%(url)s\">%(title)s</a>"
msgstr ""

#: books/daisy.html
msgid "Books for people who don't read print?"
msgstr ""

#: books/daisy.html
msgid ""
"The <a href=\"//archive.org\">Internet Archive</a> is proud to be "
"distributing over 1 million books free in a format called DAISY, designed"
" for those of us who find it challenging to use regular printed media. "
msgstr ""

#: books/daisy.html
msgid ""
"There are two types of DAISYs on Open Library: <i>open</i> and "
"<i>protected</i>. Open DAISYs can be read by anyone in the world on many "
"different devices. Protected DAISYs like this one can only be opened "
"using a key issued by the <a href=\"http://www.loc.gov/nls/\">Library of "
"Congress NLS program</a>."
msgstr ""

#: books/daisy.html
msgid ""
"There are two types of DAISYs on Open Library: <i>open</i> and "
"<i>protected</i>. Open DAISYs can be read by anyone in the world on many "
"different devices. Protected DAISYs can only be opened using a key issued"
" by the <a href=\"http://www.loc.gov/nls/\">Library of Congress NLS "
"program</a>."
msgstr ""

#: books/daisy.html lists/home.html
msgid "Enjoy!"
msgstr ""

#: books/daisy.html
msgid "What is the DAISY format?"
msgstr ""

#: books/daisy.html
msgid ""
"The DAISY digital format helps people who have challenges using regular "
"printed media. DAISY digital <span class=\"highlight\">talking "
"books</span> offer the benefits of regular audiobooks, with navigation "
"within the book, to chapters or specific pages."
msgstr ""

#: books/daisy.html
msgid "More information at daisy.org"
msgstr ""

#: books/daisy.html
msgid "What is the NLS?"
msgstr ""

#: books/daisy.html
msgid ""
"The Library of Congress <a href=\"http://www.loc.gov/nls/\">National "
"Library Service for the Blind and Physically Handicapped (NLS)</a> "
"administers a free library program of braille and audio materials "
"circulated to eligible borrowers in the United States through a national "
"network of cooperating libraries."
msgstr ""

#: books/daisy.html
msgid "Are you eligible to register?"
msgstr ""

#: books/daisy.html
msgid "How do I find DAISYs on Open Library?"
msgstr ""

#: books/daisy.html
msgid ""
"In addition to<a href=\"/subjects/accessible_book\" title=\"Subject: "
"Accessible book\"> loads of open DAISYs</a>, the Open Library lists a "
"smaller selection of<a href=\"/subjects/protected_DAISY\" "
"title=\"Subject: Protected DAISY\"> protected DAISY titles</a> accessible"
" to those with a Library of Congress NLS key. These titles are brought to"
" you by the<a href=\"//archive.org/\"> Internet Archive</a>."
msgstr ""

#: books/daisy.html
msgid ""
"Looking for a specific title? The best way to find it is to<a "
"href=\"/search\"> search for it</a>."
msgstr ""

#: books/daisy.html lib/history.html
msgid "Need help?"
msgstr ""

#: books/daisy.html
msgid ""
" Please read our <a href=\"/help/faq\">FAQ on accessing books through "
"Open Library</a>."
msgstr ""

#: books/edit.html
msgid "Add a little more?"
msgstr ""

#: books/edit.html
msgid ""
"Thank you for adding that book! Any more information you could provide "
"would be wonderful!"
msgstr ""

#: books/edit.html
#, python-format
msgid ""
"We already know about <b>%(work_title)s</b>, but not the <b>%(year)s "
"%(publisher)s edition</b>. Thanks! Do you know any more about this "
"edition?"
msgstr ""

#: books/edit.html
#, python-format
msgid ""
"We already know about the <b>%(year)s %(publisher)s edition</b> of "
"<b>%(work_title)s</b>, but please, tell us more!"
msgstr ""

#: books/edit.html
msgid "Editing..."
msgstr ""

#: books/edit.html type/author/edit.html type/template/edit.html
msgid "Delete Record"
msgstr ""

#: books/edit.html
msgid "Work Details"
msgstr ""

#: books/edit.html
msgid "Unknown publisher edition"
msgstr ""

#: books/edit.html
msgid "This Work"
msgstr ""

#: books/edit.html
msgid ""
"You can search by author name (like <em>j k rowling</em>) or by Open "
"Library ID (like <a href=\"/authors/OL23919A\" "
"target=\"_blank\"><em>OL23919A</em></a>)."
msgstr ""

#: books/edit.html
msgid "Author editing requires javascript"
msgstr ""

#: books/edit.html
msgid "Add Excerpts"
msgstr ""

#: books/edit.html type/about/edit.html type/author/edit.html
msgid "Links"
msgstr ""

#: FulltextSearchSuggestionItem.html IABook.html SearchResultsWork.html
#: books/edition-sort.html jsdef/LazyWorkPreview.html lists/list_overview.html
#: lists/preview.html lists/snippet.html lists/widget.html
#: my_books/dropdown_content.html type/work/editions.html
#, python-format
msgid "Cover of: %(title)s"
msgstr ""

#: books/edition-sort.html
#, python-format
msgid "%(title)s: %(subtitle)s"
msgstr ""

#: books/edition-sort.html
#, python-format
msgid "Publish date unknown, %(publisher)s"
msgstr ""

#: books/edition-sort.html type/work/editions.html
#, python-format
msgid "in %(languagelist)s"
msgstr ""

#: books/edition-sort.html
msgid "Libraries near you:"
msgstr ""

#: books/edition-sort.html
msgid "Look for this edition at WorldCat"
msgstr ""

#: SearchNavigation.html books/mybooks_breadcrumb_select.html lib/nav_foot.html
#: mybooks.py
msgid "Books"
msgstr ""

#: books/mybooks_breadcrumb_select.html mybooks.py
#, python-format
msgid "Want to Read (%(count)d)"
msgstr ""

#: books/mybooks_breadcrumb_select.html mybooks.py
#, python-format
msgid "Currently Reading (%(count)d)"
msgstr ""

#: books/mybooks_breadcrumb_select.html mybooks.py
#, python-format
msgid "Already Read (%(count)d)"
msgstr ""

#: books/mybooks_breadcrumb_select.html
#, python-format
msgid "Lists (%(count)d)"
msgstr ""

#: books/mybooks_breadcrumb_select.html mybooks.py
#: type/edition/modal_links.html
msgid "Notes"
msgstr ""

#: account.py books/mybooks_breadcrumb_select.html
msgid "Imports and Exports"
msgstr ""

#: BestbookModal.html books/edit/about.html
msgid "Select this subject"
msgstr ""

#: books/edit/about.html
msgid "How would you describe this book?"
msgstr ""

#: books/edit/about.html tag/add.html
msgid "There's no wrong answer here."
msgstr ""

#: books/edit/about.html
msgid "Subject keywords?"
msgstr ""

#: books/edit/about.html
msgid "Please separate with commas."
msgstr ""

#: books/edit/about.html
msgid ""
"For example: <i><a href=\"/subjects/cheese\">cheese</a>, <a "
"href=\"/subjects/roman_empire\">Roman Empire</a>, <a "
"href=\"/subjects/psychology\">psychology</a></i>"
msgstr ""

#: books/edit/about.html
msgid "A person? Or, people?"
msgstr ""

#: books/edit/about.html
msgid ""
"For example: <i><a href=\"/subjects/person:Theodore_Roosevelt\">Theodore "
"Roosevelt</a>, <a href=\"/subjects/person:Julian_of_Norwich\">Julian of "
"Norwich</a>, <a href=\"/subjects/person:Tintin\">Tintin</a></i>"
msgstr ""

#: books/edit/about.html
msgid "Note any places mentioned?"
msgstr ""

#: books/edit/about.html
msgid ""
"For example: <i><a href=\"/subjects/place:London\">London</a>, <a "
"href=\"/subjects/place:Atlantis\">Atlantis</a>, <a "
"href=\"/subjects/place:Omaha\">Omaha</a></i>"
msgstr ""

#: books/edit/about.html
msgid "When is it set or about?"
msgstr ""

#: books/edit/about.html
msgid ""
"For example: <i><a href=\"/subjects/time:1984\">1984</a>, <a "
"href=\"/subjects/time:the_middle_ages\">The Middle Ages</a>, <a "
"href=\"/subjects/time:1810-1890\">1810-1890</a></i>"
msgstr ""

#: books/edit/edition.html
msgid "Select this language"
msgstr ""

#: books/edit/edition.html
msgid "Remove this language"
msgstr ""

#: books/edit/edition.html
msgid "Remove this work"
msgstr ""

#: books/edit/edition.html
msgid "-- Move to a new work"
msgstr ""

#: books/edit/edition.html
msgid "This Edition"
msgstr ""

#: books/edit/edition.html
msgid "Enter the title of this specific edition."
msgstr ""

#: books/edit/edition.html
msgid "Subtitle"
msgstr ""

#: books/edit/edition.html
msgid "Usually distinguished by different or smaller type."
msgstr ""

#: books/edit/edition.html
msgid "Publishing Info"
msgstr ""

#: books/edit/edition.html
msgid "For example <em>Oxford University Press; Penguin; W.W. Norton</em>"
msgstr ""

#: books/edit/edition.html
msgid "Where was the book published?"
msgstr ""

#: books/edit/edition.html
msgid "City, Country please."
msgstr ""

#: books/edit/edition.html
msgid "What is the copyright date?"
msgstr ""

#: books/edit/edition.html
msgid "The year following the copyright statement."
msgstr ""

#: books/edit/edition.html
msgid "Edition Name (if applicable):"
msgstr ""

#: books/edit/edition.html
msgid "Series Name (if applicable)"
msgstr ""

#: books/edit/edition.html
msgid "The name of the publisher's series."
msgstr ""

#: books/edit/edition.html type/edition/view.html type/work/view.html
msgid "Contributors"
msgstr ""

#: books/edit/edition.html
msgid "Please select a role."
msgstr ""

#: books/edit/edition.html
msgid "You need to give this ROLE a name."
msgstr ""

#: books/edit/edition.html
msgid "List the people involved"
msgstr ""

#: books/edit/edition.html
msgid "Select role"
msgstr ""

#: books/edit/edition.html
msgid "Add a new role"
msgstr ""

#: books/edit/edition.html
msgid "Remove this contributor"
msgstr ""

#: books/edit/edition.html
msgid "By Statement:"
msgstr ""

#: books/edit/edition.html
msgid "For example: <em>edited by David Anderson</em>"
msgstr ""

#: books/edit/edition.html languages/index.html
msgid "Languages"
msgstr ""

#: books/edit/edition.html
msgid "What language is this edition written in?"
msgstr ""

#: books/edit/edition.html
msgid "Add another language?"
msgstr ""

#: books/edit/edition.html
msgid "Is it a translation of another book?"
msgstr ""

#: books/edit/edition.html
msgid "Yes, it's a translation"
msgstr ""

#: books/edit/edition.html
msgid "What's the original book?"
msgstr ""

#: books/edit/edition.html
msgid "What language was the original written in?"
msgstr ""

#: books/edit/edition.html
msgid "Description of this edition"
msgstr ""

#: books/edit/edition.html
msgid "Only if it's different from the work's description"
msgstr ""

#: books/edit/edition.html type/edition/view.html type/work/view.html
msgid "Table of Contents"
msgstr ""

#: books/edit/edition.html
msgid ""
"Use a \"*\" for an indent, a \"|\" to add a column, and line breaks for "
"new lines. Like this:"
msgstr ""

#: books/edit/edition.html
msgid "Any notes about this specific edition?"
msgstr ""

#: books/edit/edition.html
msgid "Anything about the book that may be of interest."
msgstr ""

#: books/edit/edition.html
msgid "Is it known by any other titles?"
msgstr ""

#: books/edit/edition.html
msgid ""
"Use this field if the title is different on the cover or spine. If the "
"edition is a collection or anthology, you may also add the individual "
"titles of each work here."
msgstr ""

#: books/edit/edition.html
msgid ""
"For example: <i>Eaters of the Dead</i> is an alternate title for <i><a "
"href=\"/books/OL24923038M\">The 13th Warrior</a></i>."
msgstr ""

#: books/edit/edition.html
msgid "What work is this an edition of?"
msgstr ""

#: books/edit/edition.html
msgid ""
"Sometimes editions can be associated with the wrong work. You can correct"
" that here."
msgstr ""

#: books/edit/edition.html
msgid ""
"You can search by title or by Open Library ID (like <a "
"href=\"/works/OL262757W\" target=\"_blank\"><em>OL262757W</em></a>)."
msgstr ""

#: books/edit/edition.html
msgid "WARNING: Any edits made to the work from this page will be ignored."
msgstr ""

#: books/edit/edition.html
msgid "Please select an identifier."
msgstr ""

#: books/edit/edition.html
msgid "You need to give a value to ID."
msgstr ""

#: books/edit/edition.html
msgid "ID ids cannot contain whitespace."
msgstr ""

#: books/edit/edition.html
msgid "ID must be exactly 10 characters [0-9] or X."
msgstr ""

#: books/edit/edition.html
msgid "That ID already exists for this edition."
msgstr ""

#: books/edit/edition.html
msgid "ID must be exactly 13 digits [0-9]. For example: 978-1-56619-909-4"
msgstr ""

#: books/edit/edition.html
msgid "Invalid ID format"
msgstr ""

#: books/edit/edition.html type/author/view.html type/edition/view.html
#: type/work/view.html
msgid "ID Numbers"
msgstr ""

#: books/edit/edition.html
msgid "Do you know any identifiers for this edition?"
msgstr ""

#: books/edit/edition.html
msgid "Like, ISBN?"
msgstr ""

#: books/edit/edition.html
msgid "Select one of many..."
msgstr ""

#: books/edit/edition.html
msgid "Remove this identifier"
msgstr ""

#: books/edit/edition.html lib/nav_foot.html site/neck.html
msgid "Open Library"
msgstr ""

#: books/edit/edition.html
msgid "Please select a classification."
msgstr ""

#: books/edit/edition.html
msgid "You need to give a value to CLASS."
msgstr ""

#: books/edit/edition.html type/edition/view.html type/work/view.html
msgid "Classifications"
msgstr ""

#: books/edit/edition.html
msgid "Do you know any classifications of this edition?"
msgstr ""

#: books/edit/edition.html
msgid "Like, Dewey Decimal?"
msgstr ""

#: books/edit/edition.html
msgid "Add a new classification type"
msgstr ""

#: books/edit/edition.html
msgid "Remove this classification"
msgstr ""

#: books/edit/edition.html type/edition/view.html type/work/view.html
msgid "The Physical Object"
msgstr ""

#: books/edit/edition.html
msgid "What sort of book is it?"
msgstr ""

#: books/edit/edition.html
msgid "Paperback; Hardcover, etc."
msgstr ""

#: books/edit/edition.html
msgid "How many pages?"
msgstr ""

#: books/edit/edition.html
msgid "Pagination?"
msgstr ""

#: books/edit/edition.html
msgid "Note the highest number in each pagination pattern."
msgstr ""

#: books/edit/edition.html lib/nav_foot.html
msgid "Help"
msgstr ""

#: books/edit/edition.html
msgid "For example: <em>xii, 346p.</em>"
msgstr ""

#: books/edit/edition.html
msgid "How much does the book weigh?"
msgstr ""

#: books/edit/edition.html type/edition/view.html type/work/view.html
msgid "Dimensions"
msgstr ""

#: books/edit/edition.html
msgid "dimensions"
msgstr ""

#: books/edit/edition.html
msgid "Height:"
msgstr ""

#: books/edit/edition.html
msgid "Width:"
msgstr ""

#: books/edit/edition.html
msgid "Depth:"
msgstr ""

#: books/edit/edition.html
msgid "Web Book Providers"
msgstr ""

#: books/edit/edition.html
msgid "Access Type"
msgstr ""

#: books/edit/edition.html
msgid "File Format"
msgstr ""

#: books/edit/edition.html
msgid "Provider Name"
msgstr ""

#: books/edit/edition.html
msgid "Buy"
msgstr ""

#: books/edit/edition.html
msgid "Web"
msgstr ""

#: books/edit/edition.html
msgid "Add a provider"
msgstr ""

#: books/edit/edition.html
msgid "First sentence"
msgstr ""

#: books/edit/edition.html
msgid "The opening line that starts the lead paragraph"
msgstr ""

#: books/edit/edition.html
msgid "Admin Only"
msgstr ""

#: books/edit/edition.html
msgid "Additional Metadata"
msgstr ""

#: books/edit/edition.html
msgid "This field can accept arbitrary key:value pairs"
msgstr ""

#: books/edit/excerpts.html
msgid "Please provide an excerpt."
msgstr ""

#: books/edit/excerpts.html
msgid "That excerpt is too long."
msgstr ""

#: books/edit/excerpts.html
msgid ""
"If there are particular (short) passages you feel represent the book "
"well, please feel free to transcribe them here."
msgstr ""

#: books/edit/excerpts.html
msgid "Page number?"
msgstr ""

#: books/edit/excerpts.html
msgid "This excerpt is the first sentence of the book."
msgstr ""

#: books/edit/excerpts.html
msgid "Transcribe the excerpt"
msgstr ""

#: books/edit/excerpts.html
msgid "Maximum length is 2000 characters. No HTML allowed."
msgstr ""

#: books/edit/excerpts.html
msgid "Why did you choose this excerpt?"
msgstr ""

#: books/edit/excerpts.html
msgid "Add an optional note."
msgstr ""

#: books/edit/excerpts.html
msgid "Excerpts so far..."
msgstr ""

#: books/edit/excerpts.html
msgid "noted:"
msgstr ""

#: books/edit/excerpts.html
msgid "An anonymous note:"
msgstr ""

#: books/edit/excerpts.html
msgid "From page"
msgstr ""

#: books/edit/web.html
msgid "Please provide a label."
msgstr ""

#: books/edit/web.html
msgid "Please provide a URL."
msgstr ""

#: books/edit/web.html
msgid "Please enter a valid URL."
msgstr ""

#: books/edit/web.html
msgid ""
"Please connect Open Library records to <u>good</u><span "
"class=\"orange\">*</span> online resources."
msgstr ""

#: books/edit/web.html
msgid "Give your link a label"
msgstr ""

#: books/edit/web.html
msgid "For example: <em>New York Times review</em>"
msgstr ""

#: books/edit/web.html
msgid "URL"
msgstr ""

#: books/edit/web.html
msgid "Add Link"
msgstr ""

#: books/edit/web.html
msgid "Remove this link"
msgstr ""

#: books/edit/web.html
msgid ""
"\"Good\" means no spammy links, please. Keep them relevant to the book. "
"Irrelevant sites may be removed. Blatant spam will be deleted without "
"remorse."
msgstr ""

#: bulk_search/bulk_search.html
msgid "Bulk Search (beta)"
msgstr ""

#: check_ins/check_in_form.html
msgid "January"
msgstr ""

#: check_ins/check_in_form.html
msgid "February"
msgstr ""

#: check_ins/check_in_form.html
msgid "March"
msgstr ""

#: check_ins/check_in_form.html
msgid "April"
msgstr ""

#: check_ins/check_in_form.html
msgid "May"
msgstr ""

#: check_ins/check_in_form.html
msgid "June"
msgstr ""

#: check_ins/check_in_form.html
msgid "July"
msgstr ""

#: check_ins/check_in_form.html
msgid "August"
msgstr ""

#: check_ins/check_in_form.html
msgid "September"
msgstr ""

#: check_ins/check_in_form.html
msgid "October"
msgstr ""

#: check_ins/check_in_form.html
msgid "November"
msgstr ""

#: check_ins/check_in_form.html
msgid "December"
msgstr ""

#: check_ins/check_in_form.html
msgid ""
"Add an optional check-in date.  Check-in dates are used to track yearly "
"reading goals."
msgstr ""

#: check_ins/check_in_form.html
msgid "End Date:"
msgstr ""

#: check_ins/check_in_form.html
msgid "Year:"
msgstr ""

#: check_ins/check_in_form.html
msgid "Year"
msgstr ""

#: check_ins/check_in_form.html
msgid "Month:"
msgstr ""

#: check_ins/check_in_form.html
msgid "Month"
msgstr ""

#: check_ins/check_in_form.html
msgid "Day:"
msgstr ""

#: check_ins/check_in_form.html
msgid "Day"
msgstr ""

#: check_ins/check_in_form.html
msgid "Delete Event"
msgstr ""

#: check_ins/check_in_prompt.html
msgid "Read:"
msgstr ""

#: check_ins/check_in_prompt.html
msgid "Give Best Book Award"
msgstr ""

#: check_ins/check_in_prompt.html
msgid "When did you finish this book?"
msgstr ""

#: check_ins/check_in_prompt.html
msgid "Other"
msgstr ""

#: check_ins/check_in_prompt.html
msgid "Check-In"
msgstr ""

#: check_ins/reading_goal_form.html
msgid "How many books would you like to read this year?"
msgstr ""

#: check_ins/reading_goal_form.html
msgid "Enter \"0\" to unset your reading goal. Your check-ins will be preserved."
msgstr ""

#: check_ins/reading_goal_progress.html
#, python-format
msgid "%(year)d Reading Goal:"
msgstr ""

#: check_ins/reading_goal_progress.html
#, python-format
msgid ""
"<span class=\"reading-goal-progress__books-"
"read\">%(books_read)d</span>/<span class=\"reading-goal-"
"progress__goal\">%(goal)d</span> books"
msgstr ""

#: check_ins/reading_goal_progress.html
#, python-format
msgid "Edit %(year)d Reading Goal"
msgstr ""

#: covers/add.html
msgid "There are two ways to put an author's image on Open Library."
msgstr ""

#: covers/add.html
msgid "Image Guidelines"
msgstr ""

#: covers/add.html
msgid "There are a few ways to put a cover image on Open Library."
msgstr ""

#: covers/add.html
msgid "Cover Guidelines"
msgstr ""

#: covers/add.html
msgid "Please provide a valid image."
msgstr ""

#: covers/add.html
msgid "Please provide an image URL."
msgstr ""

#: covers/add.html
#, python-format
msgid ""
"Learn more by reading our <a href=\"/help/faq/editing#picture\" "
"target=\"blank\">%(guidelines)s</a>."
msgstr ""

#: covers/add.html
msgid "<strong>Pick one</strong> from the existing covers"
msgstr ""

#: covers/add.html
msgid "Use this image"
msgstr ""

#: covers/add.html
msgid "Choose a JPG, GIF or PNG on your computer"
msgstr ""

#: covers/add.html
msgid "Upload"
msgstr ""

#: covers/add.html
msgid "Or, paste in the image URL if it's on the web"
msgstr ""

#: covers/add.html
msgid "Or, use the the cover from Internet Archive"
msgstr ""

#: covers/add.html
msgid "Uploading..."
msgstr ""

#: covers/author_photo.html
msgid "Pull up a larger author photo"
msgstr ""

#: covers/author_photo.html search/authors.html
#, python-format
msgid "Photo of %(author)s"
msgstr ""

#: covers/author_photo.html
msgid "Click to close"
msgstr ""

#: covers/author_photo.html
#, python-format
msgid "We need a photo of %(author)s"
msgstr ""

#: covers/book_cover.html
msgid "Pull up a bigger book cover"
msgstr ""

#: covers/book_cover.html covers/book_cover_single_edition.html
#: covers/book_cover_small.html covers/book_cover_work.html
#, python-format
msgid "Cover of: %(title)s by %(authors)s"
msgstr ""

#: covers/book_cover_single_edition.html covers/book_cover_work.html
msgid "View a larger book cover"
msgstr ""

#: covers/book_cover_single_edition.html covers/book_cover_small.html
#: covers/book_cover_work.html
#, python-format
msgid "We need a book cover for: %(title)s"
msgstr ""

#: covers/book_cover_small.html
#, python-format
msgid "Go to the main page for %(title)s"
msgstr ""

#: covers/change.html
msgid "Author Photos"
msgstr ""

#: covers/change.html
msgid "Manage Author Photos"
msgstr ""

#: covers/change.html
msgid "Add Author Photo"
msgstr ""

#: covers/change.html
msgid "Book Covers"
msgstr ""

#: covers/change.html
msgid "Manage Covers"
msgstr ""

#: covers/change.html
msgid "Add Cover Image"
msgstr ""

#: covers/change.html
msgid "Manage"
msgstr ""

#: covers/manage.html
msgid ""
"You can drag and drop thumbnails to reorder, or into the trash to delete "
"them."
msgstr ""

#: covers/saved.html
msgid "New book cover"
msgstr ""

#: covers/saved.html
msgid "Saved!"
msgstr ""

#: covers/saved.html
msgid "Notes:"
msgstr ""

#: covers/saved.html
msgid "Add another image"
msgstr ""

#: covers/saved.html
msgid "Finished"
msgstr ""

#: email/case_created.html
msgid "Sent!"
msgstr ""

#: email/case_created.html
msgid "Thank you for your note. We'll get back to you as soon as possible."
msgstr ""

#: email/case_created.html
msgid ""
"It might take us a little while to read it because we receive lots of "
"messages, but rest assured we will, and we'll get back to you if "
"required."
msgstr ""

#: history/comment.html
msgid "Imported from"
msgstr ""

#: history/comment.html
msgid "Found a matching"
msgstr ""

#: history/comment.html
msgid "Edited without comment."
msgstr ""

#: history/sources.html
msgid "record"
msgstr ""

#: home/about.html
msgid "About the Project"
msgstr ""

#: home/about.html
msgid ""
"Open Library is an open, editable library catalog, building towards a web"
" page for every book ever published."
msgstr ""

#: AffiliateLinks.html home/about.html
msgid "More"
msgstr ""

#: home/about.html
msgid ""
"Just like Wikipedia, you can contribute new information or corrections to"
" the catalog. You can browse by <a href=\"/subjects\">subjects</a>, <a "
"href=\"/authors\">authors</a> or <a href=\"/lists\">lists</a> members "
"have created. If you love books, why not help build a library?"
msgstr ""

#: home/about.html
msgid "Latest Blog Posts"
msgstr ""

#: home/categories.html
msgid "Browse by Subject"
msgstr ""

#: home/categories.html
#, python-format
msgid "browse %(subject)s books"
msgstr ""

#: home/categories.html
#, python-format
msgid "%(count)s Book"
msgid_plural "%(count)s Books"
msgstr[0] ""
msgstr[1] ""

#: home/index.html home/welcome.html
msgid "Welcome to Open Library"
msgstr ""

#: home/index.html
msgid "Classic Books"
msgstr ""

#: home/index.html
msgid "Recently Returned"
msgstr ""

#: home/index.html
msgid "Romance"
msgstr ""

#: home/index.html
msgid "Kids"
msgstr ""

#: home/index.html
msgid "Thrillers"
msgstr ""

#: home/index.html
msgid "Textbooks"
msgstr ""

#: home/loans.html
#, python-format
msgid ""
"You can still <a href=\"/borrow\">borrow</a> one more book until you've "
"hit the limit!"
msgid_plural ""
"You can still <a href=\"/borrow\">borrow</a> %(count)d more books until "
"you've hit the limit!"
msgstr[0] ""
msgstr[1] ""

#: home/loans.html
msgid ""
"You have reached the borrowing limit. Please return a book to checkout "
"something new."
msgstr ""

#: home/stats.html site/around_the_library.html
msgid "Around the Library"
msgstr ""

#: home/stats.html
msgid ""
"Here's what's happened over the last 28 days. More <a "
"href=\"/recentchanges\">recent changes</a>"
msgstr ""

#: home/stats.html
msgid "See all visitors to OpenLibrary.org"
msgstr ""

#: home/stats.html
msgid "Area graph of recent unique visitors"
msgstr ""

#: home/stats.html
msgid "How many new Open Library members have we welcomed?"
msgstr ""

#: home/stats.html
msgid "Area graph of new members"
msgstr ""

#: home/stats.html
msgid "People are constantly updating the catalog"
msgstr ""

#: home/stats.html
msgid "Area graph of recent catalog edits"
msgstr ""

#: home/stats.html
msgid "Catalog Edits"
msgstr ""

#: home/stats.html
msgid "Members can create Lists"
msgstr ""

#: home/stats.html
msgid "Area graph of lists created recently"
msgstr ""

#: home/stats.html
msgid "Lists Created"
msgstr ""

#: home/stats.html
msgid "We're a library, so we lend books, too"
msgstr ""

#: home/stats.html
msgid "Area graph of ebooks borrowed recently"
msgstr ""

#: home/stats.html
msgid "eBooks Borrowed"
msgstr ""

#: home/welcome.html
msgid "Read Free Library Books Online"
msgstr ""

#: home/welcome.html
msgid "Millions of books available through Controlled Digital Lending"
msgstr ""

#: home/welcome.html
msgid "Set a Yearly Reading Goal"
msgstr ""

#: home/welcome.html
msgid "Learn how to set a yearly reading goal and track what you read"
msgstr ""

#: home/welcome.html
msgid "Keep Track of your Favorite Books"
msgstr ""

#: home/welcome.html
msgid "Organize your Books using Lists & the Reading Log"
msgstr ""

#: home/welcome.html
msgid "Try the virtual Library Explorer"
msgstr ""

#: home/welcome.html
msgid "Digital shelves organized like a physical library"
msgstr ""

#: home/welcome.html
msgid "Try Fulltext Search"
msgstr ""

#: home/welcome.html
msgid "Find matching results within the text of millions of books"
msgstr ""

#: home/welcome.html
msgid "Be an Open Librarian"
msgstr ""

#: home/welcome.html
msgid "Dozens of ways you can help improve the library"
msgstr ""

#: home/welcome.html
msgid "Volunteer at Open Library"
msgstr ""

#: home/welcome.html
msgid "Discover opportunities to improve the library"
msgstr ""

#: home/welcome.html
msgid "Send us feedback"
msgstr ""

#: home/welcome.html
msgid "Your feedback will help us improve these cards"
msgstr ""

#: jsdef/LazyWorkPreview.html
msgid "Select this work"
msgstr ""

#: jsdef/LazyWorkPreview.html
msgid "1 edition"
msgstr ""

#: jsdef/LazyWorkPreview.html
msgid "editions"
msgstr ""

#: languages/index.html
#, python-format
msgid "%s book"
msgid_plural "%s books"
msgstr[0] ""
msgstr[1] ""

#: languages/language_list.html
msgid "Czech"
msgstr ""

#: languages/language_list.html
msgid "German"
msgstr ""

#: languages/language_list.html
msgid "English"
msgstr ""

#: languages/language_list.html
msgid "Spanish"
msgstr ""

#: languages/language_list.html
msgid "French"
msgstr ""

#: languages/language_list.html
msgid "Croatian"
msgstr ""

#: languages/language_list.html
msgid "Italian"
msgstr ""

#: languages/language_list.html
msgid "Portuguese"
msgstr ""

#: languages/language_list.html
msgid "Hindi"
msgstr ""

#: languages/language_list.html
msgid "Sardinian"
msgstr ""

#: languages/language_list.html
msgid "Telugu"
msgstr ""

#: languages/language_list.html
msgid "Ukrainian"
msgstr ""

#: languages/language_list.html
msgid "Chinese"
msgstr ""

#: languages/notfound.html
#, python-format
msgid "%s is not found"
msgstr ""

#: languages/notfound.html
#, python-format
msgid "%s does not exist."
msgstr ""

#: lib/edit_head.html lib/view_head.html
msgid "This doc was last edited by"
msgstr ""

#: lib/edit_head.html lib/view_head.html
msgid "This doc was last edited anonymously"
msgstr ""

#: lib/header_dropdown.html
msgid "My account"
msgstr ""

#: lib/header_dropdown.html type/user/view.html
#, python-format
msgid "Joined %(date)s"
msgstr ""

#: lib/header_dropdown.html
msgid "Menu"
msgstr ""

#: lib/header_dropdown.html
msgid "New!"
msgstr ""

#: databarDiff.html databarEdit.html databarTemplate.html databarView.html
#: lib/history.html
msgid "History"
msgstr ""

#: lib/history.html
#, python-format
msgid "Created %(date)s"
msgstr ""

#: lib/history.html
#, python-format
msgid "%(count)d revision"
msgid_plural "%(count)d revisions"
msgstr[0] ""
msgstr[1] ""

#: lib/history.html
msgid "Download catalog record:"
msgstr ""

#: lib/history.html
msgid "RDF"
msgstr ""

#: lib/history.html type/list/exports.html
msgid "JSON"
msgstr ""

#: lib/history.html
msgid "OPDS"
msgstr ""

#: lib/history.html
msgid "Cite this on Wikipedia"
msgstr ""

#: lib/history.html
msgid "Wikipedia citation"
msgstr ""

#: lib/history.html
msgid "Copy and paste this code into your Wikipedia page."
msgstr ""

#: lib/history.html
msgid "Get instructions at Wikipedia in a new window"
msgstr ""

#: lib/history.html
msgid "an anonymous user"
msgstr ""

#: lib/history.html
#, python-format
msgid "Created by %(user)s"
msgstr ""

#: lib/history.html
#, python-format
msgid "Edited by %(user)s"
msgstr ""

#: lib/message_addbook.html
msgid "Super!"
msgstr ""

#: lib/message_addbook.html
msgid " Your new record is in the library. Thank you!"
msgstr ""

#: lib/message_addbook.html
msgid ""
"There are a few other simple things you can add while you're here to "
"improve your new record quickly, and make it much easier for other people"
" to find later."
msgstr ""

#: lib/message_addbook.html
msgid "Upload a cover image"
msgstr ""

#: lib/message_addbook.html
msgid "Snap a quick photo of the cover to share?"
msgstr ""

#: lib/message_addbook.html
msgid "Add an ISBN"
msgstr ""

#: lib/message_addbook.html
msgid "Help the library connect with other systems, like Amazon."
msgstr ""

#: lib/message_addbook.html
msgid "Add some subjects"
msgstr ""

#: lib/message_addbook.html
msgid "They're just like tags."
msgstr ""

#: lib/message_addbook.html
msgid "Describe what the book's about"
msgstr ""

#: lib/message_addbook.html
msgid "Just a sentence or two is good."
msgstr ""

#: lib/nav_foot.html
msgid "Vision"
msgstr ""

#: lib/nav_foot.html
msgid "Volunteer"
msgstr ""

#: lib/nav_foot.html
msgid "Partner With Us"
msgstr ""

#: lib/nav_foot.html
msgid "Jobs"
msgstr ""

#: lib/nav_foot.html
msgid "Careers"
msgstr ""

#: lib/nav_foot.html
msgid "Blog"
msgstr ""

#: lib/nav_foot.html
msgid "Terms of Service"
msgstr ""

#: lib/nav_foot.html site/alert.html
msgid "Donate"
msgstr ""

#: lib/nav_foot.html
msgid "Discover"
msgstr ""

#: lib/nav_foot.html
msgid "Go home"
msgstr ""

#: lib/nav_foot.html
msgid "Home"
msgstr ""

#: lib/nav_foot.html
msgid "Explore Books"
msgstr ""

#: lib/nav_foot.html
msgid "Explore authors"
msgstr ""

#: lib/nav_foot.html
msgid "Explore subjects"
msgstr ""

#: lib/nav_foot.html
msgid "Explore collections"
msgstr ""

#: lib/nav_foot.html lib/nav_head.html
msgid "Collections"
msgstr ""

#: SearchNavigation.html lib/nav_foot.html lib/nav_head.html
#: search/advancedsearch.html
msgid "Advanced Search"
msgstr ""

#: lib/nav_foot.html
msgid "Navigate to top of this page"
msgstr ""

#: lib/nav_foot.html
msgid "Return to Top"
msgstr ""

#: lib/nav_foot.html
msgid "Develop"
msgstr ""

#: lib/nav_foot.html
msgid "Explore Open Library Developer Center"
msgstr ""

#: lib/nav_foot.html lib/nav_head.html
msgid "Developer Center"
msgstr ""

#: lib/nav_foot.html
msgid "Explore Open Library APIs"
msgstr ""

#: lib/nav_foot.html
msgid "API Documentation"
msgstr ""

#: lib/nav_foot.html
msgid "Bulk Open Library data"
msgstr ""

#: lib/nav_foot.html
msgid "Bulk Data Dumps"
msgstr ""

#: lib/nav_foot.html
msgid "Write a bot"
msgstr ""

#: lib/nav_foot.html
msgid "Writing Bots"
msgstr ""

#: lib/nav_foot.html
msgid "Help Center"
msgstr ""

#: lib/nav_foot.html
msgid "Problems"
msgstr ""

#: lib/nav_foot.html
msgid "Report A Problem"
msgstr ""

#: lib/nav_foot.html
msgid "Suggest Edits"
msgstr ""

#: lib/nav_foot.html
msgid "Suggesting Edits"
msgstr ""

#: lib/nav_foot.html
msgid "Add a new book to Open Library"
msgstr ""

#: lib/nav_foot.html
msgid "Release Notes"
msgstr ""

#: lib/nav_foot.html
msgid "Twitter"
msgstr ""

#: lib/nav_foot.html
msgid "GitHub"
msgstr ""

#: lib/nav_foot.html site/alert.html
msgid "Change Website Language"
msgstr ""

#: lib/nav_foot.html lib/nav_head.html type/list/embed.html
msgid "Open Library logo"
msgstr ""

#: lib/nav_foot.html
msgid ""
"Open Library is an initiative of the <a href=\"//archive.org/\">Internet "
"Archive</a>, a 501(c)(3) non-profit, building a digital library of "
"Internet sites and other cultural artifacts in  digital form. Other <a "
"href=\"//archive.org/projects/\">projects</a> include the <a "
"href=\"//archive.org/web/\">Wayback Machine</a>, <a "
"href=\"//archive.org/\">archive.org</a> and <a href=\"//archive-it.org"
"\">archive-it.org</a>"
msgstr ""

#: lib/nav_foot.html
#, python-format
msgid ""
"version <a "
"href=\"https://github.com/internetarchive/openlibrary/commit/%s\">%s</a>"
msgstr ""

#: lib/nav_head.html
msgid "Loans, Reading Log, Lists, Stats"
msgstr ""

#: lib/nav_head.html
msgid "My Profile"
msgstr ""

#: lib/nav_head.html
msgid "Log out"
msgstr ""

#: lib/nav_head.html
msgid "Pending Merge Requests"
msgstr ""

#: lib/nav_head.html
msgid "Trending"
msgstr ""

#: lib/nav_head.html
msgid "K-12 Student Library"
msgstr ""

#: lib/nav_head.html
msgid "Book Talks"
msgstr ""

#: lib/nav_head.html
msgid "Random Book"
msgstr ""

#: lib/nav_head.html
msgid "Recent Community Edits"
msgstr ""

#: lib/nav_head.html
msgid "Help & Support"
msgstr ""

#: lib/nav_head.html
msgid "Librarians Portal"
msgstr ""

#: lib/nav_head.html
msgid "My Open Library"
msgstr ""

#: databarWork.html lib/nav_head.html
msgid "Browse"
msgstr ""

#: lib/nav_head.html
msgid "Contribute"
msgstr ""

#: lib/nav_head.html
msgid "Resources"
msgstr ""

#: lib/nav_head.html
msgid "The Internet Archive's Open Library: One page for every book"
msgstr ""

#: lib/nav_head.html
msgid "Text"
msgstr ""

#: lib/nav_head.html
msgid "Search by barcode"
msgstr ""

#: lib/not_logged.html
msgid ""
"<strong>You are not <a href=\"/account/login\" title=\"Log in "
"now\">logged in</a>.</strong> Open Library will record your IP address "
"and include it in this page's publicly accessible edit history. If you <a"
" href=\"/account/create\" title=\"Create an Open Library account\">create"
" an account</a>, your IP address is concealed and you can more easily "
"keep track of all your edits and additions."
msgstr ""

#: Pager.html Pager_loanhistory.html lib/pagination.html
msgid "Previous"
msgstr ""

#: lists/export_as_html.html
#, python-format
msgid "%(list)s - Editions"
msgstr ""

#: lists/export_as_html.html type/list/embed.html type/list/view_body.html
msgid "Unknown authors"
msgstr ""

#: lists/export_as_html.html
msgid "Title unknown"
msgstr ""

#: lists/export_as_html.html
msgid "First publish date unknown"
msgstr ""

#: lists/export_as_html.html
msgid "Name unknown"
msgstr ""

#: lists/header.html
#, python-format
msgid "<a href=\"%(href)s\">%(name)s</a> / Lists"
msgstr ""

#: lists/header.html
#, python-format
msgid "This author is on <strong>1 list</strong>."
msgid_plural "This author is on <strong>%(count)s lists</strong>."
msgstr[0] ""
msgstr[1] ""

#: lists/header.html
#, python-format
msgid "This is edition is on <strong>1 list</strong>."
msgid_plural "This edition is on <strong>%(count)s lists</strong>."
msgstr[0] ""
msgstr[1] ""

#: lists/header.html
#, python-format
msgid "This work is on <strong>1 list</strong>."
msgid_plural "This work is on <strong>%(count)s lists</strong>."
msgstr[0] ""
msgstr[1] ""

#: lists/header.html
#, python-format
msgid "%(name)s has 1 list."
msgid_plural "%(name)s has %(count)s lists."
msgstr[0] ""
msgstr[1] ""

#: lists/header.html
#, python-format
msgid "This subject is on <strong>1 list</strong>."
msgid_plural "This subject is on <strong>%(count)s lists</strong>."
msgstr[0] ""
msgstr[1] ""

#: lists/header.html
msgid "Hm. Can't find it."
msgstr ""

#: lists/home.html
msgid "Create a list of any Subjects, Authors, Works or specific Editions."
msgstr ""

#: lists/home.html
msgid ""
"Once you've made a list, you can <strong>watch for updates</strong> or "
"<strong>export</strong> all the editions in a list as HTML, BibTeX or "
"JSON. See all your lists and any activity using the \"Lists\" link on "
"your Account page."
msgstr ""

#: lists/home.html
#, python-format
msgid ""
"For the top 2000+ most requested eBooks in California for the print "
"disabled <a href=\"%(url)s\">click here</a>."
msgstr ""

#: lists/home.html
msgid "Find a list by name"
msgstr ""

#: lists/home.html
msgid "Active Lists"
msgstr ""

#: lists/home.html
#, python-format
msgid "from <a href=\"%(key)s\">%(owner)s</a>"
msgstr ""

#: lists/home.html lists/preview.html lists/snippet.html type/list/embed.html
#: type/list/view_body.html
#, python-format
msgid "%(count)d item"
msgid_plural "%(count)d items"
msgstr[0] ""
msgstr[1] ""

#: lists/home.html lists/preview.html lists/snippet.html
#, python-format
msgid "Last modified %(date)s"
msgstr ""

#: lists/home.html lists/snippet.html
msgid "No description."
msgstr ""

#: RecentChangesUsers.html lists/home.html lists/lists.html type/user/view.html
msgid "Recent Activity"
msgstr ""

#: lists/home.html lists/showcase.html
msgid "See all"
msgstr ""

#: lists/list_overview.html lists/widget.html my_books/dropdown_content.html
msgid "See this list"
msgstr ""

#: lists/list_overview.html lists/widget.html my_books/dropdown_content.html
msgid "Remove from your list?"
msgstr ""

#: lists/list_overview.html
#, python-format
msgid "from <a href=\"%(link)s\">You</a>"
msgstr ""

#: lists/list_overview.html
#, python-format
msgid "from <a href=\"%(link)s\">%(name)s</a>"
msgstr ""

#: lists/lists.html
#, python-format
msgid "%(owner)s / Lists"
msgstr ""

#: lists/lists.html type/list/view_body.html
msgid "Yes, I'm sure"
msgstr ""

#: lists/lists.html type/list/view_body.html
msgid "No, cancel"
msgstr ""

#: lists/lists.html
msgid "Delete this list"
msgstr ""

#: lists/lists.html
msgid "Delete list"
msgstr ""

#: lists/lists.html
msgid "Are you sure you want to delete this list?"
msgstr ""

#: lists/lists.html
msgid "Remove this seed?"
msgstr ""

#: lists/lists.html type/list/edit.html
msgid "Remove"
msgstr ""

#: lists/lists.html
#, python-format
msgid "Are you sure you want to remove <strong>%(title)s</strong> from this list?"
msgstr ""

#: lists/lists.html
msgid "This reader hasn't created any lists yet."
msgstr ""

#: lists/lists.html
msgid "You haven't created any lists yet."
msgstr ""

#: lists/lists.html
msgid "Learn how to create your first list."
msgstr ""

#: lists/preview.html
msgid "by <a href=\"$owner.key\">You</a>"
msgstr ""

#: lists/showcase.html
#, python-format
msgid "My Lists (%(count)d)"
msgstr ""

#: lists/showcase.html
msgid "You have no lists."
msgstr ""

#: lists/widget.html
#, python-format
msgid "%(count)d List"
msgid_plural "%(count)d Lists"
msgstr[0] ""
msgstr[1] ""

#: lists/widget.html my_books/dropdown_content.html type/type/view.html
msgid "from"
msgstr ""

#: lists/widget.html my_books/dropdown_content.html
msgid "You"
msgstr ""

#: lists/widget.html
msgid "Loading<span class=\"loading-ellipsis\">...</span>"
msgstr ""

#: merge/authors.html
msgid "Merge Authors"
msgstr ""

#: merge/authors.html
msgid "No authors selected."
msgstr ""

#: merge/authors.html
msgid "Please select a primary author record."
msgstr ""

#: merge/authors.html
msgid "Please select some authors to merge."
msgstr ""

#: merge/authors.html
msgid "Select the oldest profile as primary -"
msgstr ""

#: merge/authors.html
msgid "Select author records which should be merged with the primary"
msgstr ""

#: merge/authors.html
msgid "Press MERGE AUTHORS."
msgstr ""

#: merge/authors.html
msgid "No primary record"
msgstr ""

#: merge/authors.html
msgid "You must select a primary record to point the duplicates toward."
msgstr ""

#: merge/authors.html
msgid "Please Be Careful..."
msgstr ""

#: merge/authors.html
msgid "<b>Are you sure</b> you want to merge these records?"
msgstr ""

#: merge/authors.html recentchanges/merge/view.html
msgid "Primary"
msgstr ""

#: merge/authors.html
msgid "Merge"
msgstr ""

#: merge/authors.html
msgid "birth/death date"
msgstr ""

#: merge/authors.html
msgid "Open in a new window"
msgstr ""

#: merge/authors.html search/work_search_selected_facets.html
msgid "First published in"
msgstr ""

#: merge/authors.html
msgid "Visit this author's page in a new window"
msgstr ""

#: merge/authors.html
msgid "Comment:"
msgstr ""

#: merge/authors.html
msgid "Comment..."
msgstr ""

#: merge/authors.html
msgid "Request Merge"
msgstr ""

#: merge/authors.html
msgid "Reject Merge"
msgstr ""

#: merge/works.html
msgid "Merge Works"
msgstr ""

#: merge_request_table/merge_request_table.html
msgid "Failed to submit comment. Please try again in a few moments."
msgstr ""

#: merge_request_table/merge_request_table.html
msgid "(Optional) Why are you closing this request?"
msgstr ""

#: merge_request_table/merge_request_table.html
#, python-format
msgid "Showing %(username)s's requests only."
msgstr ""

#: merge_request_table/merge_request_table.html
msgid "Show all requests"
msgstr ""

#: merge_request_table/merge_request_table.html
msgid "Showing all requests."
msgstr ""

#: merge_request_table/merge_request_table.html
msgid "Show my requests"
msgstr ""

#: merge_request_table/merge_request_table.html
msgid "Community Edit Requests"
msgstr ""

#: merge_request_table/merge_request_table.html
msgid "No entries here!"
msgstr ""

#: merge_request_table/table_header.html
msgid "Open"
msgstr ""

#: merge_request_table/table_header.html
msgid "Closed"
msgstr ""

#: merge_request_table/table_header.html
msgid "Status ▾"
msgstr ""

#: merge_request_table/table_header.html
msgid "Request Status"
msgstr ""

#: merge_request_table/table_header.html
msgid "Merged"
msgstr ""

#: merge_request_table/table_header.html
msgid "Declined"
msgstr ""

#: merge_request_table/table_header.html
msgid "Submitter ▾"
msgstr ""

#: merge_request_table/table_header.html
msgid "Filter submitters"
msgstr ""

#: merge_request_table/table_header.html
msgid "Submitted by me"
msgstr ""

#: merge_request_table/table_header.html
msgid "Reviewer ▾"
msgstr ""

#: merge_request_table/table_header.html
msgid "Reviewer"
msgstr ""

#: merge_request_table/table_header.html
msgid "Filter reviewers"
msgstr ""

#: merge_request_table/table_header.html
msgid "Assigned to nobody"
msgstr ""

#: merge_request_table/table_header.html
msgid "Sort ▾"
msgstr ""

#: merge_request_table/table_header.html
msgid "Sort"
msgstr ""

#: merge_request_table/table_header.html
msgid "Newest"
msgstr ""

#: merge_request_table/table_header.html
msgid "Oldest"
msgstr ""

#: merge_request_table/table_row.html
msgid "An untitled work"
msgstr ""

#: merge_request_table/table_row.html
msgid "An unnamed author"
msgstr ""

#: merge_request_table/table_row.html
msgid "Open request"
msgstr ""

#: merge_request_table/table_row.html
msgid "Closed request"
msgstr ""

#: merge_request_table/table_row.html
msgid "No comments yet."
msgstr ""

#: merge_request_table/table_row.html
msgid "Add a comment..."
msgstr ""

#: merge_request_table/table_row.html
msgid "Reply"
msgstr ""

#: merge_request_table/table_row.html
#, python-format
msgid ""
"MR #%(id)s opened %(date)s by <a href=\"/people/%(submitter)s\" "
"class=\"commenter\">@%(submitter)s</a>"
msgstr ""

#: merge_request_table/table_row.html
msgid "Click to close this Merge Request"
msgstr ""

#: merge_request_table/table_row.html type/edition/modal_links.html
msgid "Review"
msgstr ""

#: merge_request_table/table_row.html
msgid "comments"
msgstr ""

#: my_books/dropdown_content.html
msgid "Remove From Shelf"
msgstr ""

#: my_books/dropdown_content.html
msgid "My Reading Lists:"
msgstr ""

#: my_books/dropdown_content.html
msgid "Loading"
msgstr ""

#: my_books/dropdown_content.html
msgid "Use this Work"
msgstr ""

#: CreateListModal.html my_books/dropdown_content.html
msgid "Create a new list"
msgstr ""

#: CreateListModal.html my_books/dropdown_content.html
#: type/permission/edit.html type/usergroup/edit.html
msgid "Description:"
msgstr ""

#: CreateListModal.html my_books/dropdown_content.html type/list/edit.html
msgid "Create new list"
msgstr ""

#: my_books/primary_action.html
msgid "Add to List"
msgstr ""

#: EditionNavBar.html observations/review_component.html
msgid "Community Reviews"
msgstr ""

#: StarRatingsStats.html observations/review_component.html
msgid "Rating"
msgid_plural "Ratings"
msgstr[0] ""
msgstr[1] ""

#: observations/review_component.html
<<<<<<< HEAD
msgid "No reviews have been submitted for this work."
=======
msgid "Feedback?"
msgstr ""

#: observations/review_component.html
msgid "No community reviews have been submitted for this work."
>>>>>>> 44714208
msgstr ""

#: observations/review_component.html
msgid "+ Add your community review"
msgstr ""

#: observations/review_component.html
msgid "+ Log in to add your community review"
msgstr ""

<<<<<<< HEAD
#: observations/review_component.html
msgid "Awards"
msgstr ""

#: observations/review_component.html
msgid "No bestbook awards have been awarded for this work."
msgstr ""

#: observations/review_component.html
msgid "+ Update Bestbook Award"
msgstr ""

#: observations/review_component.html
msgid "+ Give Bestbook Award"
msgstr ""

#: observations/review_component.html
msgid "Complete reading book to award bestbook"
msgstr ""

#: observations/review_component.html
msgid "You can award bestbook only if you have read the book"
msgstr ""

#: observations/review_component.html
msgid "+ Log in to award this book"
msgstr ""

#: publishers/notfound.html
=======
#: publishers/index.html publishers/notfound.html
>>>>>>> 44714208
msgid "Publishers"
msgstr ""

#: publishers/index.html publishers/view.html
msgid "Publisher Search"
msgstr ""

#: publishers/index.html publishers/view.html
msgid "Try a keyword."
msgstr ""

#: publishers/notfound.html
#, python-format
msgid "We couldn't find any books published by %(publisher)s."
msgstr ""

#: publishers/notfound.html subjects/notfound.html
msgid "Try something else?"
msgstr ""

#: publishers/view.html
#, python-format
msgid "Publisher: %(name)s"
msgstr ""

#: publishers/view.html search/advancedsearch.html type/edition/view.html
#: type/work/view.html
msgid "Publisher"
msgstr ""

#: publishers/view.html
#, python-format
msgid "%(count)s ebook"
msgid_plural "%(count)s ebooks"
msgstr[0] ""
msgstr[1] ""

#: publishers/view.html
msgid "0 ebooks"
msgstr ""

#: publishers/view.html
msgid ""
"This is a chart to show the when this publisher published books. Along "
"the X axis is time, and on the y axis is the count of editions published."
" <a href=\"#subjectRelated\">Click here to skip the chart</a>."
msgstr ""

#: publishers/view.html
msgid ""
"This graph charts editions from this publisher over time. Click to view a"
" single year, or drag across a range."
msgstr ""

#: publishers/view.html
msgid "Common Subjects"
msgstr ""

#: publishers/view.html
#, python-format
msgid "Search for books published by %(publisher)s"
msgstr ""

#: publishers/view.html
msgid "published most by this publisher"
msgstr ""

#: recentchanges/header.html
msgid "By"
msgstr ""

#: recentchanges/header.html
msgid "Undo All"
msgstr ""

#: recentchanges/header.html recentchanges/index.html
msgid "Recent Changes"
msgstr ""

#: recentchanges/index.html
msgid "Books Edited"
msgstr ""

#: recentchanges/index.html
msgid "Author Merges"
msgstr ""

#: recentchanges/index.html
msgid "Work Merges"
msgstr ""

#: recentchanges/index.html
msgid "Books Added"
msgstr ""

#: RecentChanges.html recentchanges/index.html
msgid "By Humans"
msgstr ""

#: RecentChanges.html recentchanges/index.html
msgid "By Bots"
msgstr ""

#: recentchanges/render.html
msgid "Admin view"
msgstr ""

#: recentchanges/updated_records.html
msgid "Review what's changed in from the previous revision"
msgstr ""

#: recentchanges/add-book/path.html recentchanges/default/path.html
#: recentchanges/edit-book/path.html recentchanges/merge/path.html
msgid "expand"
msgstr ""

#: recentchanges/default/message.html recentchanges/edit-book/message.html
#: site/around_the_library.html
msgid "opened a new Open Library account!"
msgstr ""

#: RecentChanges.html RecentChangesUsers.html recentchanges/default/path.html
msgid "Review what's changed from the previous revision"
msgstr ""

#: recentchanges/default/view.html recentchanges/merge/view.html
#: recentchanges/undo/view.html
msgid "Updated Records"
msgstr ""

#: recentchanges/merge/comment.html
#, python-format
msgid "Merged duplicate %(record_type)s records."
msgstr ""

#: recentchanges/merge/comment.html
#, python-format
msgid "See <a href=\"%s\">details</a>."
msgstr ""

#: recentchanges/merge/comment.html
#, python-format
msgid "Merged %(count)d duplicate %(type)s record into this primary."
msgid_plural "Merged %(count)d duplicate %(type)s records into this primary."
msgstr[0] ""
msgstr[1] ""

#: recentchanges/merge/comment.html
msgid "Marked as duplicate."
msgstr ""

#: recentchanges/merge/comment.html
#, python-format
msgid "Merged %(page_type)s into primary %(record_type)s record."
msgstr ""

#: recentchanges/merge/message.html
#, python-format
msgid "%(who)s merged one duplicate of %(master)s"
msgid_plural "%(who)s merged %(count)d duplicates of %(master)s"
msgstr[0] ""
msgstr[1] ""

#: recentchanges/merge/message.html
#, python-format
msgid "one duplicate of %(master)s was merged anonymously"
msgid_plural "%(count)d duplicates of %(master)s were merged anonymously"
msgstr[0] ""
msgstr[1] ""

#: recentchanges/merge/view.html
msgid "This merge has been undone."
msgstr ""

#: recentchanges/merge/view.html
msgid "Details here"
msgstr ""

#: recentchanges/merge/view.html type/author/view.html
msgid "Duplicates"
msgstr ""

#: recentchanges/merge/view.html
#, python-format
msgid "%(count)d record modified."
msgid_plural "%(count)d records modified."
msgstr[0] ""
msgstr[1] ""

#: recentchanges/undo/view.html
#, python-format
msgid "Undo of <a href=\"$parent.url()\">%(kind)s</a>."
msgstr ""

#: recentchanges/undo/view.html
#, python-format
msgid "%(count)d records modified."
msgstr ""

#: search/advancedsearch.html
msgid "ISBN"
msgstr ""

#: search/advancedsearch.html
msgid "Place"
msgstr ""

#: search/advancedsearch.html
msgid "Person"
msgstr ""

#: search/advancedsearch.html
msgid "How to search?"
msgstr ""

#: search/advancedsearch.html
msgid "Full Text Search?"
msgstr ""

#: search/authors.html
#, python-format
msgid "Search Open Library for \"%(query)s\""
msgstr ""

#: search/authors.html
msgid "Search Authors"
msgstr ""

#: search/authors.html
msgid "Is the same author listed twice?"
msgstr ""

#: search/authors.html
msgid "Merge authors"
msgstr ""

#: search/authors.html
msgid "No <strong>authors</strong> directly matched your search"
msgstr ""

#: search/inside.html
#, python-format
msgid "Search Open Library for %s"
msgstr ""

#: BookSearchInside.html FulltextSearchSuggestion.html SearchNavigation.html
#: search/inside.html search/snippets.html
msgid "Search Inside"
msgstr ""

#: search/inside.html
msgid "No <strong>Search Inside</strong> text matched your search"
msgstr ""

#: search/inside.html
#, python-format
msgid "About %(count)s result found"
msgid_plural "About %(count)s results found"
msgstr[0] ""
msgstr[1] ""

#: search/inside.html
#, python-format
msgid "in %(seconds)s second"
msgid_plural "in %(seconds)s seconds"
msgstr[0] ""
msgstr[1] ""

#: search/lists.html
msgid "Search results for Lists"
msgstr ""

#: search/lists.html
msgid "Search Lists"
msgstr ""

#: search/lists.html
msgid "No <strong>lists</strong> directly matched your search"
msgstr ""

#: search/publishers.html
msgid "Publishers Search"
msgstr ""

#: search/snippets.html
#, python-format
msgid "On leaf number %(page_num)d:"
msgstr ""

#: search/sort_options.html
msgid "Sorted by"
msgstr ""

#: search/sort_options.html
msgid "Relevance"
msgstr ""

#: search/sort_options.html
msgid "Work Count"
msgstr ""

#: search/sort_options.html
msgid "Random"
msgstr ""

#: search/sort_options.html
msgid "List Order"
msgstr ""

#: search/sort_options.html
msgid "Last Modified"
msgstr ""

#: search/sort_options.html
msgid "Most Editions"
msgstr ""

#: search/sort_options.html
msgid "First Published"
msgstr ""

#: search/sort_options.html
msgid "Most Recent"
msgstr ""

#: search/sort_options.html
msgid "Top Rated"
msgstr ""

#: search/sort_options.html
msgid "Any"
msgstr ""

#: search/sort_options.html
msgid "Work Title (beta: Librarian only)"
msgstr ""

#: search/sort_options.html
msgid "Shuffle"
msgstr ""

#: search/subjects.html
msgid "Search Subjects"
msgstr ""

#: search/subjects.html
msgid "No <strong>subjects</strong> directly matched your search"
msgstr ""

#: search/subjects.html
msgid "time"
msgstr ""

#: search/subjects.html
msgid "subject"
msgstr ""

#: search/subjects.html
msgid "place"
msgstr ""

#: search/subjects.html
msgid "org"
msgstr ""

#: search/subjects.html
msgid "event"
msgstr ""

#: search/subjects.html
msgid "person"
msgstr ""

#: search/subjects.html
msgid "work"
msgstr ""

#: search/work_search_facets.html
msgid "Merge duplicate authors from this search"
msgstr ""

#: search/work_search_facets.html type/work/editions.html
msgid "Merge duplicates"
msgstr ""

#: search/work_search_facets.html
msgid "more"
msgstr ""

#: search/work_search_facets.html
msgid "less"
msgstr ""

#: search/work_search_facets.html
#, python-format
msgid "Filter results for %(facet)s"
msgstr ""

#: search/work_search_facets.html
msgid "Filter results for ebook availability"
msgstr ""

#: search/work_search_facets.html
msgid "yes"
msgstr ""

#: search/work_search_facets.html
msgid "no"
msgstr ""

#: search/work_search_facets.html
msgid "Zoom In"
msgstr ""

#: search/work_search_facets.html
msgid "Focus your results using these <a href=\"/search/howto\">filters</a>"
msgstr ""

#: search/work_search_selected_facets.html
msgid "eBook"
msgstr ""

#: search/work_search_selected_facets.html
msgid "Classic eBook"
msgstr ""

#: search/work_search_selected_facets.html
msgid "Search facets"
msgstr ""

#: search/work_search_selected_facets.html
msgid "Explore Classic eBooks"
msgstr ""

#: search/work_search_selected_facets.html
msgid "Only Classic eBooks"
msgstr ""

#: search/work_search_selected_facets.html
#, python-format
msgid "Explore books about %(subject)s"
msgstr ""

#: search/work_search_selected_facets.html
msgid "Written in"
msgstr ""

#: search/work_search_selected_facets.html
msgid "Published by"
msgstr ""

#: search/work_search_selected_facets.html
msgid "Click to remove this facet"
msgstr ""

#: search/work_search_selected_facets.html
#, python-format
msgid "%(title)s - search"
msgstr ""

#: site/alert.html
msgid "Internet Archive logo"
msgstr ""

#: site/around_the_library.html
msgid "View all recent changes"
msgstr ""

#: site/body.html
msgid "It looks like you're offline."
msgstr ""

#: site/neck.html
msgid ""
"Open Library is an open, editable library catalog, building towards a web"
" page for every book ever published. Read, borrow, and discover more than"
" 3M books for free."
msgstr ""

#: site/stats.html
msgid "Debug Stats"
msgstr ""

#: EditionNavBar.html site/stats.html
msgid "Details"
msgstr ""

#: stats/readinglog.html
msgid "Reading Log Stats"
msgstr ""

#: stats/readinglog.html
msgid "# Books Logged"
msgstr ""

#: stats/readinglog.html
msgid "The total number of books logged using the Reading Log feature"
msgstr ""

#: stats/readinglog.html
msgid "All time"
msgstr ""

#: stats/readinglog.html
msgid "# Unique Users Logging Books"
msgstr ""

#: stats/readinglog.html
msgid ""
"The total number of unique users who have logged at least one book using "
"the Reading Log feature"
msgstr ""

#: stats/readinglog.html
msgid "# Books Starred"
msgstr ""

#: stats/readinglog.html
msgid "The total number of books which have been starred"
msgstr ""

#: stats/readinglog.html
msgid "Total # Unique Raters (all time)"
msgstr ""

#: stats/readinglog.html
msgid "Most Wanted Books (This Month)"
msgstr ""

#: stats/readinglog.html
#, python-format
msgid "Added %(count)d time"
msgid_plural "Added %(count)d times"
msgstr[0] ""
msgstr[1] ""

#: stats/readinglog.html
msgid "Most Wanted Books (All Time)"
msgstr ""

#: stats/readinglog.html
msgid "Most Logged Books"
msgstr ""

#: stats/readinglog.html
msgid "Most Read Books (All Time)"
msgstr ""

#: stats/readinglog.html
msgid "Most Rated Books"
msgstr ""

#: stats/readinglog.html
msgid "Most Rated Books (All Time)"
msgstr ""

#: subjects/notfound.html
msgid "We couldn't find any books about"
msgstr ""

#: swagger/swaggerui.html
msgid "OpenAPI"
msgstr ""

#: tag/add.html
msgid "Add a tag"
msgstr ""

#: tag/add.html
msgid "Add a tag to Open Library"
msgstr ""

#: tag/add.html
msgid "Name of Tag"
msgstr ""

#: tag/add.html
msgid "How would you describe this tag?"
msgstr ""

#: tag/add.html type/tag/edit.html
msgid "Tag type"
msgstr ""

#: tag/add.html
msgid "Add this tag now"
msgstr ""

#: type/about/edit.html type/page/edit.html type/permission/edit.html
#: type/template/edit.html type/usergroup/edit.html
#, python-format
msgid "Edit %(title)s"
msgstr ""

#: type/about/edit.html
msgid ""
"This only appears in the document head, and gets attached to bookmark "
"labels"
msgstr ""

#: type/about/edit.html
msgid "Intro"
msgstr ""

#: type/about/edit.html
msgid "This appears in first column."
msgstr ""

#: type/about/edit.html
msgid "This appears in the second column, at top."
msgstr ""

#: type/about/edit.html
msgid "Mailing List"
msgstr ""

#: type/about/edit.html
msgid "This appears below the links list."
msgstr ""

#: type/about/view.html
msgid "For more information"
msgstr ""

#: type/author/edit.html
msgid "Edit Author"
msgstr ""

#: type/author/edit.html
msgid ""
"Please use natural order. For example: <strong>Leo Tolstoy</strong> not "
"<strong>Tolstoy, Leo</strong>."
msgstr ""

#: type/author/edit.html
msgid "A short bio?"
msgstr ""

#: type/author/edit.html
msgid ""
"If you \"borrow\" information from somewhere, please make sure to cite "
"the source."
msgstr ""

#: type/author/edit.html
msgid "Date of birth"
msgstr ""

#: type/author/edit.html
msgid "Date of death"
msgstr ""

#: type/author/edit.html
msgid ""
"We're not storing structured dates (yet) so a date like \"21 May 2000\" "
"is recommended."
msgstr ""

#: type/author/edit.html
msgid ""
"This is a deprecated field. You can help improve this record by removing "
"this date and populating the \"Date of birth\" and \"Date of death\" "
"fields. Thanks!"
msgstr ""

#: type/author/edit.html
msgid "Does this author go by any other names?"
msgstr ""

#: type/author/edit.html
msgid ""
"For example: Lev Nikolayevich Tolstoy was also known as Leo Tolstoy. "
"Please list one name per line."
msgstr ""

#: type/author/edit.html
msgid "Identifiers"
msgstr ""

#: type/author/edit.html
msgid "Author Identifiers Purpose"
msgstr ""

#: type/author/view.html type/edition/view.html type/work/view.html
#, python-format
msgid "%(page_title)s | Open Library"
msgstr ""

#: type/author/view.html
#, python-format
msgid "Author of %(book_titles)s"
msgstr ""

#: type/author/view.html
msgid "Merging Authors..."
msgstr ""

#: type/author/view.html
msgid "In progress..."
msgstr ""

#: type/author/view.html
msgid "Refresh the page?"
msgstr ""

#: type/author/view.html
msgid "Success!"
msgstr ""

#: type/author/view.html
msgid ""
"OK. The merge is in motion. <i>It will take <u>a few minutes to "
"finish</u> the update.</i>"
msgstr ""

#: type/author/view.html
msgid "Argh!"
msgstr ""

#: type/author/view.html
msgid "That merge didn't work. It's our fault, and we've made a note of it."
msgstr ""

#: type/author/view.html
msgid "Location"
msgstr ""

#: type/author/view.html
msgid "Add another?"
msgstr ""

#: type/author/view.html
#, python-format
msgid ""
"Showing all works by author. Would you like to see <a "
"href=\"%(url)s\">only ebooks</a>?"
msgstr ""

#: type/author/view.html
#, python-format
msgid ""
"Showing ebooks only. Would you like to see <a "
"href=\"%(url)s\">everything</a> by this author?"
msgstr ""

#: type/author/view.html
#, python-format
msgid "Search %(author)s books"
msgstr ""

#: Profile.html type/author/view.html
msgid "Time"
msgstr ""

#: type/author/view.html
msgid "OLID"
msgstr ""

#: type/author/view.html
msgid "Inventaire.io:"
msgstr ""

#: type/author/view.html
msgid "Links <span class=\"gray small sansserif\">(outside Open Library)"
msgstr ""

#: type/author/view.html type/edition/view.html type/work/view.html
msgid "Wikipedia"
msgstr ""

#: type/author/view.html
msgid "No links yet."
msgstr ""

#: type/author/view.html
msgid "Add one"
msgstr ""

#: type/author/view.html
msgid "Alternative names"
msgstr ""

#: type/delete/view.html
msgid "This page has been deleted"
msgstr ""

#: type/delete/view.html
msgid "What would you like to do?"
msgstr ""

#: type/delete/view.html
msgid "Go back where I came from"
msgstr ""

#: type/delete/view.html
msgid "View the previous version"
msgstr ""

#: type/delete/view.html
msgid "Recreate it"
msgstr ""

#: type/delete/view.html
msgid "See the page's history"
msgstr ""

#: type/edition/admin_bar.html
msgid "Add to Staff Picks"
msgstr ""

#: type/edition/admin_bar.html
msgid "Sync Archive.org ID"
msgstr ""

#: type/edition/admin_bar.html
msgid "View Book on Archive.org"
msgstr ""

#: SearchResultsWork.html type/edition/admin_bar.html
msgid "Orphaned Edition"
msgstr ""

#: databarHistory.html databarView.html type/edition/compact_title.html
msgid "Edit this page"
msgstr ""

#: type/edition/title_and_author.html
msgid "An edition of"
msgstr ""

#: type/edition/title_and_author.html
#, python-format
msgid "First published in %s"
msgstr ""

#: type/edition/view.html type/work/view.html
#, python-format
msgid ""
"This edition doesn't have a description yet. Can you <b><a "
"href='%(url)s'>add one</a></b>?"
msgstr ""

#: type/edition/view.html type/work/view.html
msgid "Publish Date"
msgstr ""

#: type/edition/view.html type/work/view.html
#, python-format
msgid "Show other books from %(publisher)s"
msgstr ""

#: type/edition/view.html type/work/view.html
#, python-format
msgid "Search for other books from %(publisher)s"
msgstr ""

#: type/edition/view.html type/work/view.html
msgid "Language"
msgstr ""

#: type/edition/view.html type/work/view.html
msgid "Pages"
msgstr ""

#: type/edition/view.html type/work/view.html
msgid "ISBNs"
msgstr ""

#: databarWork.html type/edition/view.html type/work/view.html
msgid "Buy this book"
msgstr ""

#: type/edition/view.html type/work/view.html
msgid "Book Details"
msgstr ""

#: type/edition/view.html type/work/view.html
msgid "First Sentence"
msgstr ""

#: type/edition/view.html type/work/view.html
msgid "Edition Notes"
msgstr ""

#: type/edition/view.html type/work/view.html
msgid "Published in"
msgstr ""

#: type/edition/view.html type/work/view.html
msgid "Series"
msgstr ""

#: type/edition/view.html type/work/view.html
msgid "Volume"
msgstr ""

#: type/edition/view.html type/work/view.html
msgid "Genre"
msgstr ""

#: type/edition/view.html type/work/view.html
msgid "Other Titles"
msgstr ""

#: type/edition/view.html type/work/view.html
msgid "Copyright Date"
msgstr ""

#: type/edition/view.html type/work/view.html
msgid "Translation Of"
msgstr ""

#: type/edition/view.html type/work/view.html
msgid "Translated From"
msgstr ""

#: type/edition/view.html type/work/view.html
msgid "External Links"
msgstr ""

#: type/edition/view.html type/work/view.html
msgid "Format"
msgstr ""

#: type/edition/view.html type/work/view.html
msgid "Pagination"
msgstr ""

#: type/edition/view.html type/work/view.html
msgid "Number of pages"
msgstr ""

#: type/edition/view.html type/work/view.html
msgid "Weight"
msgstr ""

#: type/edition/view.html type/work/view.html
msgid "Source records"
msgstr ""

#: type/edition/view.html type/work/view.html
msgid "Work Description"
msgstr ""

#: type/edition/view.html type/work/view.html
msgid "Original languages"
msgstr ""

#: type/edition/view.html type/work/view.html
msgid "Excerpts"
msgstr ""

#: type/edition/view.html type/work/view.html
#, python-format
msgid "Page %(page)s"
msgstr ""

#: type/edition/view.html type/work/view.html
#, python-format
msgid "added by %(authorlink)s."
msgstr ""

#: type/edition/view.html type/work/view.html
msgid "added anonymously."
msgstr ""

#: type/edition/view.html type/work/view.html
msgid "Links <span class=\"gray small sansserif\">outside Open Library</span>"
msgstr ""

#: type/edition/view.html type/work/view.html
msgid "This work does not appear on any lists."
msgstr ""

#: type/edition/view.html type/work/view.html
msgid "Loading Related Books"
msgstr ""

#: type/language/view.html
msgid "languages"
msgstr ""

#: type/language/view.html
msgid "Code"
msgstr ""

#: type/language/view.html
#, python-format
msgid "Try a <a href=\"%(href)s\">search for readable books in %(language)s</a>?"
msgstr ""

#: type/list/edit.html
#, python-format
msgid "Editing list: %(list_name)s"
msgstr ""

#: type/list/edit.html
msgid "Edit List"
msgstr ""

#: type/list/edit.html
msgid ""
"⚠️ Saving global lists is admin-only while the feature is under "
"development."
msgstr ""

#: type/list/edit.html
msgid "Search for a book"
msgstr ""

#: type/list/edit.html
msgid "Notes (optional)"
msgstr ""

#: type/list/edit.html
msgid "List Name"
msgstr ""

#: type/list/edit.html
msgid "Description (optional)"
msgstr ""

#: type/list/edit.html
msgid "Add another book"
msgstr ""

#: type/list/embed.html
msgid "Visit Open Library"
msgstr ""

#: type/list/embed.html
msgid ""
"Open in online Book Reader. Downloads available in ePub, DAISY, PDF, TXT "
"formats from main book page"
msgstr ""

#: type/list/embed.html
msgid "This book is checked out"
msgstr ""

#: type/list/embed.html
msgid "Checked out"
msgstr ""

#: type/list/embed.html
msgid "Borrow book"
msgstr ""

#: type/list/embed.html
msgid "Protected DAISY"
msgstr ""

#: BookByline.html type/list/embed.html
#, python-format
msgid "by %(name)s"
msgstr ""

#: type/list/exports.html
msgid "BibTex"
msgstr ""

#: type/list/exports.html
msgid "Export"
msgstr ""

#: type/list/exports.html
#, python-format
msgid "as %(json_link)s, %(html_link)s, or %(bibtex_link)s"
msgstr ""

#: type/list/exports.html
msgid "Subscribe"
msgstr ""

#: type/list/exports.html
#, python-format
msgid "Watch activity via <a rel=\"nofollow\" href=\"%s\">Atom feed</a>"
msgstr ""

#: type/list/exports.html
msgid "Export Not Available"
msgstr ""

#: type/list/exports.html
#, python-format
msgid ""
"Only lists with up to %(max)s editions can be exported. This one has "
"%(count)s."
msgstr ""

#: type/list/exports.html
#, python-format
msgid ""
"Try removing some seeds for more focus, or look at <a href=\"%s\">bulk "
"download</a> of the catalog."
msgstr ""

#: type/list/view_body.html
#, python-format
msgid "%(name)s | Lists | Open Library"
msgstr ""

#: type/list/view_body.html
#, python-format
msgid "%(title)s: %(description)s"
msgstr ""

#: type/list/view_body.html
msgid "View the list on Open Library."
msgstr ""

#: type/list/view_body.html
msgid "Remove this item?"
msgstr ""

#: type/list/view_body.html
#, python-format
msgid "Last modified <span>%(date)s</span>"
msgstr ""

#: type/list/view_body.html
msgid "Remove seed"
msgstr ""

#: type/list/view_body.html
msgid "Are you sure you want to remove this item from the list?"
msgstr ""

#: type/list/view_body.html
msgid "Remove Seed"
msgstr ""

#: type/list/view_body.html
msgid ""
"You are about to remove the last item in the list. That will delete the "
"whole list. Are you sure you want to continue?"
msgstr ""

#: type/list/view_body.html
msgid "There are no items on this list."
msgstr ""

#: type/list/view_body.html
msgid ""
"<a href=\"/search\" target=\"_blank\">Search for book, subjects, or "
"authors</a> to add to your list."
msgstr ""

#: type/list/view_body.html
msgid "Learn more."
msgstr ""

#: type/list/view_body.html
msgid "List Metadata"
msgstr ""

#: type/list/view_body.html
msgid "Derived from seed metadata"
msgstr ""

#: type/local_id/view.html
msgid "Local IDs"
msgstr ""

#: type/local_id/view.html
msgid "Source Item"
msgstr ""

#: type/local_id/view.html
msgid "ID location"
msgstr ""

#: type/local_id/view.html
msgid "Barcode regex"
msgstr ""

#: type/local_id/view.html
msgid "URN prefix"
msgstr ""

#: type/local_id/view.html
msgid "Example"
msgstr ""

#: type/page/edit.html
msgid "Document Body:"
msgstr ""

#: type/page/view.html
msgid "Community"
msgstr ""

#: type/permission/edit.html
msgid "Readers:"
msgstr ""

#: type/permission/edit.html
msgid "Writers:"
msgstr ""

#: type/permission/view.html
msgid "Readers"
msgstr ""

#: type/permission/view.html
msgid "Writers"
msgstr ""

#: type/tag/edit.html
msgid "Edit Tag"
msgstr ""

#: type/tag/edit.html
msgid "Label"
msgstr ""

#: type/tag/edit.html type/user/edit.html
msgid "Description"
msgstr ""

#: type/tag/view.html
#, python-format
msgid "View subject page for %(name)s."
msgstr ""

#: type/template/edit.html
msgid "Plugin"
msgstr ""

#: type/template/edit.html
msgid "Document Body"
msgstr ""

#: type/template/edit.html
msgid "Delete this template?"
msgstr ""

#: type/template/view.html
msgid "plugin"
msgstr ""

#: type/type/view.html
msgid "Kind"
msgstr ""

#: type/type/view.html
msgid "Properties"
msgstr ""

#: type/type/view.html
msgid "of type"
msgstr ""

#: type/type/view.html
msgid "Backreferences"
msgstr ""

#: type/user/edit.html
#, python-format
msgid "Editing %(name)s"
msgstr ""

#: type/user/edit.html
msgid "Currently Editing:"
msgstr ""

#: type/user/edit.html
msgid "Display Name"
msgstr ""

#: type/user/view.html
msgid "admin page"
msgstr ""

#: type/user/view.html
#, python-format
msgid ""
"You are publicly sharing the books you are <a href=\"%(username)s/books"
"/currently-reading\">currently reading</a>, <a href=\"%(username)s/books"
"/already-read\">have already read</a>, and <a href=\"%(username)s/books"
"/want-to-read\">want to read</a>."
msgstr ""

#: type/user/view.html
msgid "You have chosen to make your"
msgstr ""

#: type/user/view.html
msgid "private"
msgstr ""

#: type/user/view.html
msgid "Manage your privacy settings"
msgstr ""

#: type/user/view.html
#, python-format
msgid ""
"Here are the books %(user)s is <a href=\"%(username)s/books/currently-"
"reading\">currently reading</a>, <a href=\"%(username)s/books/already-"
"read\">have already read</a>, and <a href=\"%(username)s/books/want-to-"
"read\">want to read</a>!"
msgstr ""

#: type/user/view.html
msgid "My Lists"
msgstr ""

#: RecentChangesUsers.html type/user/view.html
msgid "No edits. Yet."
msgstr ""

#: type/usergroup/edit.html
msgid "Members:"
msgstr ""

#: SearchResultsWork.html type/work/editions.html
#, python-format
msgid "First published in %(year)s"
msgstr ""

#: type/work/editions.html type/work/editions_datatable.html
#, python-format
msgid "Add another edition of %(work)s"
msgstr ""

#: UserEditRow.html type/work/editions.html
msgid "Add another"
msgstr ""

#: type/work/editions.html
msgid "Title missing"
msgstr ""

#: type/work/editions_datatable.html
#, python-format
msgid "Showing %(count)d featured edition."
msgid_plural "Showing %(count)d featured editions."
msgstr[0] ""
msgstr[1] ""

#: type/work/editions_datatable.html
#, python-format
msgid "View all %(count)d editions?"
msgstr ""

#: type/work/editions_datatable.html
msgid "Edition"
msgstr ""

#: type/work/editions_datatable.html
msgid "Availability"
msgstr ""

#: type/work/editions_datatable.html
msgid "No editions available"
msgstr ""

#: type/work/editions_datatable.html
msgid "Add another edition?"
msgstr ""

#: AffiliateLinks.html
#, python-format
msgid "Look for this edition for sale at %(store)s"
msgstr ""

#: AffiliateLinks.html
msgid "Fetching prices"
msgstr ""

#: AffiliateLinks.html
msgid "Better World Books"
msgstr ""

#: AffiliateLinks.html
msgid " - includes shipping"
msgstr ""

#: AffiliateLinks.html
msgid "Amazon"
msgstr ""

#: AffiliateLinks.html
msgid "Bookshop.org"
msgstr ""

#: AffiliateLinks.html
msgid ""
"When you buy books using these links the Internet Archive may earn a <a "
"class=\"nostyle\" href=\"/help/faq/about#selling\">small commission</a>."
msgstr ""

#: BestbookModal.html
msgid "Best Book Award"
msgstr ""

#: BookByline.html
#, python-format
msgid "%(n)s other"
msgid_plural "%(n)s others"
msgstr[0] ""
msgstr[1] ""

#: BookByline.html
msgid "by an <em>unknown author</em>"
msgstr ""

#: BookPreview.html
msgid "Preview Only"
msgstr ""

#: BookPreview.html
msgid "Preview Book"
msgstr ""

#: DisplayCode.html
msgid ""
"Templates in the website are disabled now. Editing them will not have any"
" effect on the live website."
msgstr ""

#: DonateModal.html
msgid ""
"Donate this book to the <a href=\"https://archive.org\">Internet "
"Archive</a> library."
msgstr ""

#: DonateModal.html
msgid ""
"Hooray! You've discovered a title that's missing from our <a "
"href=\"https://help.archive.org/hc/en-us/articles/360016554912-Borrowing-"
"From-The-Lending-Library\">library</a>. Can you help donate a copy?"
msgstr ""

#: DonateModal.html
msgid ""
"If you own this book, you can<a "
"href=\"https://store.usps.com/store/product/shipping-supplies/priority-"
"mail-express-padded-flat-rate-envelope-P_EP13PE\">mail</a> it to our "
"address below."
msgstr ""

#: DonateModal.html
msgid "You can also purchase this book from a vendor and ship it to our address:"
msgstr ""

#: DonateModal.html
msgid "Benefits of donating"
msgstr ""

#: DonateModal.html
msgid ""
"When you donate a physical book to the Internet Archive, your book will "
"enjoy:"
msgstr ""

#: DonateModal.html
msgid "Donation info"
msgstr ""

#: DonateModal.html
msgid ""
"Beautiful <a target=\"_blank\" href=\"https://archive.org/scanning"
"\">high-fidelity digitization</a>"
msgstr ""

#: DonateModal.html
msgid ""
"Long-term <a href=\"https://blog.archive.org/2011/06/06/why-preserve-"
"books-the-new-physical-archive-of-the-internet-archive/\">archival "
"preservation</a>"
msgstr ""

#: DonateModal.html
msgid ""
"Free <a href=\"https://controlleddigitallending.org/\">controlled digital"
" library access</a> by the <a "
"href=\"https://en.wikipedia.org/wiki/Print_disability\">print-"
"disabled</a> public"
msgstr ""

#: DonateModal.html
msgid ""
"Open Library is a project of the <a "
"href=\"https://archive.org/about\">Internet Archive</a>, a 501(c)(3) non-"
"profit"
msgstr ""

#: EditionNavBar.html
msgid "Overview"
msgstr ""

#: EditionNavBar.html
#, python-format
msgid "View %(count)s Edition"
msgid_plural "View %(count)s Editions"
msgstr[0] ""
msgstr[1] ""

#: EditionNavBar.html
#, python-format
msgid "%(reviews)s Review"
msgid_plural "%(reviews)s Reviews"
msgstr[0] ""
msgstr[1] ""

#: EditionNavBar.html
msgid "Related Books"
msgstr ""

#: Follow.html
msgid "UnfollowFollow"
msgstr ""

#: Follow.html
msgid "Follow"
msgstr ""

#: FormatExpiry.html
msgid "Expires"
msgstr ""

#: FulltextSearchSuggestion.html
msgid "Checking for Search Inside matches"
msgstr ""

#: FulltextSearchSuggestion.html
msgid "Search Inside Icon"
msgstr ""

#: FulltextSearchSuggestion.html
msgid "search inside icon"
msgstr ""

#: FulltextSearchSuggestion.html
#, python-format
msgid "%(book_count)s books found with matching passages"
msgstr ""

#: FulltextSearchSuggestion.html
#, python-format
msgid "See all %(results_count)s Search Inside Matches"
msgstr ""

#: FulltextSearchSuggestion.html
msgid "right chevron"
msgstr ""

#: FulltextSnippet.html
msgid "See All Results"
msgstr ""

#: FulltextSuggestionSnippet.html
msgid "❝"
msgstr ""

#: FulltextSuggestionSnippet.html
msgid "❞"
msgstr ""

#: FulltextSuggestionSnippet.html
#, python-format
msgid "Page: %(page)s"
msgstr ""

#: IABook.html
#, python-format
msgid "Borrowed from Internet Archive: %(title)s"
msgstr ""

#: LoadingIndicator.html
msgid "Loading indicator"
msgstr ""

#: LoanStatus.html
msgid "You are <strong>next</strong> on the waiting list"
msgstr ""

#: LoanStatus.html
#, python-format
msgid "You are <strong>#%(spot)d</strong> of %(wlsize)d on the waiting list."
msgstr ""

#: LoanStatus.html
msgid "Leave waiting list"
msgstr ""

#: LoanStatus.html
#, python-format
msgid "Readers in line: %(count)s"
msgstr ""

#: LoanStatus.html
msgid "You'll be next in line."
msgstr ""

#: LoanStatus.html
msgid "This book is currently checked out, please check back later."
msgstr ""

#: LoanStatus.html
msgid "Checked Out"
msgstr ""

#: ManageLoansButtons.html
#, python-format
msgid "There is one person waiting for this book."
msgid_plural "There are %(n)s people waiting for this book."
msgstr[0] ""
msgstr[1] ""

#: ManageWaitlistButton.html
#, python-format
msgid "Waiting for %d day"
msgid_plural "Waiting for %d days"
msgstr[0] ""
msgstr[1] ""

#: ManageWaitlistButton.html
#, python-format
msgid "You have %(count)d more hour to borrow it."
msgid_plural "You have %(count)d more hours to borrow it."
msgstr[0] ""
msgstr[1] ""

#: NotesModal.html
msgid "My Book Notes"
msgstr ""

#: NotesModal.html
msgid "My private notes about this edition:"
msgstr ""

#: ObservationsModal.html
msgid "My Book Review"
msgstr ""

#: Pager.html Pager_loanhistory.html
msgid "First"
msgstr ""

#: Profile.html
msgid "Component"
msgstr ""

#: QueryCarousel.html
msgid "Search collection"
msgstr ""

#: ReadButton.html
msgid "Special Access"
msgstr ""

#: ReadButton.html
msgid ""
"Special ebook access from the Internet Archive for patrons with "
"qualifying print disabilities"
msgstr ""

#: ReadButton.html
msgid "Borrow ebook from Internet Archive"
msgstr ""

#: ReadButton.html
msgid "Read ebook from Internet Archive"
msgstr ""

#: ReadButton.html
msgid "Listen"
msgstr ""

#: ReadMore.html
msgid "Read more"
msgstr ""

#: ReadMore.html
msgid "Read less"
msgstr ""

#: RecentChanges.html
msgid "View MARC"
msgstr ""

#: RecentChangesAdmin.html
msgid "Path"
msgstr ""

#: RecentChangesAdmin.html
msgid "view"
msgstr ""

#: RecentChangesAdmin.html
msgid "edit"
msgstr ""

#: RecentChangesAdmin.html RecentChangesUsers.html
msgid "No edit history available."
msgstr ""

#: ReturnForm.html
msgid "Really return this book?"
msgstr ""

#: ReturnForm.html
msgid "Return book"
msgstr ""

#: SearchResultsWork.html
msgid "added to"
msgstr ""

#: SearchResultsWork.html
#, python-format
msgid "in <a class=\"hoverlink\" title=\"%(langs)s\">%(count)d language</a>"
msgid_plural "in <a class=\"hoverlink\" title=\"%(langs)s\">%(count)d languages</a>"
msgstr[0] ""
msgstr[1] ""

#: SearchResultsWork.html
#, python-format
msgid "%s previewable"
msgstr ""

#: SearchResultsWork.html
#, python-format
msgid "Cover of edition %(id)s"
msgstr ""

#: SearchResultsWork.html
msgid "This is only visible to librarians."
msgstr ""

#: SearchResultsWork.html
msgid "Work Title"
msgstr ""

#: ShareModal.html
#, python-format
msgid "Share on %(share_link)s"
msgstr ""

#: ShareModal.html
msgid "Embed this book in your website"
msgstr ""

#: ShareModal.html
msgid "Embed icon"
msgstr ""

#: ShareModal.html
msgid "Embed"
msgstr ""

#: ShareModal.html
msgid "Copy url to clipboard"
msgstr ""

#: ShareModal.html
msgid "Copy URL icon"
msgstr ""

#: ShareModal.html
msgid "Copy URL"
msgstr ""

#: ShareModal.html
msgid "Open QR code"
msgstr ""

#: ShareModal.html
msgid "QR code icon"
msgstr ""

#: ShareModal.html
msgid "QR Code"
msgstr ""

#: SponsorCarousel.html
msgid "Books to Sponsor"
msgstr ""

#: StarRatings.html
msgid "Clear my rating"
msgstr ""

#: StarRatingsStats.html
msgid "Award"
msgid_plural "Awards"
msgstr[0] ""
msgstr[1] ""

#: StarRatingsStats.html
msgid "Want to read"
msgstr ""

#: StarRatingsStats.html
msgid "Currently reading"
msgstr ""

#: StarRatingsStats.html
msgid "Have read"
msgstr ""

#: Subnavigation.html
msgid "Developer Center (Home)"
msgstr ""

#: Subnavigation.html
msgid "Web API"
msgstr ""

#: Subnavigation.html
msgid "Client Library"
msgstr ""

#: Subnavigation.html
msgid "Data Dumps"
msgstr ""

#: Subnavigation.html
msgid "Report an Issue"
msgstr ""

#: Subnavigation.html
msgid "Licensing"
msgstr ""

#: Subnavigation.html
msgid "Welcome"
msgstr ""

#: Subnavigation.html
msgid "Searching Open Library"
msgstr ""

#: Subnavigation.html
msgid "Reading Books"
msgstr ""

#: Subnavigation.html
msgid "Adding & Editing Books"
msgstr ""

#: Subnavigation.html
msgid "Using Subjects"
msgstr ""

#: Subnavigation.html
msgid "Open Library F.A.Q."
msgstr ""

#: TableOfContents.html
#, python-format
msgid "Page %s"
msgstr ""

#: TypeChanger.html
msgid "Page Type"
msgstr ""

#: TypeChanger.html
msgid "Huh?"
msgstr ""

#: TypeChanger.html
msgid ""
"Every piece of Open Library is defined by the type of content it "
"displays, usually by content definition (e.g. Authors, Editions, Works) "
"but sometimes by content use (e.g. macro, template, rawtext). Changing "
"this for an existing page will alter its presentation and the data fields"
" available for editing its content."
msgstr ""

#: TypeChanger.html
msgid "Please use caution changing Page Type!"
msgstr ""

#: TypeChanger.html
msgid ""
"(Simplest solution: If you aren't sure whether this should be changed, "
"don't change it.)"
msgstr ""

#: WorkInfo.html
msgid "No link to Wikipedia in your language"
msgstr ""

#: WorldcatLink.html
msgid "Check nearby libraries"
msgstr ""

#: WorldcatLink.html
msgid "Library.link"
msgstr ""

#: WorldcatLink.html
msgid "Check WorldCat for an edition near you"
msgstr ""

#: WorldcatLink.html
msgid "WorldCat"
msgstr ""

#: databarDiff.html databarEdit.html
msgid "View the editing history of this page"
msgstr ""

#: databarDiff.html
msgid "View this page (exit Comparison view)"
msgstr ""

#: databarEdit.html
msgid "View this page (exit Edit mode)"
msgstr ""

#: databarHistory.html databarView.html
#, python-format
msgid "Last edited by %(author_link)s"
msgstr ""

#: databarHistory.html databarView.html
msgid "Last edited anonymously"
msgstr ""

#: databarTemplate.html databarView.html
msgid "View this template's edit history"
msgstr ""

#: databarTemplate.html
msgid "Edit this template"
msgstr ""

#: databarWork.html
#, python-format
msgid "View Volume %(num)d"
msgstr ""

#: databarWork.html
#, python-format
msgid "This book was generously donated by %(donor)s"
msgstr ""

#: databarWork.html
msgid "This book was generously donated anonymously"
msgstr ""

#: databarWork.html
msgid "Learn more about Book Sponsorship"
msgstr ""

#: account.py
msgid "The email address you entered is invalid"
msgstr ""

#: account.py
msgid "This account has been blocked"
msgstr ""

#: account.py
msgid "This account has been locked"
msgstr ""

#: account.py
msgid "No account was found with this email. Please try again"
msgstr ""

#: account.py
msgid "The password you entered is incorrect. Please try again"
msgstr ""

#: account.py
msgid "Wrong password. Please try again"
msgstr ""

#: account.py
msgid "Please verify your Open Library account before logging in"
msgstr ""

#: account.py
msgid "Please verify your Internet Archive account before logging in"
msgstr ""

#: account.py
msgid "Please fill out all fields and try again"
msgstr ""

#: account.py
msgid "This email is already registered"
msgstr ""

#: account.py
msgid "This username is already registered"
msgstr ""

#: account.py
msgid "A problem occurred and we were unable to log you in."
msgstr ""

#: account.py
msgid "Login attempted with invalid Internet Archive s3 credentials."
msgstr ""

#: account.py
msgid "A problem occurred and we were unable to log you in"
msgstr ""

#: account.py
#, python-format
msgid ""
"We've sent the verification email to %(email)s. You'll need to read that "
"and click on the verification link to verify your email."
msgstr ""

#: account.py
msgid "Username unavailable"
msgstr ""

#: account.py forms.py
msgid "Email already registered"
msgstr ""

#: account.py
msgid "An Internet Archive account already exists with this email"
msgstr ""

#: account.py
msgid "Email address is already used."
msgstr ""

#: account.py
msgid ""
"Your email address couldn't be updated. The specified email address is "
"already used."
msgstr ""

#: account.py
msgid "Email verification successful."
msgstr ""

#: account.py
msgid ""
"Your email address has been successfully verified and updated in your "
"account."
msgstr ""

#: account.py
msgid "Email address couldn't be verified."
msgstr ""

#: account.py
msgid ""
"Your email address couldn't be verified. The verification link seems "
"invalid."
msgstr ""

#: account.py
msgid "Password reset failed."
msgstr ""

#: account.py
msgid "Notification preferences have been updated successfully."
msgstr ""

#: borrow.py
msgid ""
"Your account has hit a lending limit. Please try again later or contact "
"info@archive.org."
msgstr ""

#: forms.py
msgid "Username"
msgstr ""

#: forms.py
msgid "No user registered with this email address"
msgstr ""

#: forms.py
msgid "Disposable email not permitted"
msgstr ""

#: forms.py
msgid "Your email provider is not recognized."
msgstr ""

#: forms.py
msgid "Username already used"
msgstr ""

#: forms.py
msgid "Must be between 3 and 20 letters and numbers"
msgstr ""

#: forms.py
msgid "Screen Name"
msgstr ""

#: forms.py
msgid "Public and cannot be changed later."
msgstr ""

#: forms.py
msgid ""
"I want to receive news, announcements, and resources from the <a "
"href=\"https://archive.org/\">Internet Archive</a>, the non-profit that "
"runs Open Library."
msgstr ""

#: forms.py
msgid "Invalid password"
msgstr ""

#: forms.py
msgid "Your email address"
msgstr ""

#: forms.py
msgid "Choose a password"
msgstr ""
<|MERGE_RESOLUTION|>--- conflicted
+++ resolved
@@ -5807,15 +5807,13 @@
 msgstr[1] ""
 
 #: observations/review_component.html
-<<<<<<< HEAD
 msgid "No reviews have been submitted for this work."
-=======
+msgstr ""
+
 msgid "Feedback?"
 msgstr ""
 
-#: observations/review_component.html
 msgid "No community reviews have been submitted for this work."
->>>>>>> 44714208
 msgstr ""
 
 #: observations/review_component.html
@@ -5826,7 +5824,6 @@
 msgid "+ Log in to add your community review"
 msgstr ""
 
-<<<<<<< HEAD
 #: observations/review_component.html
 msgid "Awards"
 msgstr ""
@@ -5856,9 +5853,6 @@
 msgstr ""
 
 #: publishers/notfound.html
-=======
-#: publishers/index.html publishers/notfound.html
->>>>>>> 44714208
 msgid "Publishers"
 msgstr ""
 
