# Translations template for Open Library.
# Copyright (C) 2026 Internet Archive
# This file is distributed under the same license as the Open Library
# project.
# FIRST AUTHOR <EMAIL@ADDRESS>, 2026.
#
#, fuzzy
msgid ""
msgstr ""
"Project-Id-Version: Open Library VERSION\n"
"Report-Msgid-Bugs-To: EMAIL@ADDRESS\n"
"POT-Creation-Date: 2024-05-01 18:58-0400\n"
"PO-Revision-Date: YEAR-MO-DA HO:MI+ZONE\n"
"Last-Translator: FULL NAME <EMAIL@ADDRESS>\n"
"Language-Team: LANGUAGE <LL@li.org>\n"
"MIME-Version: 1.0\n"
"Content-Type: text/plain; charset=utf-8\n"
"Content-Transfer-Encoding: 8bit\n"
"Generated-By: Babel 2.12.1\n"

#: openlibrary/core/bookshelves.py
msgid "[Record deleted]"
msgstr ""

#: merge_request_table/table_header.html openlibrary/core/edits.py
msgid "Declined"
msgstr ""

#: admin/imports_by_date.html openlibrary/core/edits.py
msgid "Pending"
msgstr ""

#: merge_request_table/table_header.html openlibrary/core/edits.py
msgid "Merged"
msgstr ""

#: openlibrary/core/edits.py
msgid "Unknown"
msgstr ""

#: AffiliateLinks.html
#, python-format
msgid "Look for this edition for sale at %(store)s"
msgstr ""

#: AffiliateLinks.html
msgid "Fetching prices"
msgstr ""

#: AffiliateLinks.html
msgid "Better World Books"
msgstr ""

#: AffiliateLinks.html
msgid " - includes shipping"
msgstr ""

#: AffiliateLinks.html
msgid "Amazon"
msgstr ""

#: AffiliateLinks.html
msgid "Bookshop.org"
msgstr ""

#: AffiliateLinks.html home/about.html
msgid "More"
msgstr ""

#: AffiliateLinks.html
msgid ""
"When you buy books using these links the Internet Archive may earn a <a "
"class=\"nostyle\" href=\"/help/faq/about#selling\">small commission</a>."
msgstr ""

#: BatchImportNavigation.html batch_import.html
msgid "New Batch Import"
msgstr ""

#: BatchImportNavigation.html
msgid "Pending Imports"
msgstr ""

#: BookByline.html FulltextSearchSuggestionItem.html SearchResultsWork.html
#: account/notes.html account/observations.html
msgid "Unknown author"
msgstr ""

#: BookByline.html
#, python-format
msgid "%(n)s other"
msgid_plural "%(n)s others"
msgstr[0] ""
msgstr[1] ""

#: BookByline.html type/list/embed.html
#, python-format
msgid "by %(name)s"
msgstr ""

#: BookByline.html
msgid "by an <em>unknown author</em>"
msgstr ""

#: BookPreview.html
msgid "Preview Only"
msgstr ""

#: BookPreview.html book_providers/read_button.html books/edit/edition.html
#: editpage.html import_preview.html
msgid "Preview"
msgstr ""

#: BookPreview.html
msgid "Preview Book"
msgstr ""

#: BookPreview.html CreateListModal.html DonateModal.html NotesModal.html
#: ObservationsModal.html ShareModal.html covers/author_photo.html
#: covers/book_cover.html covers/change.html lib/history.html
#: my_books/check_ins/check_in_prompt.html my_books/dropdown_content.html
#: native_dialog.html
msgid "Close"
msgstr ""

#: BookSearchInside.html FulltextSearchSuggestion.html SearchNavigation.html
#: search/inside.html search/snippets.html
msgid "Search Inside"
msgstr ""

#: CreateListModal.html my_books/dropdown_content.html
msgid "Create a new list"
msgstr ""

#: CreateListModal.html admin/people/view.html my_books/dropdown_content.html
msgid "Name:"
msgstr ""

#: CreateListModal.html my_books/dropdown_content.html
#: type/permission/edit.html type/usergroup/edit.html
msgid "Description:"
msgstr ""

#: CreateListModal.html my_books/dropdown_content.html type/list/edit.html
msgid "Create new list"
msgstr ""

#: CreateListModal.html EditButtons.html account/notifications.html
#: account/password/reset.html account/privacy.html admin/imports-add.html
#: admin/permissions.html books/add.html databarEdit.html interstitial.html
#: merge/authors.html my_books/dropdown_content.html type/list/edit.html
#: type/tag/form.html
msgid "Cancel"
msgstr ""

#: DisplayCode.html
msgid ""
"Templates in the website are disabled now. Editing them will not have any"
" effect on the live website."
msgstr ""

#: DonateModal.html
msgid ""
"Donate this book to the <a href=\"https://archive.org\">Internet "
"Archive</a> library."
msgstr ""

#: DonateModal.html
msgid ""
"Hooray! You've discovered a title that's missing from our <a "
"href=\"https://help.archive.org/hc/en-us/articles/360016554912-Borrowing-"
"From-The-Lending-Library\">library</a>. Can you help donate a copy?"
msgstr ""

#: DonateModal.html
msgid ""
"If you own this book, you can<a "
"href=\"https://store.usps.com/store/product/shipping-supplies/priority-"
"mail-express-padded-flat-rate-envelope-P_EP13PE\">mail</a> it to our "
"address below."
msgstr ""

#: DonateModal.html
msgid "You can also purchase this book from a vendor and ship it to our address:"
msgstr ""

#: DonateModal.html
msgid "Benefits of donating"
msgstr ""

#: DonateModal.html
msgid ""
"When you donate a physical book to the Internet Archive, your book will "
"enjoy:"
msgstr ""

#: DonateModal.html
msgid "Donation info"
msgstr ""

#: DonateModal.html
msgid ""
"Beautiful <a target=\"_blank\" href=\"https://archive.org/scanning"
"\">high-fidelity digitization</a>"
msgstr ""

#: DonateModal.html
msgid ""
"Long-term <a href=\"https://blog.archive.org/2011/06/06/why-preserve-"
"books-the-new-physical-archive-of-the-internet-archive/\">archival "
"preservation</a>"
msgstr ""

#: DonateModal.html
msgid ""
"Free <a href=\"https://controlleddigitallending.org/\">controlled digital"
" library access</a> by the <a "
"href=\"https://en.wikipedia.org/wiki/Print_disability\">print-"
"disabled</a> public"
msgstr ""

#: DonateModal.html
msgid ""
"Open Library is a project of the <a "
"href=\"https://archive.org/about\">Internet Archive</a>, a 501(c)(3) non-"
"profit"
msgstr ""

#: EditButtons.html admin/ip/view.html admin/people/edits.html
msgid ""
"Please, leave a short note about what you changed: <span class=\"small "
"gray\">(Optional, but very useful!)</span>"
msgstr ""

#: EditButtons.html books/add.html type/tag/form.html
msgid ""
"By saving a change to this wiki, you agree that your contribution is "
"given freely to the world under <a "
"href=\"https://creativecommons.org/publicdomain/zero/1.0/\" "
"target=\"_blank\" title=\"This link to Creative Commons will open in a "
"new window\">CC0</a>. Yippee!"
msgstr ""

#: EditButtons.html account/notifications.html account/privacy.html
#: admin/block.html admin/spamwords.html covers/manage.html
msgid "Save"
msgstr ""

#: EditionNavBar.html
msgid "Go to previous section"
msgstr ""

#: EditionNavBar.html
msgid "Overview"
msgstr ""

#: EditionNavBar.html
#, python-format
msgid "View %(count)s Edition"
msgid_plural "View %(count)s Editions"
msgstr[0] ""
msgstr[1] ""

#: EditionNavBar.html search/layout_options.html site/stats.html
msgid "Details"
msgstr ""

#: EditionNavBar.html
#, python-format
msgid "%(reviews)s Review"
msgid_plural "%(reviews)s Reviews"
msgstr[0] ""
msgstr[1] ""

#: EditionNavBar.html account/observations.html
#: books/mybooks_breadcrumb_select.html openlibrary/plugins/upstream/mybooks.py
msgid "Reviews"
msgstr ""

#: EditionNavBar.html SearchNavigation.html account/sidebar.html
#: lib/nav_head.html lists/home.html recentchanges/index.html
#: type/edition/view.html type/list/embed.html type/user/view.html
#: type/work/view.html
msgid "Lists"
msgstr ""

#: EditionNavBar.html
msgid "Related Books"
msgstr ""

#: EditionNavBar.html
msgid "Go to next section"
msgstr ""

#: Follow.html lists/list_follow.html
msgid "Follow"
msgstr ""

#: Follow.html
msgid "Unfollow"
msgstr ""

#: Follow.html
msgid "Failed to update followers. Please try again in a few moments."
msgstr ""

#: FormatExpiry.html
msgid "Expires"
msgstr ""

#: FulltextSearchSuggestion.html
msgid "Checking for Search Inside matches"
msgstr ""

#: FulltextSearchSuggestion.html
msgid "Search Inside Icon"
msgstr ""

#: FulltextSearchSuggestion.html
msgid "search inside icon"
msgstr ""

#: FulltextSearchSuggestion.html
#, python-format
msgid "%(book_count)s books found with matching passages"
msgstr ""

#: FulltextSearchSuggestion.html
#, python-format
msgid "See all %(results_count)s Search Inside Matches"
msgstr ""

#: FulltextSearchSuggestion.html
msgid "right chevron"
msgstr ""

#: FulltextSearchSuggestionItem.html IABook.html SearchResultsWork.html
#: books/edition-sort.html jsdef/LazyWorkPreview.html lists/list_overview.html
#: lists/preview.html lists/snippet.html lists/widget.html
#: my_books/dropdown_content.html type/work/editions.html
#, python-format
msgid "Cover of: %(title)s"
msgstr ""

#: FulltextSnippet.html FulltextSuggestionSnippet.html
msgid "❝"
msgstr ""

#: FulltextSnippet.html FulltextSuggestionSnippet.html
msgid "❞"
msgstr ""

#: FulltextSuggestionSnippet.html
#, python-format
msgid "Page: %(page)s"
msgstr ""

#: IABook.html
#, python-format
msgid "Borrowed from Internet Archive: %(title)s"
msgstr ""

#: LoadingIndicator.html
msgid "Loading indicator"
msgstr ""

#: LoanReadForm.html ReadButton.html admin/inspect/memcache.html
#: book_providers/read_button.html books/edit/edition.html trending.html
#: type/list/embed.html widget.html
msgid "Read"
msgstr ""

#: LoanStatus.html
msgid "You are <strong>next</strong> on the waiting list"
msgstr ""

#: LoanStatus.html
#, python-format
msgid "You are <strong>#%(spot)d</strong> of %(wlsize)d on the waiting list."
msgstr ""

#: LoanStatus.html
msgid "Leave waiting list"
msgstr ""

#: LoanStatus.html widget.html
msgid "Join Waitlist"
msgstr ""

#: LoanStatus.html
#, python-format
msgid "Readers in line: %(count)s"
msgstr ""

#: LoanStatus.html
msgid "You'll be next in line."
msgstr ""

#: LoanStatus.html
msgid "This book is currently checked out, please check back later."
msgstr ""

#: LoanStatus.html
msgid "Checked Out"
msgstr ""

#: LocateButton.html
msgid "Locate"
msgstr ""

#: ManageLoansButtons.html admin/loans_table.html
#, python-format
msgid "Borrowed %(date)s"
msgstr ""

#: ManageLoansButtons.html
#, python-format
msgid "There is one person waiting for this book."
msgid_plural "There are %(n)s people waiting for this book."
msgstr[0] ""
msgstr[1] ""

#: ManageLoansButtons.html account/loans.html
msgid "Not yet downloaded."
msgstr ""

#: ManageLoansButtons.html account/loans.html
msgid "Download Now"
msgstr ""

#: ManageWaitlistButton.html
#, python-format
msgid "Waiting for %d day"
msgid_plural "Waiting for %d days"
msgstr[0] ""
msgstr[1] ""

#: ManageWaitlistButton.html account/loans.html
#, python-format
msgid "There is one person ahead of you in the waiting list."
msgid_plural "There are %(count)d people ahead of you in the waiting list."
msgstr[0] ""
msgstr[1] ""

#: ManageWaitlistButton.html account/loans.html
msgid "You have less than an hour to borrow it."
msgstr ""

#: ManageWaitlistButton.html
#, python-format
msgid "You have %(count)d more hour to borrow it."
msgid_plural "You have %(count)d more hours to borrow it."
msgstr[0] ""
msgstr[1] ""

#: ManageWaitlistButton.html account/loans.html
msgid "Borrow Now"
msgstr ""

#: ManageWaitlistButton.html account/loans.html
msgid "Leave the waiting list?"
msgstr ""

#: NotInLibrary.html
msgid "Not in Library"
msgstr ""

#: NotesModal.html
msgid "My Book Notes"
msgstr ""

#: NotesModal.html
msgid "My private notes about this edition:"
msgstr ""

#: NotesModal.html account/notes.html
msgid "Delete Note"
msgstr ""

#: NotesModal.html account/notes.html
msgid "Save Note"
msgstr ""

#: OLID.html
#, python-format
msgid "by  %(authors)s"
msgstr ""

#: ObservationsModal.html
msgid "My Book Review"
msgstr ""

#: Pager.html Pager_loanhistory.html
msgid "First"
msgstr ""

#: Pager.html Pager_loanhistory.html lib/pagination.html
msgid "Previous"
msgstr ""

#: Pager.html Pager_loanhistory.html admin/memory/index.html history.html
#: lib/pagination.html showmarc.html
msgid "Next"
msgstr ""

#: Profile.html
msgid "Component"
msgstr ""

#: Profile.html type/author/view.html
msgid "Time"
msgstr ""

#: ProlificAuthors.html
msgid "Prolific Authors"
msgstr ""

#: ProlificAuthors.html
msgid "who have written the most books on this subject"
msgstr ""

#: ProlificAuthors.html publishers/view.html
msgid "See more books by, and learn about, this author"
msgstr ""

#: ProlificAuthors.html account/loans.html authors/index.html
#: lists/list_follow.html lists/showcase.html publishers/view.html
#: search/authors.html search/publishers.html search/subjects.html
#, python-format
msgid "%(count)d book"
msgid_plural "%(count)d books"
msgstr[0] ""
msgstr[1] ""

#: PublishingHistory.html publishers/view.html
msgid "Publishing History"
msgstr ""

#: PublishingHistory.html
msgid ""
"This is a chart to show the publishing history of editions of works about"
" this subject. Along the X axis is time, and on the y axis is the count "
"of editions published. <a href=\"#subjectRelated\">Click here to skip the"
" chart</a>."
msgstr ""

#: PublishingHistory.html publishers/view.html
msgid "Reset chart"
msgstr ""

#: PublishingHistory.html publishers/view.html
msgid "or continue zooming in."
msgstr ""

#: PublishingHistory.html
msgid "This graph charts editions published on this subject."
msgstr ""

#: PublishingHistory.html publishers/view.html
msgid "Editions Published"
msgstr ""

#: PublishingHistory.html admin/imports.html publishers/view.html
msgid "You need to have JavaScript turned on to see the nifty chart!"
msgstr ""

#: PublishingHistory.html publishers/view.html
msgid "Year of Publication"
msgstr ""

#: RawQueryCarousel.html
msgid "Loading carousel"
msgstr ""

#: RawQueryCarousel.html
msgid "Failed to fetch carousel."
msgstr ""

#: RawQueryCarousel.html
msgid "Retry?"
msgstr ""

#: RawQueryCarousel.html
msgid "No books match the current filters."
msgstr ""

#: RawQueryCarousel.html
msgid "Retry without filters?"
msgstr ""

#: RawQueryCarousel.html
msgid "Search collection"
msgstr ""

#: ReadButton.html
msgid "Special Access"
msgstr ""

#: ReadButton.html
msgid ""
"Special ebook access from the Internet Archive for patrons with "
"qualifying print disabilities"
msgstr ""

#: ReadButton.html books/edit/edition.html type/list/embed.html widget.html
msgid "Borrow"
msgstr ""

#: ReadButton.html
msgid "Borrow ebook from Internet Archive"
msgstr ""

#: ReadButton.html
msgid "Read ebook from Internet Archive"
msgstr ""

#: ReadButton.html
msgid "Listen"
msgstr ""

#: ReadMore.html
msgid "Read more"
msgstr ""

#: ReadMore.html
msgid "Read less"
msgstr ""

#: RecentChanges.html RecentChangesAdmin.html RecentChangesUsers.html
#: admin/ip/view.html admin/people/edits.html history.html
#: recentchanges/render.html recentchanges/updated_records.html
msgid "When"
msgstr ""

#: RecentChanges.html RecentChangesUsers.html admin/ip/view.html
#: admin/loans_table.html admin/people/edits.html recentchanges/render.html
#: recentchanges/updated_records.html
msgid "What"
msgstr ""

#: RecentChanges.html admin/history.html admin/ip/view.html
#: admin/loans_table.html admin/people/edits.html history.html
#: recentchanges/render.html
msgid "Who"
msgstr ""

#: RecentChanges.html RecentChangesUsers.html admin/history.html
#: admin/ip/view.html admin/people/edits.html history.html
#: recentchanges/render.html recentchanges/updated_records.html
msgid "Comment"
msgstr ""

#: RecentChanges.html RecentChangesUsers.html recentchanges/default/path.html
msgid "Review what's changed from the previous revision"
msgstr ""

#: RecentChanges.html RecentChangesAdmin.html RecentChangesUsers.html
#: admin/memory/index.html recentchanges/default/path.html
#: recentchanges/updated_records.html
msgid "diff"
msgstr ""

#: RecentChanges.html admin/ip/view.html admin/people/edits.html
#: recentchanges/render.html
msgid "When you see numbers here, that's the IP address of the anonymous editor"
msgstr ""

#: RecentChanges.html
msgid "View MARC"
msgstr ""

#: RecentChanges.html RecentChangesAdmin.html RecentChangesUsers.html
#: admin/people/edits.html recentchanges/render.html
msgid "Older"
msgstr ""

#: RecentChanges.html RecentChangesAdmin.html RecentChangesUsers.html
#: admin/people/edits.html recentchanges/render.html
msgid "Newer"
msgstr ""

#: RecentChanges.html recentchanges/index.html
msgid "By Humans"
msgstr ""

#: RecentChanges.html recentchanges/index.html
msgid "By Bots"
msgstr ""

#: RecentChanges.html recentchanges/index.html work_search.html
msgid "Everything"
msgstr ""

#: RecentChangesAdmin.html
msgid "Path"
msgstr ""

#: RecentChangesAdmin.html batch_import_pending_view.html
#: batch_import_view.html
msgid "Comments"
msgstr ""

#: RecentChangesAdmin.html account/loans.html admin/loans_table.html
msgid "Actions"
msgstr ""

#: RecentChangesAdmin.html
msgid "view"
msgstr ""

#: RecentChangesAdmin.html
msgid "edit"
msgstr ""

#: RecentChangesAdmin.html RecentChangesUsers.html
msgid "No edit history available."
msgstr ""

#: RecentChangesUsers.html lists/home.html lists/lists.html type/user/view.html
msgid "Recent Activity"
msgstr ""

#: RecentChangesUsers.html type/user/view.html
msgid "No edits. Yet."
msgstr ""

#: RelatedSubjects.html SearchNavigation.html SubjectTags.html
#: lib/nav_foot.html lib/nav_head.html openlibrary/plugins/worksearch/code.py
#: subjects/notfound.html type/author/view.html type/list/view_body.html
msgid "Subjects"
msgstr ""

#: RelatedSubjects.html SubjectTags.html openlibrary/plugins/worksearch/code.py
#: type/author/view.html type/list/view_body.html
msgid "Places"
msgstr ""

#: RelatedSubjects.html SubjectTags.html admin/menu.html
#: admin/people/index.html admin/people/view.html
#: openlibrary/plugins/worksearch/code.py type/author/view.html
#: type/list/view_body.html
msgid "People"
msgstr ""

#: RelatedSubjects.html SubjectTags.html openlibrary/plugins/worksearch/code.py
#: type/list/view_body.html
msgid "Times"
msgstr ""

#: RelatedSubjects.html
msgid "Related..."
msgstr ""

#: RelatedSubjects.html publishers/view.html
msgid "None found."
msgstr ""

#: ReturnForm.html
msgid "Really return this book?"
msgstr ""

#: ReturnForm.html
msgid "Return book"
msgstr ""

#: SearchNavigation.html books/mybooks_breadcrumb_select.html lib/nav_foot.html
#: openlibrary/plugins/upstream/mybooks.py
msgid "Books"
msgstr ""

#: SearchNavigation.html authors/index.html lib/nav_foot.html
#: merge/authors.html publishers/view.html
msgid "Authors"
msgstr ""

#: SearchNavigation.html lib/nav_foot.html lib/nav_head.html
#: search/advancedsearch.html
msgid "Advanced Search"
msgstr ""

#: SearchResultsWork.html
msgid "added to"
msgstr ""

#: SearchResultsWork.html
msgid "Show more"
msgstr ""

#: SearchResultsWork.html
msgid "Show less"
msgstr ""

#: SearchResultsWork.html
#, python-format
msgid "Cover of edition %(id)s"
msgstr ""

#: SearchResultsWork.html type/work/editions.html
#, python-format
msgid "First published in %(year)s"
msgstr ""

#: SearchResultsWork.html books/check.html merge/authors.html
#: publishers/view.html
#, python-format
msgid "%(count)s edition"
msgid_plural "%(count)s editions"
msgstr[0] ""
msgstr[1] ""

#: SearchResultsWork.html
#, python-format
msgid "in <a class=\"hoverlink\" title=\"%(langs)s\">%(count)d language</a>"
msgid_plural "in <a class=\"hoverlink\" title=\"%(langs)s\">%(count)d languages</a>"
msgstr[0] ""
msgstr[1] ""

#: SearchResultsWork.html TrendingBadge.html
msgid "This is only visible to librarians."
msgstr ""

#: SearchResultsWork.html
msgid "Work Title"
msgstr ""

#: SearchResultsWork.html type/edition/admin_bar.html
msgid "Orphaned Edition"
msgstr ""

#: ShareModal.html
#, python-format
msgid "Share on %(share_link)s"
msgstr ""

#: ShareModal.html
msgid "Embed this book in your website"
msgstr ""

#: ShareModal.html
msgid "Embed icon"
msgstr ""

#: ShareModal.html
msgid "Embed"
msgstr ""

#: ShareModal.html
msgid "Copy url to clipboard"
msgstr ""

#: ShareModal.html
msgid "Copy URL icon"
msgstr ""

#: ShareModal.html
msgid "Copy URL"
msgstr ""

#: ShareModal.html
msgid "Open QR code"
msgstr ""

#: ShareModal.html
msgid "QR code icon"
msgstr ""

#: ShareModal.html
msgid "QR Code"
msgstr ""

#: StarRatings.html
msgid "Clear my rating"
msgstr ""

#: StarRatingsByline.html StarRatingsComponent.html
msgid "rating"
msgstr ""

#: StarRatingsByline.html StarRatingsComponent.html
msgid "ratings"
msgstr ""

#: StarRatingsByline.html
#, python-format
msgid "%(want_to_read_count)s Want to read"
msgstr ""

#: StarRatingsComponent.html
#, python-format
msgid "%(ratings_avg)s (%(ratings_count)s %(ratings_label)s)"
msgstr ""

#: StarRatingsStats.html
msgid "Want to read"
msgstr ""

#: StarRatingsStats.html
msgid "Currently reading"
msgstr ""

#: StarRatingsStats.html
msgid "Have read"
msgstr ""

#: Subnavigation.html
msgid "Developer Center (Home)"
msgstr ""

#: Subnavigation.html
msgid "Web API"
msgstr ""

#: Subnavigation.html
msgid "Client Library"
msgstr ""

#: Subnavigation.html
msgid "Data Dumps"
msgstr ""

#: Subnavigation.html book_providers/standard_ebooks_download_options.html
msgid "Source Code"
msgstr ""

#: Subnavigation.html
msgid "Report an Issue"
msgstr ""

#: Subnavigation.html
msgid "Licensing"
msgstr ""

#: Subnavigation.html
msgid "Welcome"
msgstr ""

#: Subnavigation.html
msgid "Searching Open Library"
msgstr ""

#: Subnavigation.html
msgid "Reading Books"
msgstr ""

#: Subnavigation.html
msgid "Adding & Editing Books"
msgstr ""

#: Subnavigation.html
msgid "Using Subjects"
msgstr ""

#: Subnavigation.html
msgid "Open Library F.A.Q."
msgstr ""

#: TableOfContents.html
#, python-format
msgid "Page %s"
msgstr ""

#: TrendingBadge.html
#, python-format
msgid "Trending: %(score).2f"
msgstr ""

#: TypeChanger.html
msgid "Page Type"
msgstr ""

#: TypeChanger.html
msgid "Huh?"
msgstr ""

#: TypeChanger.html
msgid ""
"Every piece of Open Library is defined by the type of content it "
"displays, usually by content definition (e.g. Authors, Editions, Works) "
"but sometimes by content use (e.g. macro, template, rawtext). Changing "
"this for an existing page will alter its presentation and the data fields"
" available for editing its content."
msgstr ""

#: TypeChanger.html
msgid "Please use caution changing Page Type!"
msgstr ""

#: TypeChanger.html
msgid ""
"(Simplest solution: If you aren't sure whether this should be changed, "
"don't change it.)"
msgstr ""

#: UserEditRow.html type/work/editions.html
msgid "Add another"
msgstr ""

#: WorkInfo.html
msgid "No link to Wikipedia in your language"
msgstr ""

#: WorldcatLink.html
msgid "Check nearby libraries"
msgstr ""

#: WorldcatLink.html
msgid "Check WorldCat for an edition near you"
msgstr ""

#: WorldcatLink.html
msgid "WorldCat"
msgstr ""

#: databarDiff.html databarEdit.html
msgid "View the editing history of this page"
msgstr ""

#: databarDiff.html databarEdit.html databarTemplate.html databarView.html
#: lib/history.html openlibrary/plugins/openlibrary/home.py
msgid "History"
msgstr ""

#: databarDiff.html
msgid "View this page (exit Comparison view)"
msgstr ""

#: account.html databarDiff.html
msgid "View"
msgstr ""

#: databarEdit.html
msgid "View this page (exit Edit mode)"
msgstr ""

#: databarHistory.html databarView.html
#, python-format
msgid "Last edited by %(author_link)s"
msgstr ""

#: databarHistory.html databarView.html
msgid "Last edited anonymously"
msgstr ""

#: databarHistory.html databarView.html type/edition/compact_title.html
msgid "Edit this page"
msgstr ""

#: account.html databarHistory.html databarTemplate.html databarView.html
#: my_books/check_ins/check_in_prompt.html
#: reading_goals/reading_goal_progress.html subjects.html
#: type/edition/compact_title.html type/user/view.html
msgid "Edit"
msgstr ""

#: databarTemplate.html databarView.html
msgid "View this template's edit history"
msgstr ""

#: databarTemplate.html
msgid "Edit this template"
msgstr ""

#: databarWork.html lib/nav_head.html
msgid "Browse"
msgstr ""

#: databarWork.html
#, python-format
msgid "View Volume %(num)d"
msgstr ""

#: databarWork.html type/edition/view.html type/work/view.html
msgid "Buy this book"
msgstr ""

#: openlibrary/plugins/openlibrary/api.py
msgid "Search Results"
msgstr ""

#: lib/nav_foot.html openlibrary/plugins/openlibrary/api.py site/neck.html
msgid "Open Library"
msgstr ""

#: home/index.html openlibrary/plugins/openlibrary/api.py trending.html
msgid "Trending Books"
msgstr ""

#: home/index.html openlibrary/plugins/openlibrary/api.py
msgid "Classic Books"
msgstr ""

#: home/index.html openlibrary/plugins/openlibrary/api.py
#: openlibrary/plugins/openlibrary/home.py
msgid "Romance"
msgstr ""

#: home/index.html openlibrary/plugins/openlibrary/api.py
msgid "Kids"
msgstr ""

#: home/index.html openlibrary/plugins/openlibrary/api.py
msgid "Thrillers"
msgstr ""

#: home/index.html openlibrary/plugins/openlibrary/api.py
#: openlibrary/plugins/openlibrary/home.py
msgid "Textbooks"
msgstr ""

#: openlibrary/plugins/openlibrary/code.py
msgid "Arabic"
msgstr ""

#: openlibrary/plugins/openlibrary/code.py
msgid "Czech"
msgstr ""

#: openlibrary/plugins/openlibrary/code.py
msgid "German"
msgstr ""

#: openlibrary/plugins/openlibrary/code.py
msgid "English"
msgstr ""

#: openlibrary/plugins/openlibrary/code.py
msgid "Spanish"
msgstr ""

#: openlibrary/plugins/openlibrary/code.py
msgid "French"
msgstr ""

#: openlibrary/plugins/openlibrary/code.py
msgid "Hindi"
msgstr ""

#: openlibrary/plugins/openlibrary/code.py
msgid "Croatian"
msgstr ""

#: openlibrary/plugins/openlibrary/code.py
msgid "Italian"
msgstr ""

#: openlibrary/plugins/openlibrary/code.py
msgid "Portuguese"
msgstr ""

#: openlibrary/plugins/openlibrary/code.py
msgid "Romanian"
msgstr ""

#: openlibrary/plugins/openlibrary/code.py
msgid "Sardinian"
msgstr ""

#: openlibrary/plugins/openlibrary/code.py
msgid "Telugu"
msgstr ""

#: openlibrary/plugins/openlibrary/code.py
msgid "Ukrainian"
msgstr ""

#: openlibrary/plugins/openlibrary/code.py
msgid "Chinese"
msgstr ""

#: openlibrary/plugins/openlibrary/home.py
msgid "Art"
msgstr ""

#: openlibrary/plugins/openlibrary/home.py
msgid "Science Fiction"
msgstr ""

#: openlibrary/plugins/openlibrary/home.py
msgid "Fantasy"
msgstr ""

#: openlibrary/plugins/openlibrary/home.py
msgid "Biographies"
msgstr ""

#: openlibrary/plugins/openlibrary/home.py
msgid "Recipes"
msgstr ""

#: openlibrary/plugins/openlibrary/home.py
msgid "Children"
msgstr ""

#: openlibrary/plugins/openlibrary/home.py
msgid "Medicine"
msgstr ""

#: openlibrary/plugins/openlibrary/home.py
msgid "Religion"
msgstr ""

#: openlibrary/plugins/openlibrary/home.py
msgid "Mystery and Detective Stories"
msgstr ""

#: openlibrary/plugins/openlibrary/home.py
msgid "Plays"
msgstr ""

#: openlibrary/plugins/openlibrary/home.py
msgid "Music"
msgstr ""

#: openlibrary/plugins/openlibrary/home.py
msgid "Science"
msgstr ""

#: openlibrary/plugins/openlibrary/librarian_dashboard.py
msgid "At least 1 subject"
msgstr ""

#: openlibrary/plugins/openlibrary/librarian_dashboard.py
msgid "At least 1 author"
msgstr ""

#: openlibrary/plugins/openlibrary/librarian_dashboard.py
msgid "At least 1 edition"
msgstr ""

#: openlibrary/plugins/openlibrary/librarian_dashboard.py
msgid "Has work (orphaned)"
msgstr ""

#: openlibrary/plugins/openlibrary/librarian_dashboard.py
msgid "Has publication year"
msgstr ""

#: openlibrary/plugins/openlibrary/librarian_dashboard.py
msgid "Has cover"
msgstr ""

#: openlibrary/plugins/openlibrary/librarian_dashboard.py
msgid "Has language"
msgstr ""

#: openlibrary/plugins/openlibrary/librarian_dashboard.py
msgid "Has publisher"
msgstr ""

#: openlibrary/plugins/openlibrary/librarian_dashboard.py
msgid "At least 2 editions"
msgstr ""

#: openlibrary/plugins/openlibrary/librarian_dashboard.py
msgid "Has dewey decimal"
msgstr ""

#: openlibrary/plugins/openlibrary/librarian_dashboard.py
msgid "Has LoC classification"
msgstr ""

#: openlibrary/plugins/openlibrary/librarian_dashboard.py
msgid "Has number of pages"
msgstr ""

#: openlibrary/plugins/openlibrary/lists.py
#, python-format
msgid "Are you sure you want to remove <strong>%(title)s</strong> from your list?"
msgstr ""

#: books/mybooks_breadcrumb_select.html
#: openlibrary/plugins/openlibrary/lists.py
#, python-format
msgid "Lists (%(count)d)"
msgstr ""

#: openlibrary/plugins/openlibrary/partials.py
msgid "This work does not appear on any lists."
msgstr ""

#: openlibrary/plugins/openlibrary/pd.py
msgid "I don't have one yet"
msgstr ""

#: openlibrary/plugins/upstream/account.py
msgid "The email address you entered is invalid"
msgstr ""

#: openlibrary/plugins/upstream/account.py
msgid "This account has been blocked"
msgstr ""

#: openlibrary/plugins/upstream/account.py
msgid "This account has been locked"
msgstr ""

#: openlibrary/plugins/upstream/account.py
msgid "No account was found with this email. Please try again"
msgstr ""

#: openlibrary/plugins/upstream/account.py
msgid "The password you entered is incorrect. Please try again"
msgstr ""

#: openlibrary/plugins/upstream/account.py
msgid "Wrong password. Please try again"
msgstr ""

#: openlibrary/plugins/upstream/account.py
msgid "Please verify your Open Library account before logging in"
msgstr ""

#: openlibrary/plugins/upstream/account.py
msgid "Please verify your Internet Archive account before logging in"
msgstr ""

#: openlibrary/plugins/upstream/account.py
msgid "Please fill out all fields and try again"
msgstr ""

#: openlibrary/plugins/upstream/account.py
msgid "This email is already registered"
msgstr ""

#: openlibrary/plugins/upstream/account.py
msgid "This username is already registered"
msgstr ""

#: openlibrary/plugins/upstream/account.py
msgid "A problem occurred and we were unable to log you in."
msgstr ""

#: openlibrary/plugins/upstream/account.py
msgid "Login attempted with invalid Internet Archive s3 credentials."
msgstr ""

#: openlibrary/plugins/upstream/account.py
msgid ""
"Servers are experiencing unusually high traffic, please try again later "
"or email openlibrary@archive.org for help."
msgstr ""

#: openlibrary/plugins/upstream/account.py
msgid "Email provider not recognized."
msgstr ""

#: openlibrary/plugins/upstream/account.py
msgid "Password requirements not met."
msgstr ""

#: openlibrary/plugins/upstream/account.py
msgid "A problem occurred and we were unable to log you in"
msgstr ""

#: openlibrary/plugins/upstream/account.py
msgid ""
"Login or registration attempt hit an unexpected error, please try again "
"or contact info@archive.org"
msgstr ""

#: openlibrary/plugins/upstream/account.py
#, python-format
msgid "Request failed with error code: %(error_code)s"
msgstr ""

#: openlibrary/plugins/upstream/account.py
msgid ""
"Thank you for registering an Open Library account and requesting special "
"print disability access. You should receive an email detailing next steps"
" in the process."
msgstr ""

#: openlibrary/plugins/upstream/account.py
msgid "Username unavailable"
msgstr ""

#: openlibrary/plugins/upstream/account.py
#: openlibrary/plugins/upstream/forms.py
msgid "Email already registered"
msgstr ""

#: openlibrary/plugins/upstream/account.py
msgid "An Internet Archive account already exists with this email"
msgstr ""

#: openlibrary/plugins/upstream/account.py
msgid "Email address is already used."
msgstr ""

#: openlibrary/plugins/upstream/account.py
msgid ""
"Your email address couldn't be updated. The specified email address is "
"already used."
msgstr ""

#: openlibrary/plugins/upstream/account.py
msgid "Email verification successful."
msgstr ""

#: openlibrary/plugins/upstream/account.py
msgid ""
"Your email address has been successfully verified and updated in your "
"account."
msgstr ""

#: openlibrary/plugins/upstream/account.py
msgid "Email address couldn't be verified."
msgstr ""

#: openlibrary/plugins/upstream/account.py
msgid ""
"Your email address couldn't be verified. The verification link seems "
"invalid."
msgstr ""

#: openlibrary/plugins/upstream/account.py
msgid "Notification preferences have been updated successfully."
msgstr ""

#: books/mybooks_breadcrumb_select.html openlibrary/plugins/upstream/account.py
msgid "Imports and Exports"
msgstr ""

#: admin/people/view.html books/mybooks_breadcrumb_select.html
#: openlibrary/plugins/upstream/account.py type/user/view.html
msgid "Loans"
msgstr ""

#: account/mybooks.html account/sidebar.html
#: books/mybooks_breadcrumb_select.html openlibrary/plugins/upstream/account.py
msgid "Loan History"
msgstr ""

#: openlibrary/plugins/upstream/borrow.py
msgid ""
"Your account has hit a lending limit. Please try again later or contact "
"info@archive.org."
msgstr ""

#: openlibrary/plugins/upstream/forms.py
msgid "Username"
msgstr ""

#: account/email/forgot-ia.html login.html
#: openlibrary/plugins/upstream/forms.py
msgid "Password"
msgstr ""

#: openlibrary/plugins/upstream/forms.py
msgid "No user registered with this email address"
msgstr ""

#: openlibrary/plugins/upstream/forms.py
msgid "Disposable email not permitted"
msgstr ""

#: openlibrary/plugins/upstream/forms.py
msgid "Your email provider is not recognized."
msgstr ""

#: openlibrary/plugins/upstream/forms.py
msgid "Username already used"
msgstr ""

#: openlibrary/plugins/upstream/forms.py
msgid "Must be between 3 and 20 letters and numbers"
msgstr ""

#: account/create.html openlibrary/plugins/upstream/forms.py
msgid "Must be between 3 and 20 characters"
msgstr ""

#: account/create.html openlibrary/plugins/upstream/forms.py
msgid "Must be a valid email address"
msgstr ""

#: login.html openlibrary/plugins/upstream/forms.py
msgid "Email"
msgstr ""

#: openlibrary/plugins/upstream/forms.py
msgid "Screen Name"
msgstr ""

#: openlibrary/plugins/upstream/forms.py
msgid "Public and cannot be changed later."
msgstr ""

#: openlibrary/plugins/upstream/forms.py
msgid "Invalid password"
msgstr ""

#: openlibrary/plugins/upstream/forms.py
msgid "Your email address"
msgstr ""

#: openlibrary/plugins/upstream/forms.py
msgid "Choose a password"
msgstr ""

#: books/mybooks_breadcrumb_select.html openlibrary/plugins/upstream/mybooks.py
#: type/edition/modal_links.html
msgid "Notes"
msgstr ""

#: account/sidebar.html books/mybooks_breadcrumb_select.html
#: openlibrary/plugins/upstream/mybooks.py
msgid "My Feed"
msgstr ""

#: account/mybooks.html account/readinglog_shelf_name.html account/sidebar.html
#: my_books/dropdown_content.html my_books/primary_action.html
#: openlibrary/plugins/upstream/mybooks.py search/sort_options.html
msgid "Already Read"
msgstr ""

#: books/mybooks_breadcrumb_select.html openlibrary/plugins/upstream/mybooks.py
#, python-format
msgid "Currently Reading (%(count)d)"
msgstr ""

#: books/mybooks_breadcrumb_select.html openlibrary/plugins/upstream/mybooks.py
#, python-format
msgid "Want to Read (%(count)d)"
msgstr ""

#: books/mybooks_breadcrumb_select.html openlibrary/plugins/upstream/mybooks.py
#, python-format
msgid "Already Read (%(count)d)"
msgstr ""

#: openlibrary/plugins/worksearch/code.py
msgid "eBook?"
msgstr ""

#: openlibrary/plugins/worksearch/code.py type/edition/view.html
#: type/work/view.html
msgid "Language"
msgstr ""

#: books/add.html books/edit.html books/edit/edition.html lib/nav_head.html
#: openlibrary/plugins/worksearch/code.py search/advancedsearch.html
#: search/work_search_selected_facets.html
msgid "Author"
msgstr ""

#: openlibrary/plugins/worksearch/code.py
msgid "First published"
msgstr ""

#: openlibrary/plugins/worksearch/code.py publishers/view.html
#: search/advancedsearch.html type/edition/view.html type/work/view.html
msgid "Publisher"
msgstr ""

#: openlibrary/plugins/worksearch/code.py
msgid "Classic eBooks"
msgstr ""

#: account.html account/notifications.html account/privacy.html
#: lib/nav_head.html type/user/view.html
msgid "Settings"
msgstr ""

#: account.html
msgid "Settings & Privacy"
msgstr ""

#: account.html
msgid "or"
msgstr ""

#: account.html
msgid "Your Profile Page"
msgstr ""

#: account.html
msgid "View or Edit your Reading Log"
msgstr ""

#: account.html
msgid "View or Edit your Lists"
msgstr ""

#: account.html
msgid "Import and Export Options"
msgstr ""

#: account.html
msgid "Manage Privacy & Content Moderation Settings"
msgstr ""

#: account.html
msgid "Manage Notifications Settings"
msgstr ""

#: account.html
msgid "Manage Mailing List Subscriptions"
msgstr ""

#: account.html
msgid "Change Password"
msgstr ""

#: account.html
msgid "Update Email Address"
msgstr ""

#: account.html
msgid "Deactivate Account"
msgstr ""

#: account.html
msgid "Please contact us if you need help with anything else."
msgstr ""

#: barcodescanner.html
msgid "Barcode Scanner (Beta)"
msgstr ""

#: batch_import.html
msgid "Batch Imports"
msgstr ""

#: batch_import.html
msgid ""
"Attach a JSONL formatted document with import records or copy/paste the "
"JSONL text into the textarea."
msgstr ""

#: batch_import.html
msgid ""
"See the <a href=\"https://github.com/internetarchive/openlibrary-"
"client/tree/master/olclient/schemata\">olclient import schemata</a> for "
"more."
msgstr ""

#: batch_import.html
msgid "Attach a file:"
msgstr ""

#: batch_import.html
msgid "Or copy/paste JSONL text:"
msgstr ""

#: batch_import.html import_preview.html
msgid "Import"
msgstr ""

#: batch_import.html
msgid "Import failed."
msgstr ""

#: batch_import.html
msgid "No import will be queued until *every* record validates successfully."
msgstr ""

#: batch_import.html
msgid ""
"Please update the JSONL file and reload this page (there should be no "
"need to reattach the file)."
msgstr ""

#: batch_import.html
msgid "Validation errors:"
msgstr ""

#: batch_import.html
#, python-format
msgid "Line %d:"
msgstr ""

#: batch_import.html
msgid "Import results for batch:"
msgstr ""

#: batch_import.html
msgid "Records submitted:"
msgstr ""

#: batch_import.html
msgid "Total queued:"
msgstr ""

#: batch_import.html
msgid "Total skipped:"
msgstr ""

#: batch_import.html
msgid "Not queued because they are already present in the queue:"
msgstr ""

#: batch_import.html
msgid "View Batch Status"
msgstr ""

#: batch_import_pending_view.html
msgid "Pending Batch Imports"
msgstr ""

#: batch_import_pending_view.html
msgid "batch_id"
msgstr ""

#: admin/imports.html admin/imports_by_date.html batch_import_pending_view.html
#: batch_import_view.html
msgid "Added Time"
msgstr ""

#: account/import.html account/loans.html admin/imports.html
#: admin/imports_by_date.html admin/loans_table.html admin/menu.html
#: batch_import_pending_view.html batch_import_view.html
#: librarian_dashboard/data_quality_table.html status.html
msgid "Status"
msgstr ""

#: batch_import_pending_view.html batch_import_view.html
#: merge_request_table/table_header.html
msgid "Submitter"
msgstr ""

#: batch_import_view.html
msgid "Batch Import Status"
msgstr ""

#: batch_import_view.html
msgid "Batch ID:"
msgstr ""

#: batch_import_view.html
msgid "Batch Name:"
msgstr ""

#: batch_import_view.html
msgid "Submitter:"
msgstr ""

#: batch_import_view.html
msgid "Submit Time:"
msgstr ""

#: batch_import_view.html
msgid "Status Summary"
msgstr ""

#: batch_import_view.html
msgid "Approve"
msgstr ""

#: batch_import_view.html
msgid "Import Items"
msgstr ""

#: batch_import_view.html
msgid "Import Time"
msgstr ""

#: account/import.html admin/imports.html admin/imports_by_date.html
#: batch_import_view.html librarian_dashboard/data_quality_table.html
msgid "Error"
msgstr ""

#: batch_import_view.html
msgid "IA ID"
msgstr ""

#: batch_import_view.html
msgid "Data"
msgstr ""

#: admin/imports.html admin/imports_by_date.html batch_import_view.html
msgid "OL Key"
msgstr ""

#: batch_import_view.html
msgid "Not yet imported"
msgstr ""

#: design.html
msgid "Design Pattern Library"
msgstr ""

#: design.html
msgid "Fonts"
msgstr ""

#: design.html
msgid "Font-size"
msgstr ""

#: design.html
msgid "Font-family"
msgstr ""

#: design.html
msgid "Sans-serif: Verdana"
msgstr ""

#: design.html
msgid "Serif: Georgia"
msgstr ""

#: design.html
msgid "Colors"
msgstr ""

#: design.html
msgid "Defaults"
msgstr ""

#: design.html
msgid "Background"
msgstr ""

#: design.html
msgid "Primary Call To Action"
msgstr ""

#: design.html
msgid "Link (unclicked)"
msgstr ""

#: design.html
msgid "Link (clicked)"
msgstr ""

#: diff.html
#, python-format
msgid "Diff on %s"
msgstr ""

#: diff.html
#, python-format
msgid "Revision %d"
msgstr ""

#: books/check.html covers/book_cover.html diff.html jsdef/LazyWorkPreview.html
msgid "by"
msgstr ""

#: diff.html
msgid "by Anonymous"
msgstr ""

#: diff.html
msgid "history"
msgstr ""

#: diff.html
msgid "Added"
msgstr ""

#: admin/imports_by_date.html diff.html
msgid "Modified"
msgstr ""

#: diff.html
msgid "Removed"
msgstr ""

#: diff.html
msgid "Not changed"
msgstr ""

#: diff.html
msgid "Differences"
msgstr ""

#: diff.html
msgid "Both the revisions are identical."
msgstr ""

#: edit_yaml.html lib/edit_head.html
msgid "You're in edit mode."
msgstr ""

#: edit_yaml.html lib/edit_head.html
msgid "Cancel, and go back."
msgstr ""

#: edit_yaml.html
msgid "YAML Representation:"
msgstr ""

#: history.html
msgid "History of edits to"
msgstr ""

#: history.html
msgid "Revision"
msgstr ""

#: history.html
msgid "Diff"
msgstr ""

#: history.html
msgid "Compare"
msgstr ""

#: history.html
msgid "See Diff"
msgstr ""

#: history.html lib/history.html
#, python-format
msgid "View revision %s"
msgstr ""

#: history.html
msgid "Compare this version..."
msgstr ""

#: history.html
msgid "...to this version"
msgstr ""

#: books/daisy.html history.html
msgid "Back"
msgstr ""

#: import_preview.html
msgid "Import Preview"
msgstr ""

#: import_preview.html
msgid "Preview Import"
msgstr ""

#: import_preview.html
msgid "Show Raw Import Data"
msgstr ""

#: import_preview.html
#, python-format
msgid "New %(thing_type)s record will be created"
msgstr ""

#: import_preview.html
#, python-format
msgid "Changes to %(key)s"
msgstr ""

#: internalerror.html
msgid "Internal Error"
msgstr ""

#: internalerror.html
msgid "A Problem Occurred"
msgstr ""

#: internalerror.html
msgid "We're sorry, a problem occurred while responding to your request:"
msgstr ""

#: internalerror.html
#, python-format
msgid ""
"The reference code %s and Sentry trace ID %s have been created to track "
"this error and we will investigate as we're able."
msgstr ""

#: internalerror.html
#, python-format
msgid ""
"The reference code %s has been created to track this error and we will "
"investigate as we're able."
msgstr ""

#: internalerror.html
msgid ""
"Return to the <a class=\"go-back-link\" href=\"javascript:;\">previous "
"page</a>?"
msgstr ""

#: interstitial.html
msgid "You are being redirected to your book"
msgstr ""

#: interstitial.html
#, python-format
msgid ""
"This book is provided by %(book_provider)s, a third-party Open Library "
"Trusted Book Provider"
msgstr ""

#: interstitial.html
#, python-format
msgid "In %(time)s seconds, you will be automatically redirected to: %(url)s"
msgstr ""

#: interstitial.html
msgid "Continue without waiting"
msgstr ""

#: lib/nav_head.html library_explorer.html
msgid "Library Explorer"
msgstr ""

#: account/create.html books/custom_carousel.html
#: librarian_dashboard/data_quality_table.html login.html
#: search/work_search_facets.html
msgid "Loading..."
msgstr ""

#: lib/header_dropdown.html lib/nav_head.html login.html
msgid "Log In"
msgstr ""

#: login.html
msgid ""
"This is a development instance, the default credentials are automatically"
" filled."
msgstr ""

#: login.html
msgid "email:"
msgstr ""

#: login.html
msgid "password:"
msgstr ""

#: login.html
msgid ""
"Log in to use your free Open Library card to borrow digital books from "
"the nonprofit Internet Archive"
msgstr ""

#: account/create.html login.html
msgid "OR"
msgstr ""

#: account/create.html login.html
#, python-format
msgid "You are already logged into Open Library as %(user)s."
msgstr ""

#: account/create.html login.html
msgid ""
"If you'd like to create a new, different Open Library account, you'll "
"need to <a href=\"javascript:;\" onclick=\"document.forms['hamburger-"
"logout'].submit()\">log out</a> and start the signup process afresh."
msgstr ""

#: login.html
msgid ""
"Please enter your <a href=\"https://archive.org\">Internet Archive</a> "
"email and password to access your Open Library account."
msgstr ""

#: login.html
msgid "Forgot your Internet Archive email?"
msgstr ""

#: login.html
msgid "Forgot your Password?"
msgstr ""

#: account/create.html login.html
msgid "Toggle Password Visibility"
msgstr ""

#: login.html
msgid "Remember me"
msgstr ""

#: login.html
msgid "Don't have an account? <a href=\"/account/create\">Sign up now</a>."
msgstr ""

#: messages.html
msgid "Created new author record."
msgstr ""

#: messages.html
msgid "Created new edition record."
msgstr ""

#: messages.html
msgid "Created new work record."
msgstr ""

#: messages.html
msgid "Added new book."
msgstr ""

#: messages.html
msgid "Thank you for improving the Open Library catalog!"
msgstr ""

#: notfound.html
#, python-format
msgid "%(path)s is not found"
msgstr ""

#: languages/notfound.html notfound.html
msgid "404 - Page Not Found"
msgstr ""

#: notfound.html
#, python-format
msgid "%(path)s does not exist."
msgstr ""

#: notfound.html
msgid "Create it?"
msgstr ""

#: notfound.html
msgid "Looking for a template/macro?"
msgstr ""

#: permission.html
#, python-format
msgid "Permission of %(key)s"
msgstr ""

#: permission.html
msgid "Permission of"
msgstr ""

#: permission.html
msgid "Permission"
msgstr ""

#: permission.html
msgid "Child Permission"
msgstr ""

#: permission_denied.html
msgid "Permission Denied"
msgstr ""

#: permission_denied.html
msgid "Permission denied."
msgstr ""

#: permission_denied.html
#, python-format
msgid ""
"Only logged users are allowed to add records on Open Library. Please <a "
"href=\"%s\">log in</a> to add a book."
msgstr ""

#: permission_denied.html
#, python-format
msgid ""
"Only logged users are allowed to modify records on Open Library. Please "
"<a href=\"%s\">log in</a> to edit this page."
msgstr ""

#: permission_denied.html
#, python-format
msgid "You may <a href=\"%s\">log in</a> if you have the required permissions."
msgstr ""

#: recaptcha.html
msgid ""
"Please satisfy the reCAPTCHA below. If you have security settings or "
"privacy blockers installed, please disable them to see the reCAPTCHA."
msgstr ""

#: recaptcha.html
msgid "Incorrect. Please try again."
msgstr ""

#: showamazon.html showbwb.html showgoogle_books.html
msgid "Record details of"
msgstr ""

#: showamazon.html showbwb.html showgoogle_books.html
msgid "This record came from"
msgstr ""

#: showia.html showmarc.html
msgid "Record ID"
msgstr ""

#: showia.html showmarc.html
msgid "Source"
msgstr ""

#: books/add.html covers/add.html showia.html type/edition/view.html
#: type/work/view.html
msgid "Internet Archive"
msgstr ""

#: showia.html
msgid "Download MARC XML"
msgstr ""

#: showia.html
msgid "Download MARC binary"
msgstr ""

#: showia.html showmarc.html
msgid "Invalid MARC record."
msgstr ""

#: showia.html showmarc.html
msgid "LEADER:"
msgstr ""

#: showmarc.html
msgid "Download Link"
msgstr ""

#: status.html
msgid "Open Library server status"
msgstr ""

#: status.html
msgid "Server status"
msgstr ""

#: status.html
msgid "System information"
msgstr ""

#: status.html
msgid "Features enabled"
msgstr ""

#: status.html
msgid "Staged"
msgstr ""

#: status.html
msgid "View PRs on GitHub"
msgstr ""

#: status.html
msgid "Show changed files"
msgstr ""

#: admin/inspect/store.html admin/people/index.html status.html
#: type/author/edit.html type/language/view.html
msgid "Name"
msgstr ""

#: subjects.html
msgid "Edit tag for this subject"
msgstr ""

#: subjects.html
msgid "Create tag for this subject"
msgstr ""

#: subjects.html
msgid "See all works"
msgstr ""

#: merge/authors.html publishers/view.html subjects.html type/author/view.html
#, python-format
msgid "%(count)d work"
msgid_plural "%(count)d works"
msgstr[0] ""
msgstr[1] ""

#: subjects.html
#, python-format
msgid "Search for books with subject %(name)s."
msgstr ""

#: subjects.html
msgid "Disambiguations"
msgstr ""

#: trending.html
msgid "Now"
msgstr ""

#: admin/graphs.html admin/index.html my_books/check_ins/check_in_form.html
#: my_books/check_ins/check_in_prompt.html trending.html
msgid "Today"
msgstr ""

#: admin/graphs.html trending.html
msgid "This Week"
msgstr ""

#: admin/graphs.html stats/readinglog.html trending.html
msgid "This Month"
msgstr ""

#: trending.html
msgid "This Year"
msgstr ""

#: admin/index.html books/year_breadcrumb_select.html trending.html
msgid "All Time"
msgstr ""

#: trending.html
msgid "See what readers from the community are adding to their bookshelves"
msgstr ""

#: trending.html
msgid "Earliest trending data is from October 2017"
msgstr ""

#: account/mybooks.html account/sidebar.html my_books/dropdown_content.html
#: my_books/primary_action.html search/sort_options.html trending.html
msgid "Want to Read"
msgstr ""

#: account/mybooks.html account/readinglog_shelf_name.html account/sidebar.html
#: my_books/dropdown_content.html my_books/primary_action.html
#: search/sort_options.html trending.html
msgid "Currently Reading"
msgstr ""

#: trending.html
#, python-format
msgid "Someone marked as %(shelf)s %(k_hours_ago)s"
msgstr ""

#: trending.html
#, python-format
msgid "Logged %(count)i times %(time_unit)s"
msgstr ""

#: viewpage.html
msgid "Revert to this revision?"
msgstr ""

#: viewpage.html
msgid "Revert to this revision"
msgstr ""

#: widget.html
#, python-format
msgid "Read \"%(title)s\""
msgstr ""

#: widget.html
#, python-format
msgid "Borrow \"%(title)s\""
msgstr ""

#: widget.html
#, python-format
msgid "Join waitlist for \"%(title)s\""
msgstr ""

#: widget.html
#, python-format
msgid "Learn more about \"%(title)s\" at OpenLibrary"
msgstr ""

#: reading_goals/reading_goal_form.html widget.html
msgid "Learn More"
msgstr ""

#: widget.html
#, python-format
msgid "on <a target=\"_blank\" href=\"%(link)s\">openlibrary.org</a>"
msgstr ""

#: work_search.html
msgid "Search Books"
msgstr ""

#: work_search.html
msgid "Keywords"
msgstr ""

#: work_search.html
msgid "Ebooks"
msgstr ""

#: work_search.html
msgid "This is only visible to super librarians."
msgstr ""

#: work_search.html
msgid "Solr Editions"
msgstr ""

#: work_search.html
msgid "The search engine returned an error."
msgstr ""

#: work_search.html
msgid "Solr Debugging:"
msgstr ""

#: work_search.html
msgid "Full URL:"
msgstr ""

#: work_search.html
#, python-format
msgid "No <strong>%(path_id)s</strong> directly matched your search."
msgstr ""

#: work_search.html
msgid "Add a new book?"
msgstr ""

#: search/authors.html search/lists.html search/subjects.html work_search.html
msgid "Checking Search Inside matches"
msgstr ""

#: account/reading_log.html search/authors.html search/lists.html
#: search/subjects.html work_search.html
#, python-format
msgid "%(count)s hit"
msgid_plural "%(count)s hits"
msgstr[0] ""
msgstr[1] ""

#: work_search.html
#, python-format
msgid "Searching solr took %(count)s seconds"
msgstr ""

#: about/index.html
msgid "The Open Library Team"
msgstr ""

#: about/index.html
msgid ""
"Open Library is made possible because of a dedicated team of staff and "
"over 100 volunteers from around the globe."
msgstr ""

#: about/index.html
msgid "Want to join us?"
msgstr ""

#: about/index.html
msgid "Role:"
msgstr ""

#: about/index.html lib/nav_head.html
msgid "All"
msgstr ""

#: about/index.html
msgid "Staff"
msgstr ""

#: about/index.html
msgid "Fellows"
msgstr ""

#: about/index.html
msgid "Volunteers"
msgstr ""

#: about/index.html
msgid "Department:"
msgstr ""

#: about/index.html
msgid "Communications"
msgstr ""

#: about/index.html
msgid "Design"
msgstr ""

#: about/index.html
msgid "Engineering"
msgstr ""

#: about/index.html
msgid "Librarianship"
msgstr ""

#: about/index.html
msgid ""
"If you volunteer with Open Library and would like to be listed as part of"
" the team, then complete the <a "
"href=\"https://forms.gle/zPyuXGf4Bg6RzbDA7\">Open Library team "
"information form</a>."
msgstr ""

#: account/create.html
msgid "Username may only contain numbers, letters, - or _"
msgstr ""

#: account/create.html
msgid "A qualifying program must be selected"
msgstr ""

#: account/create.html
msgid "Sign Up to Open Library"
msgstr ""

#: account/create.html lib/header_dropdown.html lib/nav_head.html
msgid "Sign Up"
msgstr ""

#: account/create.html
msgid ""
"Get your free Open Library card and borrow digital books from the "
"nonprofit Internet Archive"
msgstr ""

#: account/create.html type/author/view.html
msgid "Success!"
msgstr ""

#: account/create.html
msgid "Your URL"
msgstr ""

#: account/create.html
msgid "screenname"
msgstr ""

#: account/create.html
msgid ""
"I want to receive news, announcements, and resources from the <a "
"href=\"https://archive.org/\">Internet Archive</a>, the non-profit that "
"runs Open Library."
msgstr ""

#: account/create.html
msgid ""
"I want to apply* for <a href=\"https://help.archive.org/help/program-"
"overview/\" target=\"_blank\">special print disability access</a> through"
" a qualifying program."
msgstr ""

#: account/create.html
msgid "Select qualifying program"
msgstr ""

#: account/create.html
msgid ""
"* Please use the email address associated with this qualifying program. "
"You will receive an email after activation with next steps."
msgstr ""

#: account/create.html
msgid "Sign Up with Email"
msgstr ""

#: account/create.html
msgid ""
"By signing up, you agree to the Internet Archive's <a class=\"ol-signup-"
"form__link\" href=\"//archive.org/about/terms.php\" "
"target=\"_blank\">Terms of Service</a>."
msgstr ""

#: account/create.html
msgid "Already have an account? <a href=\"/account/login\">Log in</a>"
msgstr ""

#: account/delete.html
msgid "Delete Account"
msgstr ""

#: account/delete.html
msgid "Sorry, this functionality is not yet implemented."
msgstr ""

#: account/follows.html
msgid "There is nothing to see here yet."
msgstr ""

#: account/import.html
msgid "Import from Goodreads"
msgstr ""

#: account/import.html
msgid ""
"For instructions on exporting data refer to: <a "
"href=\"https://www.goodreads.com/review/import\">Goodreads "
"Import/Export</a>"
msgstr ""

#: account/import.html
msgid "File size limit 10MB and .csv file type only"
msgstr ""

#: account/import.html
msgid "Load Books"
msgstr ""

#: account/import.html
msgid "Export your Reading Log"
msgstr ""

#: account/import.html
msgid "Download a copy of your reading log."
msgstr ""

#: account/import.html
msgid "What is a reading log?"
msgstr ""

#: account/import.html
msgid "Download (.csv format)"
msgstr ""

#: account/import.html
msgid "Export your book notes"
msgstr ""

#: account/import.html
msgid "Download a copy of your book notes."
msgstr ""

#: account/import.html
msgid "What are book notes?"
msgstr ""

#: account/import.html
msgid "Export your reviews"
msgstr ""

#: account/import.html
msgid "Download a copy of your review tags."
msgstr ""

#: account/import.html
msgid "What are review tags?"
msgstr ""

#: account/import.html
msgid "Export your list overview"
msgstr ""

#: account/import.html
msgid "Download a summary of your lists and their contents."
msgstr ""

#: account/import.html
msgid "What are lists?"
msgstr ""

#: account/import.html
msgid "Export your star ratings"
msgstr ""

#: account/import.html
msgid "Download a copy of your star ratings."
msgstr ""

#: account/import.html
msgid "What are star ratings?"
msgstr ""

#: account/import.html
msgid "Importing..."
msgstr ""

#: account/import.html
msgid "Reason"
msgstr ""

#: account/import.html
msgid "No ISBN"
msgstr ""

#: account/loan_history.html
msgid "No loans found in your borrow history."
msgstr ""

#: account/loan_history.html
msgid "<a href=\"/search\">Search for a book</a> to borrow."
msgstr ""

#: account/loans.html
msgid "You've not checked out any books at this moment."
msgstr ""

#: account/loans.html
#, python-format
msgid "%(count)d Current Loan"
msgid_plural "%(count)d Current Loans"
msgstr[0] ""
msgstr[1] ""

#: account/loans.html admin/loans_table.html
msgid "Loan Expires"
msgstr ""

#: account/loans.html
msgid "Loan actions"
msgstr ""

#: account/loans.html
#, python-format
msgid "There is %(count)d person waiting for this book."
msgid_plural "There are %(count)d people waiting for this book."
msgstr[0] ""
msgstr[1] ""

#: account/loans.html
msgid "Return via<br/>Adobe Digital Editions"
msgstr ""

#: account/loans.html
msgid "Books You're Waiting For"
msgstr ""

#: account/loans.html
msgid "You are not waiting for any books at this moment."
msgstr ""

#: account/loans.html
msgid "Leave the Waiting List"
msgstr ""

#: account/loans.html
msgid ""
"Are you sure you want to leave the waiting list "
"of<br/><strong>TITLE</strong>?"
msgstr ""

#: account/loans.html
#, python-format
msgid "Waiting for 1 day"
msgid_plural "Waiting for %(count)d days"
msgstr[0] ""
msgstr[1] ""

#: account/loans.html
msgid "You are the next person to receive this book."
msgstr ""

#: account/loans.html
#, python-format
msgid "You have one more hour to borrow it."
msgid_plural "You have %(hours)d more hours to borrow it."
msgstr[0] ""
msgstr[1] ""

#: account/loans.html
msgid ""
"Looking for a book to borrow?  Check out our staff picks, or search for a"
" book on a specific subject:"
msgstr ""

#: account/loans.html home/index.html
msgid "Books We Love"
msgstr ""

#: account/loans.html
msgid "Or, check out our <a href=\"/collections\">special collections</a>."
msgstr ""

#: account/mybooks.html
msgid "No books are on this shelf"
msgstr ""

#: account/mybooks.html account/sidebar.html
msgid "My Loans"
msgstr ""

#: account/mybooks.html type/user/view.html
msgid "This reader has chosen to make their Reading Log private."
msgstr ""

#: account/mybooks.html
#, python-format
msgid "%(year_span)s reading goal"
msgstr ""

#: account/mybooks.html
msgid "View All Lists"
msgstr ""

#: account/mybooks.html
msgid "My Stats"
msgstr ""

#: account/mybooks.html account/sidebar.html account/topmenu.html
msgid "My Reading Stats"
msgstr ""

#: account/mybooks.html account/sidebar.html
msgid "My Notes"
msgstr ""

#: account/mybooks.html account/sidebar.html
msgid "My Reviews"
msgstr ""

#: account/mybooks.html account/sidebar.html
msgid "Import & Export Options"
msgstr ""

#: account/not_verified.html account/verify/failed.html
msgid "Oops!"
msgstr ""

#: account/not_verified.html
msgid "The email address you signed up with needs to be verified."
msgstr ""

#: account/not_verified.html
#, python-format
msgid ""
"When you created your account, we sent an email to %(email)s that "
"contained a link for you to verify your email address. We need you to "
"click that link, please."
msgstr ""

#: account/not_verified.html
msgid "If you can't find the email, just hit this button to send a fresh one:"
msgstr ""

#: account/not_verified.html account/verify/failed.html
msgid "Resend the verification email"
msgstr ""

#: account/not_verified.html account/verify/failed.html
msgid "Thanks!"
msgstr ""

#: account/notes.html
msgid "My notes for an edition of "
msgstr ""

#: account/notes.html
msgid "Title Missing"
msgstr ""

#: account/notes.html lists/export_as_html.html type/work/editions.html
msgid "Publish date unknown"
msgstr ""

#: account/notes.html books/edition-sort.html lists/export_as_html.html
#: type/work/editions.html
msgid "Publisher unknown"
msgstr ""

#: account/notes.html
#, python-format
msgid "in %(language)s"
msgstr ""

#: account/notes.html
msgid "No notes found."
msgstr ""

#: account/notifications.html
msgid "Notifications from Open Library"
msgstr ""

#: account/notifications.html
msgid "Notifications"
msgstr ""

#: account/notifications.html
msgid ""
"Notifications are connected to Lists at the moment. If one of the books "
"on your list gets edited, or a new book comes into the catalog, we'll let"
" you know, if you want."
msgstr ""

#: account/notifications.html
msgid "Would you like to receive very occasional emails from Open Library?"
msgstr ""

#: account/notifications.html
msgid "No, thank you"
msgstr ""

#: account/notifications.html
msgid "Yes! Please!"
msgstr ""

#: account/observations.html admin/inspect/memcache.html
msgid "Delete"
msgstr ""

#: account/observations.html
msgid "Update Reviews"
msgstr ""

#: account/observations.html
msgid "No observations found."
msgstr ""

#: account/privacy.html
msgid "Your Privacy on Open Library"
msgstr ""

#: account/privacy.html
msgid "Privacy & Content Moderation Settings"
msgstr ""

#: account/privacy.html
msgid ""
"Would you like to make your <a href=\"/account/books\">Reading Log</a> "
"public?"
msgstr ""

#: account/privacy.html
msgid ""
"This will enable others to see what books you want to read, are reading, "
"or have already read. Patrons with reading logs set to public may be "
"followed."
msgstr ""

#: account/privacy.html admin/people/view.html
msgid "Yes"
msgstr ""

#: account/privacy.html admin/people/view.html books/edit/edition.html
msgid "No"
msgstr ""

#: account/privacy.html
msgid "Enable Safe Mode?"
msgstr ""

#: account/privacy.html
msgid ""
"Safe Mode blurs book covers that have been flagged as having sensitive "
"imagery."
msgstr ""

#: account/reading_log.html
#, python-format
msgid "Books %(username)s is reading"
msgstr ""

#: account/reading_log.html
#, python-format
msgid ""
"%(username)s is reading %(total)d books. Join %(username)s on "
"OpenLibrary.org and tell the world what you're reading."
msgstr ""

#: account/reading_log.html
#, python-format
msgid "Books %(username)s wants to read"
msgstr ""

#: account/reading_log.html
#, python-format
msgid ""
"%(username)s wants to read %(total)d books. Join %(username)s on "
"OpenLibrary.org and share the books that you'll soon be reading!"
msgstr ""

#: account/reading_log.html
#, python-format
msgid "Books %(username)s has read in %(year)d"
msgstr ""

#: account/reading_log.html
#, python-format
msgid ""
"%(username)s has read %(total)d books in %(year)d. Join %(username)s on "
"OpenLibrary.org and tell the world about the books that you care about."
msgstr ""

#: account/reading_log.html
#, python-format
msgid "Books %(username)s has read"
msgstr ""

#: account/reading_log.html
#, python-format
msgid ""
"%(username)s has read %(total)d books. Join %(username)s on "
"OpenLibrary.org and tell the world about the books that you care about."
msgstr ""

#: account/reading_log.html
#, python-format
msgid "Books in %(username)s feed"
msgstr ""

#: account/reading_log.html
#, python-format
msgid "Books added by people %(username)s follows"
msgstr ""

#: account/reading_log.html
msgid "Search your reading log"
msgstr ""

#: account/reading_log.html search/sort_options.html
msgid "Sorting by"
msgstr ""

#: account/reading_log.html
msgid "Date Added (newest)"
msgstr ""

#: account/reading_log.html
msgid "Date Added (oldest)"
msgstr ""

#: account/reading_log.html
msgid "No results found in this shelf"
msgstr ""

#: account/reading_log.html
#, python-format
msgid "Search all of Open Library for \"%s\"?"
msgstr ""

#: account/reading_log.html
msgid "You haven't marked any books as read for this year."
msgstr ""

#: account/reading_log.html
msgid "You haven't added any books to this shelf yet."
msgstr ""

#: account/reading_log.html
msgid ""
"<a href=\"/search\">Search for a book</a> to add to your reading log. <a "
"href=\"/help/faq/reading-log\">Learn more</a> about the reading log."
msgstr ""

#: account/reading_log.html
msgid ""
"There are no recent books in your feed. When you follow public accounts, "
"their book updates will appear here."
msgstr ""

#: account/readinglog_shelf_name.html
msgid "Want To Read"
msgstr ""

#: account/readinglog_stats.html
#, python-format
msgid "My %(shelf_name)s Stats"
msgstr ""

#: account/readinglog_stats.html home/loans.html lib/nav_head.html
msgid "My Books"
msgstr ""

#: account/readinglog_stats.html
#, python-format
msgid ""
"Displaying stats about <strong>%(works_count)d</strong> books. Note all "
"charts show only the top 20 bars. Note reading log stats are private."
msgstr ""

#: account/readinglog_stats.html
msgid "Author Stats"
msgstr ""

#: account/readinglog_stats.html
msgid "Most Read Authors"
msgstr ""

#: account/readinglog_stats.html
msgid "Works by Author Sex"
msgstr ""

#: account/readinglog_stats.html
msgid "Works by Author Country of Citizenship"
msgstr ""

#: account/readinglog_stats.html
msgid "Works by Author Country of Birth"
msgstr ""

#: account/readinglog_stats.html
msgid ""
"Demographic statistics powered by <a "
"href=\"https://www.wikidata.org/\">Wikidata</a>. Here's a <a id=\"wd-"
"query-sample\" href=\"\">sample</a> of the query used. <br />Improve "
"these stats by adding the Wikidata author identifier following <a "
"href=\"https://openlibrary.org/help/faq/editing.en#author-identifiers-"
"purpose\">these instructions</a>."
msgstr ""

#: account/readinglog_stats.html
msgid "Work Stats"
msgstr ""

#: account/readinglog_stats.html
msgid "Works by Subject"
msgstr ""

#: account/readinglog_stats.html
msgid "Works by People"
msgstr ""

#: account/readinglog_stats.html
msgid "Works by Places"
msgstr ""

#: account/readinglog_stats.html
msgid "Works by Time Period"
msgstr ""

#: account/readinglog_stats.html
msgid "Matching works"
msgstr ""

#: account/readinglog_stats.html
msgid "Click on a bar to see matching works"
msgstr ""

#: account/sidebar.html
#, python-format
msgid "%(year)d Reading Goal"
msgstr ""

#: account/sidebar.html
#, python-format
msgid "Set %(year_span)s reading goal"
msgstr ""

#: account/sidebar.html search/sort_options.html type/user/view.html
msgid "Reading Log"
msgstr ""

#: account/sidebar.html
msgid "My lists"
msgstr ""

#: account/sidebar.html type/user/view.html
msgid "See All"
msgstr ""

#: account/sidebar.html type/list/edit.html
msgid "Create a list"
msgstr ""

#: account/sidebar.html
msgid "Untitled list"
msgstr ""

#: account/topmenu.html
msgid "Import & Export"
msgstr ""

#: account/topmenu.html
#, python-format
msgid "Privacy settings: %(public)s"
msgstr ""

#: account/verify.html
msgid "Verification email sent"
msgstr ""

#: account/password/reset_success.html account/verify.html
#: account/verify/activated.html account/verify/success.html
#, python-format
msgid "Hi, %(user)s"
msgstr ""

#: account/verify.html
#, python-format
msgid ""
"We’ve sent an email to %(email)s containing a link to verify your "
"account. Click/tap on the link to finish creating your Internet Archive "
"account."
msgstr ""

#: account/verify.html
msgid "Then, come back to Open Library and find some great books!"
msgstr ""

#: account/view.html
msgid "Yearly Reading Goal"
msgstr ""

#: account/view.html books/mybooks_breadcrumb_select.html
msgid "Following"
msgstr ""

#: account/view.html books/mybooks_breadcrumb_select.html
msgid "Followers"
msgstr ""

#: account/view.html type/edition/modal_links.html
#: type/edition/title_and_author.html
msgid "Share"
msgstr ""

#: account/view.html
msgid "Your book notes are private and cannot be viewed by other patrons."
msgstr ""

#: account/view.html
msgid "Your book reviews will be shared anonymously with other patrons."
msgstr ""

#: account/yrg_banner.html
#, python-format
msgid "Set your %(year)s Yearly Reading Goal:"
msgstr ""

#: account/yrg_banner.html
msgid "Set my goal"
msgstr ""

#: account/email/forgot-ia.html
msgid "Forgot Your Internet Archive Email?"
msgstr ""

#: account/email/forgot-ia.html
msgid ""
"Please enter your Open Library email and password, and we’ll retrieve "
"your Archive.org email."
msgstr ""

#: account/email/forgot-ia.html
msgid "Your email is:"
msgstr ""

#: account/email/forgot-ia.html
msgid "Return to Log In?"
msgstr ""

#: account/email/forgot-ia.html
msgid "Open Library Email"
msgstr ""

#: account/email/forgot-ia.html
msgid "Retrieve Archive.org Email"
msgstr ""

#: account/email/forgot-ia.html account/password/forgot.html
msgid "Forgot your Archive.org Password?"
msgstr ""

#: account/password/forgot.html account/password/sent.html
msgid "Username/Password Reminder"
msgstr ""

#: account/password/forgot.html
msgid "Click here."
msgstr ""

#: account/password/forgot.html
msgid "Send It"
msgstr ""

#: account/password/reset.html admin/people/view.html
msgid "Reset Password"
msgstr ""

#: account/password/reset.html
msgid "Please enter a new password for your Open Library account."
msgstr ""

#: account/password/reset.html
msgid "Reset"
msgstr ""

#: account/password/reset_success.html
msgid "Password Reset Successful"
msgstr ""

#: account/password/reset_success.html
msgid ""
"Your password has been updated. Please <a "
"href='/account/login?redirect=/'>log in to continue</a>."
msgstr ""

#: account/password/sent.html
msgid "Done."
msgstr ""

#: account/password/sent.html
#, python-format
msgid ""
"We've sent an email to %(email)s with a reminder of your username and "
"instructions to help you reset your Open Library password. Please check "
"your inbox for a note from us."
msgstr ""

#: account/verify/activated.html
msgid "Account already activated"
msgstr ""

#: account/verify/activated.html
#, python-format
msgid ""
"Your account has been activated already. Please <a href=\"%s\">log in to "
"continue</a>."
msgstr ""

#: account/verify/failed.html
msgid "Email Verification Failed"
msgstr ""

#: account/verify/failed.html
msgid ""
"Your email address couldn't be verified. Your verification link seems "
"invalid or expired."
msgstr ""

#: account/verify/failed.html
msgid "Fill your email and hit this button to resend a fresh verification email:"
msgstr ""

#: account/verify/failed.html
msgid "Enter your email address here"
msgstr ""

#: account/verify/failed.html
msgid "No user registered with this email address."
msgstr ""

#: account/verify/success.html
msgid "Email Verification Successful"
msgstr ""

#: account/verify/success.html
#, python-format
msgid ""
"Yay! Your email address has been verified. Please <a href='%s'>log in to "
"continue</a>."
msgstr ""

#: admin/attach_debugger.html
msgid "Attach Debugger"
msgstr ""

#: admin/attach_debugger.html
#, python-format
msgid "Attach Debugger on Python %(version_number)s"
msgstr ""

#: admin/attach_debugger.html
msgid "Start a debugger on port 3000."
msgstr ""

#: admin/attach_debugger.html
msgid "Waiting for debugger to attach..."
msgstr ""

#: admin/attach_debugger.html
msgid "Start"
msgstr ""

#: admin/block.html
msgid "Block IP address"
msgstr ""

#: admin/block.html
#, python-format
msgid ""
"IP address %(address)s has been added to the textarea. Please click Save "
"to block that IP."
msgstr ""

#: admin/graphs.html
msgid "Performance Graphs"
msgstr ""

#: admin/graphs.html
msgid "Number of Hits"
msgstr ""

#: admin/graphs.html
msgid "Page Load Times"
msgstr ""

#: admin/graphs.html
msgid "Page Load Times Split"
msgstr ""

#: admin/graphs.html
msgid "Infobase Mean"
msgstr ""

#: admin/history.html admin/imports.html authors/infobox.html
#: type/author/edit.html
msgid "Date"
msgstr ""

#: admin/history.html
msgid "Page"
msgstr ""

#: admin/imports-add.html admin/imports.html admin/imports_by_date.html
#: admin/menu.html
msgid "Imports"
msgstr ""

#: admin/imports-add.html books/add.html books/edit/edition.html
#: books/edit/excerpts.html covers/change.html type/tag/form.html
msgid "Add"
msgstr ""

#: admin/imports-add.html admin/imports.html
msgid "Add new books to import queue"
msgstr ""

#: admin/imports-add.html
msgid "Please add IA identifiers to be imported, one per line."
msgstr ""

#: admin/imports-add.html admin/inspect/store.html admin/ip/view.html
#: admin/people/edits.html admin/permissions.html
#: my_books/check_ins/check_in_form.html reading_goals/reading_goal_form.html
msgid "Submit"
msgstr ""

#: admin/imports.html
msgid "New Books Imported Per Day"
msgstr ""

#: admin/imports.html admin/imports_by_date.html admin/pd_dashboard.html
#: site/stats.html
msgid "Summary"
msgstr ""

#: admin/imports.html
msgid "Pending Items:"
msgstr ""

#: admin/imports.html
#, python-format
msgid "<strong>Current Import Rate:</strong> %(num)d imports/hour."
msgstr ""

#: admin/imports.html
msgid "ETA:"
msgstr ""

#: admin/imports.html
msgid "Summary By Date"
msgstr ""

#: admin/imports.html
msgid "total"
msgstr ""

#: admin/imports.html
msgid "#books created"
msgstr ""

#: admin/imports.html
msgid "#books already found"
msgstr ""

#: admin/imports.html
msgid "#books failed to import"
msgstr ""

#: admin/imports.html
msgid "#books pending"
msgstr ""

#: admin/imports.html
msgid "Recent Imports"
msgstr ""

#: admin/imports.html admin/imports_by_date.html
msgid "Identifier"
msgstr ""

#: admin/imports.html admin/imports_by_date.html
msgid "Imported Time"
msgstr ""

#: admin/imports_by_date.html admin/index.html
msgid "Total"
msgstr ""

#: admin/imports_by_date.html
msgid "Created"
msgstr ""

#: admin/imports_by_date.html
msgid "Found"
msgstr ""

#: admin/imports_by_date.html
msgid "Failed"
msgstr ""

#: admin/imports_by_date.html
msgid "Items"
msgstr ""

#: admin/index.html
msgid "Stats"
msgstr ""

#: admin/index.html
msgid "Edits Per Day"
msgstr ""

#: admin/index.html admin/people/index.html
msgid "Edits"
msgstr ""

#: admin/index.html
msgid "Yesterday"
msgstr ""

#: admin/index.html
msgid "Last 7 days"
msgstr ""

#: admin/index.html
msgid "Last 28 days"
msgstr ""

#: admin/index.html
msgid "Human"
msgstr ""

#: admin/index.html admin/people/view.html
msgid "Bot"
msgstr ""

#: admin/index.html
msgid "New Accounts Per Day"
msgstr ""

#: admin/index.html
msgid "Members"
msgstr ""

#: admin/index.html
msgid "Items Added"
msgstr ""

#: admin/index.html
msgid "Trend"
msgstr ""

#: admin/index.html
msgid "Works Added"
msgstr ""

#: admin/index.html
msgid "Editions Added"
msgstr ""

#: admin/index.html
msgid "Authors Added"
msgstr ""

#: admin/index.html recentchanges/index.html
msgid "Covers Added"
msgstr ""

#: admin/index.html home/stats.html
msgid "New Members"
msgstr ""

#: admin/index.html
msgid "Lists Added"
msgstr ""

#: admin/index.html
msgid "Books Logged"
msgstr ""

#: admin/index.html
msgid "Users Logging"
msgstr ""

#: admin/index.html
msgid "Yearly Reading Goals"
msgstr ""

#: admin/index.html
msgid "Books Review Tags"
msgstr ""

#: admin/index.html
msgid "Books Reviewed"
msgstr ""

#: admin/index.html
msgid "Users Reviewing"
msgstr ""

#: admin/index.html
msgid "Patrons Following"
msgstr ""

#: admin/index.html
msgid "Notes Created"
msgstr ""

#: admin/index.html
msgid "Patrons Creating Notes"
msgstr ""

#: admin/index.html
msgid "Books Starred"
msgstr ""

#: admin/index.html
msgid "Star Rating Patrons"
msgstr ""

#: admin/index.html home/stats.html
msgid "Unique Visitors"
msgstr ""

#: admin/index.html
msgid "Unique visitors IPs per day graph"
msgstr ""

#: admin/index.html
msgid "Borrows"
msgstr ""

#: admin/index.html
msgid "Borrows, last 3 months graph"
msgstr ""

#: admin/index.html
msgid "Borrows, last 2 years graph"
msgstr ""

#: admin/loans_table.html
msgid "BookReader"
msgstr ""

#: admin/loans_table.html book_providers/cita_press_download_options.html
#: book_providers/ia_download_options.html
#: book_providers/openstax_download_options.html
#: book_providers/wikisource_download_options.html books/edit/edition.html
msgid "PDF"
msgstr ""

#: admin/loans_table.html book_providers/gutenberg_download_options.html
#: book_providers/ia_download_options.html
#: book_providers/standard_ebooks_download_options.html books/edit/edition.html
msgid "ePub"
msgstr ""

#: admin/loans_table.html
msgid "No current loans."
msgstr ""

#: admin/loans_table.html
#, python-format
msgid "%d Current Loan"
msgid_plural "%d Current Loans"
msgstr[0] ""
msgstr[1] ""

#: admin/loans_table.html
#, python-format
msgid "Waiting since %(date)s"
msgstr ""

#: admin/loans_table.html
#, python-format
msgid "#%(num_position)d among %(num_waitlist)d people waiting for this book"
msgstr ""

#: admin/menu.html
msgid "Admin Center"
msgstr ""

#: admin/menu.html
msgid "PD Access Requests"
msgstr ""

#: admin/menu.html
msgid "Block IPs"
msgstr ""

#: admin/menu.html admin/spamwords.html
msgid "Spam Words"
msgstr ""

#: admin/menu.html
msgid "Solr"
msgstr ""

#: admin/menu.html
msgid "Graphs"
msgstr ""

#: admin/menu.html
msgid "Inspect store"
msgstr ""

#: admin/menu.html
msgid "Inspect memcache"
msgstr ""

#: admin/pd_dashboard.html
msgid "Print Disability Access Requests"
msgstr ""

#: admin/permissions.html
msgid "[Admin Center] Site Permissions"
msgstr ""

#: admin/permissions.html
msgid "Site Permissions"
msgstr ""

#: admin/permissions.html
msgid "Change the policy of who can edit the site."
msgstr ""

#: admin/permissions.html
msgid "Who can edit Open Library records?"
msgstr ""

#: admin/permissions.html
msgid "This applies to /authors/*, /books/* and /works/* records."
msgstr ""

#: admin/permissions.html
msgid "Who can edit Open Library pages?"
msgstr ""

#: admin/permissions.html
msgid "This applies to /about/*, /help/*, /dev/*, /docs/* etc."
msgstr ""

#: admin/permissions.html
msgid "Update permissions"
msgstr ""

#: admin/permissions.html
msgid ""
"This updates \"permission\" and \"child_permission\" fields of /, /works,"
" /books and /authors records in the database."
msgstr ""

#: admin/solr.html
msgid "Solr Admin"
msgstr ""

#: admin/solr.html
msgid "Enter the keys of pages to be updated in OL search engine."
msgstr ""

#: admin/solr.html
msgid "Example:"
msgstr ""

#: admin/solr.html
msgid ""
"On update, these keys will be added to solr update queue and it'll take "
"about 15 minutes for them to get reindexed in Solr."
msgstr ""

#: admin/solr.html
msgid "Enter the keys to reindex in Solr"
msgstr ""

#: admin/solr.html
msgid "Write one entry per line"
msgstr ""

#: admin/solr.html
msgid "Update"
msgstr ""

#: admin/spamwords.html
msgid "[Admin Center] Spam Words"
msgstr ""

#: admin/spamwords.html
msgid ""
"Please enter the SPAM regular expressions in the textarea below, one per "
"line."
msgstr ""

#: admin/spamwords.html
msgid ""
"Be sure to escape any meta characters that are meant to be character "
"literals."
msgstr ""

#: admin/spamwords.html
msgid "If you are adding a domain, prepend the following to the domain:"
msgstr ""

#: admin/spamwords.html
msgid ""
"For example, if you want to prevent edits containing the domain "
"<code>t.co</code>, add <code>(|https://|http://)t\\.co</code> to the "
"spamwords list."
msgstr ""

#: admin/spamwords.html
msgid "Spam Domains"
msgstr ""

#: admin/spamwords.html
msgid "Please enter domains to blacklist in the textarea below, one per line."
msgstr ""

#: admin/inspect/memcache.html
msgid "[Admin Center] Inspect Memcache"
msgstr ""

#: admin/inspect/memcache.html
msgid "Inspect Memcache"
msgstr ""

#: admin/inspect/memcache.html
msgid ""
"Add one memcache key per line in the text area. Each key must include a "
"'-' as the last character."
msgstr ""

#: admin/inspect/memcache.html
msgid ""
"For example, <code>observations-</code> should be entered in the text "
"area if the key is <code>observations</code>."
msgstr ""

#: admin/inspect/memcache.html
msgid "Keys:"
msgstr ""

#: admin/inspect/memcache.html
msgid "Result"
msgstr ""

#: admin/inspect/memcache.html
msgid "No keys selected."
msgstr ""

#: admin/inspect/memcache.html
msgid "Not found."
msgstr ""

#: admin/inspect/store.html
msgid "Admin Center / Inspect"
msgstr ""

#: admin/inspect/store.html
msgid "Inspect Store"
msgstr ""

#: admin/inspect/store.html
msgid "Get"
msgstr ""

#: admin/inspect/store.html
msgid "Key"
msgstr ""

#: admin/inspect/store.html
msgid "Query"
msgstr ""

#: admin/inspect/store.html
msgid "Type"
msgstr ""

#: admin/inspect/store.html
msgid "Value"
msgstr ""

#: admin/inspect/store.html
msgid "Documents"
msgstr ""

#: admin/inspect/store.html
msgid "Json"
msgstr ""

#: admin/inspect/store.html
msgid "No results found."
msgstr ""

#: admin/ip/index.html
msgid "[Admin Center] IP Addresses"
msgstr ""

#: admin/ip/index.html
msgid "IP Addresses"
msgstr ""

#: admin/ip/index.html
msgid "List of Banned IPs"
msgstr ""

#: admin/ip/index.html admin/people/index.html
msgid "Date/Time"
msgstr ""

#: admin/ip/index.html
msgid "IP address"
msgstr ""

#: admin/ip/index.html
msgid "Admin Comment"
msgstr ""

#: admin/ip/index.html
msgid "# of edits"
msgstr ""

#: admin/ip/index.html
msgid "x minutes ago"
msgstr ""

#: admin/ip/index.html admin/ip/view.html
msgid "IP"
msgstr ""

#: admin/ip/index.html
msgid "comment"
msgstr ""

#: admin/ip/view.html admin/people/view.html
msgid "[Admin Center]"
msgstr ""

#: admin/ip/view.html
#, python-format
msgid "IP %(ip)s is <a href=\"/admin/block\">blocked</a>."
msgstr ""

#: admin/ip/view.html
#, python-format
msgid "Block %(ip)s"
msgstr ""

#: admin/ip/view.html admin/people/edits.html
msgid "Please select the changesets to revert."
msgstr ""

#: admin/ip/view.html admin/people/edits.html
#, python-format
msgid "Reverted by %(revert_author)s"
msgstr ""

#: admin/ip/view.html admin/people/edits.html
msgid "Reverted spam"
msgstr ""

#: admin/memory/index.html
msgid "Memory Status"
msgstr ""

#: admin/memory/index.html
msgid "type"
msgstr ""

#: admin/memory/index.html
msgid "count"
msgstr ""

#: admin/memory/index.html
msgid "mark"
msgstr ""

#: admin/memory/index.html
msgid "Prev"
msgstr ""

#: admin/memory/object.html
msgid "Referents"
msgstr ""

#: admin/memory/object.html
msgid "Referrers"
msgstr ""

#: admin/people/edits.html
#, python-format
msgid "[Admin Center] Edits of %(user)s"
msgstr ""

#: admin/people/edits.html
msgid "people"
msgstr ""

#: admin/people/edits.html
msgid "edits"
msgstr ""

#: admin/people/index.html
msgid "[Admin Center] People"
msgstr ""

#: admin/people/index.html
msgid "Find Account"
msgstr ""

#: admin/people/index.html admin/people/view.html
msgid "Email Address:"
msgstr ""

#: admin/people/index.html
msgid "Find"
msgstr ""

#: admin/people/index.html
msgid "No account found with this email."
msgstr ""

#: admin/people/index.html
msgid "IA ID:"
msgstr ""

#: admin/people/index.html
msgid "e.g. @foobar"
msgstr ""

#: admin/people/index.html
msgid "No account found with this ID."
msgstr ""

#: admin/people/index.html
msgid "Recent Accounts"
msgstr ""

#: admin/people/index.html
msgid "email"
msgstr ""

#: admin/people/index.html
msgid "profile"
msgstr ""

#: admin/people/index.html admin/people/view.html
msgid "Edit History"
msgstr ""

#: admin/people/view.html
msgid "block and revert all edits"
msgstr ""

#: admin/people/view.html
msgid "block this account"
msgstr ""

#: admin/people/view.html
#, python-format
msgid "Registered on <span class=\"time\">%(date)s</span>."
msgstr ""

#: admin/people/view.html
msgid "login as this user"
msgstr ""

#: admin/people/view.html
#, python-format
msgid ""
"Activated on <span class=\"time\">%(date)s</span> from <a "
"href=\"/admin/ip/%(ip)s\">%(ip)s</a>."
msgstr ""

#: admin/people/view.html
msgid "unblock this account"
msgstr ""

#: admin/people/view.html
msgid "activate account"
msgstr ""

#: admin/people/view.html
#, python-format
msgid "Activation link expiring on <span class=\"time\">%(date)s.</span>"
msgstr ""

#: admin/people/view.html
msgid "Activation link expired"
msgstr ""

#: admin/people/view.html
msgid "Resend activation link"
msgstr ""

#: admin/people/view.html
msgid "view profile"
msgstr ""

#: admin/people/view.html
msgid "Change"
msgstr ""

#: admin/people/view.html
msgid "Admin"
msgstr ""

#: admin/people/view.html
msgid "Make Human"
msgstr ""

#: admin/people/view.html
msgid "Make Bot"
msgstr ""

#: admin/people/view.html
msgid "Not available"
msgstr ""

#: admin/people/view.html
msgid "# Edits"
msgstr ""

#: admin/people/view.html
msgid "Member Since:"
msgstr ""

#: admin/people/view.html
msgid "Last Login:"
msgstr ""

#: admin/people/view.html
msgid "Tags:"
msgstr ""

#: admin/people/view.html
msgid "Anonymize Account:"
msgstr ""

#: admin/people/view.html
msgid "Dry Run"
msgstr ""

#: admin/people/view.html
msgid "Anonymize Account"
msgstr ""

#: admin/people/view.html
msgid "Account not activated yet."
msgstr ""

#: admin/people/view.html
msgid "Waiting Loans"
msgstr ""

#: admin/people/view.html
#, python-format
msgid "%(num)d edits"
msgstr ""

#: admin/people/view.html
msgid "Debug Info"
msgstr ""

#: admin/people/view.html
msgid "Account Information"
msgstr ""

#: admin/people/view.html
msgid "Verifications Links"
msgstr ""

#: admin/people/view.html
msgid "None found"
msgstr ""

#: authors/index.html
msgid "Search for an Author"
msgstr ""

#: authors/index.html lib/nav_head.html lists/home.html publishers/index.html
#: publishers/notfound.html publishers/view.html search/advancedsearch.html
#: search/publishers.html search/searchbox.html type/local_id/view.html
msgid "Search"
msgstr ""

#: authors/index.html search/authors.html
#, python-format
msgid "about %(subjects)s"
msgstr ""

#: authors/index.html search/authors.html
#, python-format
msgid "including <i>%(topwork)s</i>"
msgstr ""

#: authors/infobox.html
#, python-format
msgid "View on %(site)s"
msgstr ""

#: authors/infobox.html
msgid "Born"
msgstr ""

#: authors/infobox.html
msgid "Died"
msgstr ""

#: book_providers/cita_press_download_options.html
#: book_providers/gutenberg_download_options.html
#: book_providers/ia_download_options.html
#: book_providers/librivox_download_options.html
#: book_providers/openstax_download_options.html
#: book_providers/runeberg_download_options.html
#: book_providers/standard_ebooks_download_options.html
#: book_providers/wikisource_download_options.html
msgid "Download Options"
msgstr ""

#: book_providers/cita_press_download_options.html
msgid "Download PDF from Cita Press"
msgstr ""

#: book_providers/cita_press_download_options.html
msgid "More at Cita Press"
msgstr ""

#: book_providers/gutenberg_download_options.html
msgid "Download an HTML from Project Gutenberg"
msgstr ""

#: book_providers/gutenberg_download_options.html
#: book_providers/runeberg_download_options.html
#: book_providers/standard_ebooks_download_options.html type/list/exports.html
msgid "HTML"
msgstr ""

#: book_providers/gutenberg_download_options.html
msgid "Download a text version from Project Gutenberg"
msgstr ""

#: book_providers/gutenberg_download_options.html
#: book_providers/ia_download_options.html
msgid "Plain text"
msgstr ""

#: book_providers/gutenberg_download_options.html
msgid "Download an ePub from Project Gutenberg"
msgstr ""

#: book_providers/gutenberg_download_options.html
msgid "Download a Kindle file from Project Gutenberg"
msgstr ""

#: book_providers/gutenberg_download_options.html
msgid "Kindle"
msgstr ""

#: book_providers/gutenberg_download_options.html
msgid "More at Project Gutenberg"
msgstr ""

#: book_providers/ia_download_options.html
msgid "Download a PDF from Internet Archive"
msgstr ""

#: book_providers/ia_download_options.html
msgid "Download a text version from Internet Archive"
msgstr ""

#: book_providers/ia_download_options.html
msgid "Download an ePub from Internet Archive"
msgstr ""

#: book_providers/ia_download_options.html
msgid "Download a MOBI file from Internet Archive"
msgstr ""

#: book_providers/ia_download_options.html
msgid "MOBI"
msgstr ""

#: book_providers/ia_download_options.html
msgid "Download open DAISY from Internet Archive (print-disabled format)"
msgstr ""

#: book_providers/ia_download_options.html type/list/embed.html
msgid "DAISY"
msgstr ""

#: book_providers/librivox_download_options.html
msgid "Download a ZIP file of the whole book from Internet Archive"
msgstr ""

#: book_providers/librivox_download_options.html
msgid "Whole Book MP3"
msgstr ""

#: book_providers/librivox_download_options.html
msgid "Get the RSS Feed from LibriVox"
msgstr ""

#: book_providers/librivox_download_options.html
msgid "RSS Feed"
msgstr ""

#: book_providers/librivox_download_options.html
msgid "More at LibriVox"
msgstr ""

#: book_providers/openstax_download_options.html
msgid "Download PDF from OpenStax"
msgstr ""

#: book_providers/openstax_download_options.html
msgid "More at OpenStax"
msgstr ""

#: book_providers/read_button.html
#, python-format
msgid "Listen to a reading from %s"
msgstr ""

#: book_providers/read_button.html
msgid "Audiobook"
msgstr ""

#: book_providers/read_button.html
#, python-format
msgid "Read free online from %s"
msgstr ""

#: book_providers/runeberg_download_options.html
msgid "Download all scanned images from Project Runeberg"
msgstr ""

#: book_providers/runeberg_download_options.html
msgid "Scanned images"
msgstr ""

#: book_providers/runeberg_download_options.html
msgid "Download all color images from Project Runeberg"
msgstr ""

#: book_providers/runeberg_download_options.html
msgid "Color images"
msgstr ""

#: book_providers/runeberg_download_options.html
msgid "Download all HTML files from Project Runeberg"
msgstr ""

#: book_providers/runeberg_download_options.html
msgid "Download all text and index files from Project Runeberg"
msgstr ""

#: book_providers/runeberg_download_options.html
msgid "Text and index files"
msgstr ""

#: book_providers/runeberg_download_options.html
msgid "Download all OCR text from Project Runeberg"
msgstr ""

#: book_providers/runeberg_download_options.html
msgid "OCR text"
msgstr ""

#: book_providers/runeberg_download_options.html
msgid "More at Project Runeberg"
msgstr ""

#: book_providers/standard_ebooks_download_options.html
msgid "Download an HTML from Standard Ebooks"
msgstr ""

#: book_providers/standard_ebooks_download_options.html
msgid "Download an ePub from Standard Ebook."
msgstr ""

#: book_providers/standard_ebooks_download_options.html
msgid "Download a Kindle file from Standard Ebooks"
msgstr ""

#: book_providers/standard_ebooks_download_options.html
msgid "Kindle (azw3)"
msgstr ""

#: book_providers/standard_ebooks_download_options.html
msgid "Download a Kobo file from Standard Ebooks"
msgstr ""

#: book_providers/standard_ebooks_download_options.html
msgid "Kobo (kepub)"
msgstr ""

#: book_providers/standard_ebooks_download_options.html
msgid "View the source code for this Standard Ebook at GitHub"
msgstr ""

#: book_providers/standard_ebooks_download_options.html
msgid "More at Standard Ebooks"
msgstr ""

#: book_providers/wikisource_download_options.html
msgid "Download PDF from Wikisource"
msgstr ""

#: book_providers/wikisource_download_options.html
msgid "Download MOBI from Wikisource"
msgstr ""

#: book_providers/wikisource_download_options.html
msgid "MOBI (for Kindle)"
msgstr ""

#: book_providers/wikisource_download_options.html
msgid "Download EPUB from Wikisource"
msgstr ""

#: book_providers/wikisource_download_options.html
msgid "EPUB (for most other e-readers)"
msgstr ""

#: book_providers/wikisource_download_options.html
msgid "Read at Wikisource"
msgstr ""

#: books/RelatedWorksCarousel.html
msgid "You might also like"
msgstr ""

#: books/RelatedWorksCarousel.html
msgid "More by this author"
msgid_plural "More by these authors"
msgstr[0] ""
msgstr[1] ""

#: books/add.html books/check.html
msgid "Add a book"
msgstr ""

#: books/add.html
msgid "Invalid ISBN checksum digit"
msgstr ""

#: books/add.html
msgid ""
"ID must be exactly 10 characters [0-9 or X]. For example 0-19-853453-1 or"
" 0198534531"
msgstr ""

#: books/add.html
msgid ""
"ID must be exactly 13 characters [0-9]. For example 978-3-16-148410-0 or "
"9783161484100"
msgstr ""

#: books/add.html
msgid "Invalid LC Control Number format"
msgstr ""

#: books/add.html
msgid "Invalid OCLC/WorldCat Control Number format"
msgstr ""

#: books/add.html
msgid "Please enter a value for the selected identifier"
msgstr ""

#: books/add.html
msgid "Are you sure that's the published date?"
msgstr ""

#: books/add.html
msgid "Add a book to Open Library"
msgstr ""

#: books/add.html
msgid ""
"We require a minimum set of fields to create a new record. These are "
"those fields."
msgstr ""

#: books/add.html books/edit.html books/edit/edition.html lib/nav_head.html
#: search/advancedsearch.html type/about/edit.html type/page/edit.html
#: type/template/edit.html
msgid "Title"
msgstr ""

#: books/add.html books/edit.html
msgid "Use <b><i>Title: Subtitle</i></b> to add a subtitle."
msgstr ""

#: books/add.html books/edit.html type/author/edit.html
#: type/tag/tag_form_inputs.html
msgid "Required field"
msgstr ""

#: books/add.html
msgid ""
"Like, \"Agatha Christie\" or \"Jean-Paul Sartre.\" We'll also do a live "
"check to see if we already know the author."
msgstr ""

#: books/add.html books/edit/edition.html
msgid "Who is the publisher?"
msgstr ""

#: books/add.html books/edit/edition.html books/edit/excerpts.html
msgid "For example:"
msgstr ""

#: books/add.html
msgid "Oxford University Press; Penguin; W.W. Norton"
msgstr ""

#: books/add.html books/edit/edition.html
msgid "When was it published?"
msgstr ""

#: books/add.html books/edit/edition.html
msgid "You should be able to find this in the first few pages of the book."
msgstr ""

#: books/add.html
msgid ""
"And optionally, an ID number &#151; like an ISBN &#151; would be "
"helpful..."
msgstr ""

#: books/add.html
msgid "ID Type"
msgstr ""

#: books/add.html
msgid "ISBN may be invalid. Click \"Add\" again to submit."
msgstr ""

#: books/add.html type/tag/tag_form_inputs.html
msgid "Select"
msgstr ""

#: books/add.html
msgid "ISBN 10"
msgstr ""

#: books/add.html
msgid "ISBN 13"
msgstr ""

#: books/add.html
msgid "LCCN"
msgstr ""

#: books/add.html
msgid "LibriVox"
msgstr ""

#: books/add.html
msgid "OCLC/WorldCat"
msgstr ""

#: books/add.html
msgid "Project Gutenberg"
msgstr ""

#: books/add.html books/edit/edition.html
msgid "Book URL"
msgstr ""

#: books/add.html
msgid "Only fill this out if this is a web book"
msgstr ""

#: books/add.html
msgid "Add this book now"
msgstr ""

#: books/author-autocomplete.html
msgid "Add a new author"
msgstr ""

#: books/author-autocomplete.html
msgid "Create a new record for"
msgstr ""

#: books/author-autocomplete.html
msgid "Remove this author"
msgstr ""

#: books/author-autocomplete.html
msgid "Add another author?"
msgstr ""

#: books/check.html lib/nav_foot.html lib/nav_head.html
msgid "Add a Book"
msgstr ""

#: books/check.html
#, python-format
msgid ""
"One moment... It looks like we already have <em>some potential "
"matches</em> for <b>%(title)s</b> by <b>%(author)s</b>."
msgstr ""

#: books/check.html
msgid ""
"Rather than creating a duplicate record, please click through the result "
"you think best matches your book."
msgstr ""

#: books/check.html
msgid "Select this book"
msgstr ""

#: books/check.html
#, python-format
msgid "First published in %(year)d"
msgstr ""

#: books/check.html
msgid "None of these match the book I want to add."
msgstr ""

#: books/check.html
msgid "Continue"
msgstr ""

#: books/custom_carousel_card.html type/author/view.html
msgid "name missing"
msgstr ""

#: books/custom_carousel_card.html books/mobile_carousel.html
#, python-format
msgid " by %(name)s"
msgstr ""

#: books/daisy.html
msgid "Open Library Home"
msgstr ""

#: books/daisy.html
msgid "There isn't a DAISY file available for "
msgstr ""

#: books/daisy.html
msgid "This DAISY file is protected."
msgstr ""

#: books/daisy.html
msgid ""
"It can only be opened on a specialized device with a key issued by the "
"Library of Congress."
msgstr ""

#: books/daisy.html
#, python-format
msgid ""
"<a href=\"%(daisy_url)s\"><strong>Download the DAISY.zip</strong></a> for"
" <a href=\"%(url)s\">%(title)s</a>"
msgstr ""

#: books/daisy.html
msgid "Books for people who don't read print?"
msgstr ""

#: books/daisy.html
msgid ""
"The <a href=\"//archive.org\">Internet Archive</a> is proud to be "
"distributing over 1 million books free in a format called DAISY, designed"
" for those of us who find it challenging to use regular printed media. "
msgstr ""

#: books/daisy.html
msgid ""
"There are two types of DAISYs on Open Library: <i>open</i> and "
"<i>protected</i>. Open DAISYs can be read by anyone in the world on many "
"different devices. Protected DAISYs like this one can only be opened "
"using a key issued by the <a href=\"http://www.loc.gov/nls/\">Library of "
"Congress NLS program</a>."
msgstr ""

#: books/daisy.html
msgid ""
"There are two types of DAISYs on Open Library: <i>open</i> and "
"<i>protected</i>. Open DAISYs can be read by anyone in the world on many "
"different devices. Protected DAISYs can only be opened using a key issued"
" by the <a href=\"http://www.loc.gov/nls/\">Library of Congress NLS "
"program</a>."
msgstr ""

#: books/daisy.html lists/home.html
msgid "Enjoy!"
msgstr ""

#: books/daisy.html
msgid "What is the DAISY format?"
msgstr ""

#: books/daisy.html
msgid ""
"The DAISY digital format helps people who have challenges using regular "
"printed media. DAISY digital <span class=\"highlight\">talking "
"books</span> offer the benefits of regular audiobooks, with navigation "
"within the book, to chapters or specific pages."
msgstr ""

#: books/daisy.html
msgid "More information at daisy.org"
msgstr ""

#: books/daisy.html
msgid "What is the NLS?"
msgstr ""

#: books/daisy.html
msgid ""
"The Library of Congress <a href=\"http://www.loc.gov/nls/\">National "
"Library Service for the Blind and Physically Handicapped (NLS)</a> "
"administers a free library program of braille and audio materials "
"circulated to eligible borrowers in the United States through a national "
"network of cooperating libraries."
msgstr ""

#: books/daisy.html
msgid "Are you eligible to register?"
msgstr ""

#: books/daisy.html
msgid "How do I find DAISYs on Open Library?"
msgstr ""

#: books/daisy.html
msgid ""
"In addition to<a href=\"/subjects/accessible_book\" title=\"Subject: "
"Accessible book\"> loads of open DAISYs</a>, the Open Library lists a "
"smaller selection of<a href=\"/subjects/protected_DAISY\" "
"title=\"Subject: Protected DAISY\"> protected DAISY titles</a> accessible"
" to those with a Library of Congress NLS key. These titles are brought to"
" you by the<a href=\"//archive.org/\"> Internet Archive</a>."
msgstr ""

#: books/daisy.html
msgid ""
"Looking for a specific title? The best way to find it is to<a "
"href=\"/search\"> search for it</a>."
msgstr ""

#: books/daisy.html lib/history.html
msgid "Need help?"
msgstr ""

#: books/daisy.html
msgid ""
" Please read our <a href=\"/help/faq\">FAQ on accessing books through "
"Open Library</a>."
msgstr ""

#: books/edit.html
msgid "Add a little more?"
msgstr ""

#: books/edit.html
msgid ""
"Thank you for adding that book! Any more information you could provide "
"would be wonderful!"
msgstr ""

#: books/edit.html
#, python-format
msgid ""
"We already know about <b>%(work_title)s</b>, but not the <b>%(year)s "
"%(publisher)s edition</b>. Thanks! Do you know any more about this "
"edition?"
msgstr ""

#: books/edit.html
#, python-format
msgid ""
"We already know about the <b>%(year)s %(publisher)s edition</b> of "
"<b>%(work_title)s</b>, but please, tell us more!"
msgstr ""

#: books/edit.html
msgid "Editing..."
msgstr ""

#: books/edit.html type/author/edit.html type/template/edit.html
msgid "Delete Record"
msgstr ""

#: books/edit.html
msgid "Work Details"
msgstr ""

#: books/edit.html
msgid "Unknown publisher edition"
msgstr ""

#: books/edit.html
msgid "This Work"
msgstr ""

#: books/edit.html
msgid ""
"You can search by author name (like <em>j k rowling</em>) or by Open "
"Library ID (like <a href=\"/authors/OL23919A\" "
"target=\"_blank\"><em>OL23919A</em></a>)."
msgstr ""

#: books/edit.html
msgid "Author editing requires javascript"
msgstr ""

#: books/edit.html
msgid "Add Excerpts"
msgstr ""

#: books/edit.html type/about/edit.html type/author/edit.html
msgid "Links"
msgstr ""

#: books/edit.html type/edition/view.html type/work/view.html
msgid "Work Identifiers"
msgstr ""

#: books/edit.html
msgid "Do you know any identifiers for this work?"
msgstr ""

#: books/edit.html
msgid ""
"These identifiers apply to all editions of this work, for example "
"Wikidata work identifiers. For edition-specific identifiers, like ISBN or"
" LCCN, go to the edition tab."
msgstr ""

#: books/edition-sort.html
#, python-format
msgid "%(title)s: %(subtitle)s"
msgstr ""

#: books/edition-sort.html
#, python-format
msgid "Publish date unknown, %(publisher)s"
msgstr ""

#: books/edition-sort.html type/work/editions.html
#, python-format
msgid "in %(languagelist)s"
msgstr ""

#: books/edit/about.html
msgid "Select this subject"
msgstr ""

#: books/edit/about.html
msgid "How would you describe this book?"
msgstr ""

#: books/edit/about.html
msgid "There's no wrong answer here."
msgstr ""

#: books/edit/about.html
msgid "Subject keywords?"
msgstr ""

#: books/edit/about.html
msgid "Please separate with commas."
msgstr ""

#: books/edit/about.html
msgid ""
"For example: <i><a href=\"/subjects/cheese\">cheese</a>, <a "
"href=\"/subjects/roman_empire\">Roman Empire</a>, <a "
"href=\"/subjects/psychology\">psychology</a></i>"
msgstr ""

#: books/edit/about.html
msgid "A person? Or, people?"
msgstr ""

#: books/edit/about.html
msgid ""
"For example: <i><a href=\"/subjects/person:Theodore_Roosevelt\">Theodore "
"Roosevelt</a>, <a href=\"/subjects/person:Julian_of_Norwich\">Julian of "
"Norwich</a>, <a href=\"/subjects/person:Tintin\">Tintin</a></i>"
msgstr ""

#: books/edit/about.html
msgid "Note any places mentioned?"
msgstr ""

#: books/edit/about.html
msgid ""
"For example: <i><a href=\"/subjects/place:London\">London</a>, <a "
"href=\"/subjects/place:Atlantis\">Atlantis</a>, <a "
"href=\"/subjects/place:Omaha\">Omaha</a></i>"
msgstr ""

#: books/edit/about.html
msgid "When is it set or about?"
msgstr ""

#: books/edit/about.html
msgid ""
"For example: <i><a href=\"/subjects/time:1984\">1984</a>, <a "
"href=\"/subjects/time:the_middle_ages\">The Middle Ages</a>, <a "
"href=\"/subjects/time:1810-1890\">1810-1890</a></i>"
msgstr ""

#: books/edit/edition.html
msgid "Select this language"
msgstr ""

#: books/edit/edition.html
msgid "Remove this language"
msgstr ""

#: books/edit/edition.html
msgid "Remove this work"
msgstr ""

#: books/edit/edition.html
msgid "-- Move to a new work"
msgstr ""

#: books/edit/edition.html
msgid "This Edition"
msgstr ""

#: books/edit/edition.html
msgid "Enter the title of this specific edition."
msgstr ""

#: books/edit/edition.html
msgid "Subtitle"
msgstr ""

#: books/edit/edition.html
msgid "Usually distinguished by different or smaller type."
msgstr ""

#: books/edit/edition.html
msgid "Publishing Info"
msgstr ""

#: books/edit/edition.html
msgid "For example <em>Oxford University Press; Penguin; W.W. Norton</em>"
msgstr ""

#: books/edit/edition.html
msgid "Where was the book published?"
msgstr ""

#: books/edit/edition.html
msgid "City, Country please."
msgstr ""

#: books/edit/edition.html
msgid "What is the copyright date?"
msgstr ""

#: books/edit/edition.html
msgid "The year following the copyright statement."
msgstr ""

#: books/edit/edition.html
msgid "Edition Name (if applicable):"
msgstr ""

#: books/edit/edition.html
msgid "Series Name (if applicable)"
msgstr ""

#: books/edit/edition.html
msgid "The name of the publisher's series."
msgstr ""

#: books/edit/edition.html type/edition/view.html type/work/view.html
msgid "Contributors"
msgstr ""

#: books/edit/edition.html
msgid "Please select a role."
msgstr ""

#: books/edit/edition.html
msgid "You need to give this ROLE a name."
msgstr ""

#: books/edit/edition.html
msgid "List the people involved"
msgstr ""

#: books/edit/edition.html
msgid "Select role"
msgstr ""

#: books/edit/edition.html
msgid "Add a new role"
msgstr ""

#: books/edit/edition.html
msgid "Remove this contributor"
msgstr ""

#: books/edit/edition.html
msgid "By Statement:"
msgstr ""

#: books/edit/edition.html
msgid "For example: <em>edited by David Anderson</em>"
msgstr ""

#: books/edit/edition.html languages/index.html
msgid "Languages"
msgstr ""

#: books/edit/edition.html
msgid "What language is this edition written in?"
msgstr ""

#: books/edit/edition.html
msgid "Add another language?"
msgstr ""

#: books/edit/edition.html
msgid "Is it a translation of another book?"
msgstr ""

#: books/edit/edition.html
msgid "Yes, it's a translation"
msgstr ""

#: books/edit/edition.html
msgid "What's the original book?"
msgstr ""

#: books/edit/edition.html
msgid "What language was the original written in?"
msgstr ""

#: books/edit/edition.html
msgid "Description of this edition"
msgstr ""

#: books/edit/edition.html
msgid "Only if it's different from the work's description"
msgstr ""

#: books/edit/edition.html type/edition/view.html type/work/view.html
msgid "Table of Contents"
msgstr ""

#: books/edit/edition.html
msgid ""
"Use a \"*\" for an indent, a \"|\" to add a column, and line breaks for "
"new lines. Like this:"
msgstr ""

#: books/edit/edition.html
msgid ""
"This table of contents contains extra information like authors or "
"descriptions. We don't have a great user interface for this yet, so "
"editing this data could be difficult. Watch out!"
msgstr ""

#: books/edit/edition.html
msgid "Any notes about this specific edition?"
msgstr ""

#: books/edit/edition.html
msgid "Anything about the book that may be of interest."
msgstr ""

#: books/edit/edition.html
msgid "Is it known by any other titles?"
msgstr ""

#: books/edit/edition.html
msgid ""
"Use this field if the title is different on the cover or spine. If the "
"edition is a collection or anthology, you may also add the individual "
"titles of each work here."
msgstr ""

#: books/edit/edition.html
msgid ""
"For example: <i>Eaters of the Dead</i> is an alternate title for <i><a "
"href=\"/books/OL24923038M\">The 13th Warrior</a></i>."
msgstr ""

#: books/edit/edition.html
msgid "What work is this an edition of?"
msgstr ""

#: books/edit/edition.html
msgid ""
"Sometimes editions can be associated with the wrong work. You can correct"
" that here."
msgstr ""

#: books/edit/edition.html
msgid ""
"You can search by title or by Open Library ID (like <a "
"href=\"/works/OL262757W\" target=\"_blank\"><em>OL262757W</em></a>)."
msgstr ""

#: books/edit/edition.html
msgid "WARNING: Any edits made to the work from this page will be ignored."
msgstr ""

#: books/edit/edition.html
msgid "Copy authors to new work"
msgstr ""

#: books/edit/edition.html
msgid "Copy subjects to new work"
msgstr ""

#: books/edit/edition.html
msgid "Please select an identifier."
msgstr ""

#: books/edit/edition.html
msgid "You need to give a value to ID."
msgstr ""

#: books/edit/edition.html
msgid "ID ids cannot contain whitespace."
msgstr ""

#: books/edit/edition.html
msgid "ID must be exactly 10 characters [0-9] or X."
msgstr ""

#: books/edit/edition.html
msgid "That ID already exists for this edition."
msgstr ""

#: books/edit/edition.html
msgid "ID must be exactly 13 digits [0-9]. For example: 978-1-56619-909-4"
msgstr ""

#: books/edit/edition.html
msgid "Invalid ID format"
msgstr ""

#: books/edit/edition.html type/author/view.html
msgid "ID Numbers"
msgstr ""

#: books/edit/edition.html
msgid "Do you know any identifiers for this edition?"
msgstr ""

#: books/edit/edition.html
msgid "Like, ISBN?"
msgstr ""

#: books/edit/edition.html
msgid "Please select a classification."
msgstr ""

#: books/edit/edition.html
msgid "You need to give a value to CLASS."
msgstr ""

#: books/edit/edition.html type/edition/view.html type/work/view.html
msgid "Classifications"
msgstr ""

#: books/edit/edition.html
msgid "Do you know any classifications of this edition?"
msgstr ""

#: books/edit/edition.html
msgid "Like, Dewey Decimal?"
msgstr ""

#: books/edit/edition.html
msgid "Select one of many..."
msgstr ""

#: books/edit/edition.html
msgid "Add a new classification type"
msgstr ""

#: books/edit/edition.html
msgid "Remove this classification"
msgstr ""

#: books/edit/edition.html type/edition/view.html type/work/view.html
msgid "The Physical Object"
msgstr ""

#: books/edit/edition.html
msgid "What sort of book is it?"
msgstr ""

#: books/edit/edition.html
msgid "Paperback; Hardcover, etc."
msgstr ""

#: books/edit/edition.html
msgid "How many pages?"
msgstr ""

#: books/edit/edition.html
msgid "Pagination?"
msgstr ""

#: books/edit/edition.html
msgid "Note the highest number in each pagination pattern."
msgstr ""

#: books/edit/edition.html lib/nav_foot.html
msgid "Help"
msgstr ""

#: books/edit/edition.html
msgid "For example: <em>xii, 346p.</em>"
msgstr ""

#: books/edit/edition.html
msgid "How much does the book weigh?"
msgstr ""

#: books/edit/edition.html type/edition/view.html type/work/view.html
msgid "Dimensions"
msgstr ""

#: books/edit/edition.html
msgid "dimensions"
msgstr ""

#: books/edit/edition.html
msgid "Height:"
msgstr ""

#: books/edit/edition.html
msgid "Width:"
msgstr ""

#: books/edit/edition.html
msgid "Depth:"
msgstr ""

#: books/edit/edition.html
msgid "Web Book Providers"
msgstr ""

#: books/edit/edition.html
msgid "Access Type"
msgstr ""

#: books/edit/edition.html
msgid "File Format"
msgstr ""

#: books/edit/edition.html
msgid "Provider Name"
msgstr ""

#: books/edit/edition.html
msgid "Buy"
msgstr ""

#: books/edit/edition.html
msgid "Web"
msgstr ""

#: books/edit/edition.html
msgid "Add a provider"
msgstr ""

#: books/edit/edition.html
msgid "First sentence"
msgstr ""

#: books/edit/edition.html
msgid "The opening line that starts the lead paragraph"
msgstr ""

#: books/edit/edition.html
msgid "Admin Only"
msgstr ""

#: books/edit/edition.html
msgid "Additional Metadata"
msgstr ""

<<<<<<< HEAD
#: books/edit/edition.html
msgid "This field can accept arbitrary key:value pairs"
=======
#: lib/nav_head.html
msgid "Bulk Search"
msgstr ""

#: lib/nav_head.html
msgid "Recent Community Edits"
>>>>>>> 59c6d240
msgstr ""

#: books/edit/excerpts.html
msgid "Please provide an excerpt."
msgstr ""

#: books/edit/excerpts.html
msgid "That excerpt is too long."
msgstr ""

#: books/edit/excerpts.html
msgid ""
"If there are particular (short) passages you feel represent the book "
"well, please feel free to transcribe them here."
msgstr ""

#: books/edit/excerpts.html
msgid "Page number?"
msgstr ""

#: books/edit/excerpts.html
msgid "This excerpt is the first sentence of the book."
msgstr ""

#: books/edit/excerpts.html
msgid "Transcribe the excerpt"
msgstr ""

#: books/edit/excerpts.html
msgid "Maximum length is 2000 characters. No HTML allowed."
msgstr ""

#: books/edit/excerpts.html
msgid "Why did you choose this excerpt?"
msgstr ""

<<<<<<< HEAD
#: books/edit/excerpts.html
msgid "Add an optional note."
=======
#: lib/nav_head.html
msgid "Bulk"
msgstr ""

#: lib/nav_head.html
msgid "Search by barcode"
>>>>>>> 59c6d240
msgstr ""

#: books/edit/excerpts.html
msgid "Excerpts so far..."
msgstr ""

#: books/edit/excerpts.html
msgid "noted:"
msgstr ""

#: books/edit/excerpts.html
msgid "An anonymous note:"
msgstr ""

#: books/edit/excerpts.html
msgid "From page"
msgstr ""

#: books/edit/web.html
msgid "Please provide a label."
msgstr ""

#: books/edit/web.html
msgid "Please provide a URL."
msgstr ""

#: books/edit/web.html
msgid "Please enter a valid URL."
msgstr ""

#: books/edit/web.html
msgid ""
"Please connect Open Library records to <u>good</u><span "
"class=\"orange\">*</span> online resources."
msgstr ""

#: books/edit/web.html
msgid "Give your link a label"
msgstr ""

#: books/edit/web.html
msgid "For example: <em>New York Times review</em>"
msgstr ""

#: books/edit/web.html
msgid "URL"
msgstr ""

#: books/edit/web.html
msgid "Add Link"
msgstr ""

#: books/edit/web.html
msgid "Remove this link"
msgstr ""

#: books/edit/web.html
msgid ""
"\"Good\" means no spammy links, please. Keep them relevant to the book. "
"Irrelevant sites may be removed. Blatant spam will be deleted without "
"remorse."
msgstr ""

#: bulk_search/bulk_search.html
msgid "Bulk Search (beta)"
msgstr ""

#: covers/add.html
msgid "There are two ways to put an author's image on Open Library."
msgstr ""

#: covers/add.html
msgid "Image Guidelines"
msgstr ""

#: covers/add.html
msgid "There are a few ways to put a cover image on Open Library."
msgstr ""

#: covers/add.html
msgid "Cover Guidelines"
msgstr ""

#: covers/add.html
msgid "Please provide a valid image."
msgstr ""

#: covers/add.html
msgid "Please provide an image URL."
msgstr ""

#: covers/add.html
#, python-format
msgid ""
"Learn more by reading our <a href=\"/help/faq/editing#picture\" "
"target=\"blank\">%(guidelines)s</a>."
msgstr ""

#: covers/add.html
msgid "<strong>Pick one</strong> from the existing covers"
msgstr ""

#: covers/add.html
msgid "Use this image"
msgstr ""

#: covers/add.html
msgid "Choose a JPG, GIF, PNG or WebP on your computer"
msgstr ""

#: covers/add.html
msgid "Upload"
msgstr ""

#: covers/add.html
msgid "Or, paste an image from your clipboard"
msgstr ""

#: covers/add.html
msgid "Paste image from clipboard"
msgstr ""

#: covers/add.html
msgid "Paste Image"
msgstr ""

#: covers/add.html
msgid "Upload image"
msgstr ""

#: covers/add.html covers/external_image.html
msgid "Upload Image"
msgstr ""

#: covers/add.html
msgid "Uploading..."
msgstr ""

#: covers/add.html
msgid "Wikidata"
msgstr ""

#: covers/author_photo.html
msgid "Pull up a larger author photo"
msgstr ""

#: covers/author_photo.html search/authors.html
#, python-format
msgid "Photo of %(author)s"
msgstr ""

#: covers/author_photo.html
msgid "Click to close"
msgstr ""

#: covers/author_photo.html
#, python-format
msgid "We need a photo of %(author)s"
msgstr ""

#: covers/book_cover.html
msgid "Pull up a bigger book cover"
msgstr ""

#: covers/book_cover.html covers/book_cover_small.html
#, python-format
msgid "Cover of: %(title)s by %(authors)s"
msgstr ""

#: covers/book_cover_small.html
#, python-format
msgid "Go to the main page for %(title)s"
msgstr ""

#: covers/book_cover_small.html
#, python-format
msgid "We need a book cover for: %(title)s"
msgstr ""

#: covers/change.html
msgid "Author Photos"
msgstr ""

#: covers/change.html
msgid "Manage Author Photos"
msgstr ""

#: covers/change.html
msgid "Add Author Photo"
msgstr ""

#: covers/change.html
msgid "Book Covers"
msgstr ""

#: covers/change.html
msgid "Manage Covers"
msgstr ""

#: covers/change.html
msgid "Add Cover Image"
msgstr ""

#: covers/change.html
msgid "Manage"
msgstr ""

#: covers/external_image.html
#, python-format
msgid "Or, use a cover from %s"
msgstr ""

#: covers/manage.html
msgid ""
"You can drag and drop thumbnails to reorder, or into the trash to delete "
"them."
msgstr ""

#: covers/saved.html
msgid "New book cover"
msgstr ""

#: covers/saved.html
msgid "Saved!"
msgstr ""

#: covers/saved.html
msgid "Notes:"
msgstr ""

#: covers/saved.html
msgid "Add another image"
msgstr ""

#: covers/saved.html
msgid "Finished"
msgstr ""

#: email/case_created.html
msgid "Sent!"
msgstr ""

#: email/case_created.html
msgid "Thank you for your note. We'll get back to you as soon as possible."
msgstr ""

#: email/case_created.html
msgid ""
"It might take us a little while to read it because we receive lots of "
"messages, but rest assured we will, and we'll get back to you if "
"required."
msgstr ""

#: email/account/pd_request.html
msgid "Qualifying for Print Disability Special Access"
msgstr ""

#: history/comment.html
msgid "Imported from"
msgstr ""

#: history/comment.html
msgid "Found a matching"
msgstr ""

#: history/comment.html
msgid "Edited without comment."
msgstr ""

#: history/sources.html
msgid "record"
msgstr ""

#: home/about.html
msgid "About the Project"
msgstr ""

#: home/about.html
msgid ""
"Open Library is an open, editable library catalog, building towards a web"
" page for every book ever published."
msgstr ""

#: home/about.html
msgid ""
"Just like Wikipedia, you can contribute new information or corrections to"
" the catalog. You can browse by <a href=\"/subjects\">subjects</a>, <a "
"href=\"/authors\">authors</a> or <a href=\"/lists\">lists</a> members "
"have created. If you love books, why not help build a library?"
msgstr ""

#: home/about.html
msgid "Latest Blog Posts"
msgstr ""

#: home/categories.html
msgid "Browse by Subject"
msgstr ""

#: home/categories.html
#, python-format
msgid "%(count)s Book"
msgid_plural "%(count)s Books"
msgstr[0] ""
msgstr[1] ""

#: home/index.html home/welcome.html
msgid "Welcome to Open Library"
msgstr ""

#: home/index.html
msgid "Recently Returned"
msgstr ""

#: home/index.html
msgid "Authors Alliance & MIT Press"
msgstr ""

#: home/loans.html
#, python-format
msgid ""
"You can still <a href=\"/borrow\">borrow</a> one more book until you've "
"hit the limit!"
msgid_plural ""
"You can still <a href=\"/borrow\">borrow</a> %(count)d more books until "
"you've hit the limit!"
msgstr[0] ""
msgstr[1] ""

#: home/loans.html
msgid ""
"You have reached the borrowing limit. Please return a book to checkout "
"something new."
msgstr ""

#: home/stats.html
msgid "Around the Library"
msgstr ""

#: home/stats.html
msgid ""
"Here's what's happened over the last 28 days. More <a "
"href=\"/recentchanges\">recent changes</a>"
msgstr ""

#: home/stats.html
msgid "See all visitors to OpenLibrary.org"
msgstr ""

#: home/stats.html
msgid "Area graph of recent unique visitors"
msgstr ""

#: home/stats.html
msgid "How many new Open Library members have we welcomed?"
msgstr ""

#: home/stats.html
msgid "Area graph of new members"
msgstr ""

#: home/stats.html
msgid "People are constantly updating the catalog"
msgstr ""

#: home/stats.html
msgid "Area graph of recent catalog edits"
msgstr ""

#: home/stats.html
msgid "Catalog Edits"
msgstr ""

#: home/stats.html
msgid "Members can create Lists"
msgstr ""

#: home/stats.html
msgid "Area graph of lists created recently"
msgstr ""

#: home/stats.html
msgid "Lists Created"
msgstr ""

#: home/stats.html
msgid "We're a library, so we lend books, too"
msgstr ""

#: home/stats.html
msgid "Area graph of ebooks borrowed recently"
msgstr ""

#: home/stats.html
msgid "eBooks Borrowed"
msgstr ""

#: home/welcome.html
msgid "Read Free Library Books Online"
msgstr ""

#: home/welcome.html
msgid "Millions of books available through Controlled Digital Lending"
msgstr ""

#: home/welcome.html
msgid "Set a Yearly Reading Goal"
msgstr ""

#: home/welcome.html
msgid "Learn how to set a yearly reading goal and track what you read"
msgstr ""

#: home/welcome.html
msgid "Keep Track of your Favorite Books"
msgstr ""

#: home/welcome.html
msgid "Organize your Books using Lists & the Reading Log"
msgstr ""

#: home/welcome.html
msgid "Try the virtual Library Explorer"
msgstr ""

#: home/welcome.html
msgid "Digital shelves organized like a physical library"
msgstr ""

#: home/welcome.html
msgid "Try Fulltext Search"
msgstr ""

#: home/welcome.html
msgid "Find matching results within the text of millions of books"
msgstr ""

#: home/welcome.html
msgid "Be an Open Librarian"
msgstr ""

#: home/welcome.html
msgid "Dozens of ways you can help improve the library"
msgstr ""

#: home/welcome.html
msgid "Volunteer at Open Library"
msgstr ""

#: home/welcome.html
msgid "Discover opportunities to improve the library"
msgstr ""

#: home/welcome.html
msgid "Send us feedback"
msgstr ""

#: home/welcome.html
msgid "Your feedback will help us improve these cards"
msgstr ""

#: jsdef/LazyWorkPreview.html
msgid "Select this work"
msgstr ""

#: jsdef/LazyWorkPreview.html
msgid "1 edition"
msgstr ""

#: jsdef/LazyWorkPreview.html
msgid "editions"
msgstr ""

#: languages/index.html
#, python-format
msgid "%s work"
msgid_plural "%s works"
msgstr[0] ""
msgstr[1] ""

#: languages/index.html
#, python-format
msgid "%s ebook edition"
msgid_plural "%s ebook editions"
msgstr[0] ""
msgstr[1] ""

#: languages/notfound.html
#, python-format
msgid "%s is not found"
msgstr ""

#: languages/notfound.html
#, python-format
msgid "%s does not exist."
msgstr ""

#: lib/edit_head.html lib/view_head.html
msgid "This doc was last edited by"
msgstr ""

#: lib/edit_head.html lib/view_head.html
msgid "This doc was last edited anonymously"
msgstr ""

#: lib/header_dropdown.html
msgid "My account"
msgstr ""

#: lib/header_dropdown.html type/user/view.html
#, python-format
msgid "Joined %(date)s"
msgstr ""

#: lib/header_dropdown.html
msgid "Menu"
msgstr ""

#: lib/header_dropdown.html
msgid "New!"
msgstr ""

#: lib/history.html
#, python-format
msgid "Created %(date)s"
msgstr ""

#: lib/history.html
#, python-format
msgid "%(count)d revision"
msgid_plural "%(count)d revisions"
msgstr[0] ""
msgstr[1] ""

#: lib/history.html
msgid "Download catalog record:"
msgstr ""

#: lib/history.html
msgid "RDF"
msgstr ""

#: lib/history.html type/list/exports.html
msgid "JSON"
msgstr ""

#: lib/history.html
msgid "OPDS"
msgstr ""

#: lib/history.html
msgid "Cite this on Wikipedia"
msgstr ""

#: lib/history.html
msgid "Wikipedia citation"
msgstr ""

#: lib/history.html
msgid "Copy and paste this code into your Wikipedia page."
msgstr ""

#: lib/history.html
msgid "Get instructions at Wikipedia in a new window"
msgstr ""

#: lib/history.html
msgid "an anonymous user"
msgstr ""

#: lib/history.html
#, python-format
msgid "Created by %(user)s"
msgstr ""

#: lib/history.html
#, python-format
msgid "Edited by %(user)s"
msgstr ""

#: lib/message_addbook.html
msgid "Super!"
msgstr ""

#: lib/message_addbook.html
msgid " Your new record is in the library. Thank you!"
msgstr ""

#: lib/message_addbook.html
msgid ""
"There are a few other simple things you can add while you're here to "
"improve your new record quickly, and make it much easier for other people"
" to find later."
msgstr ""

#: lib/message_addbook.html
msgid "Upload a cover image"
msgstr ""

#: lib/message_addbook.html
msgid "Snap a quick photo of the cover to share?"
msgstr ""

#: lib/message_addbook.html
msgid "Add an ISBN"
msgstr ""

#: lib/message_addbook.html
msgid "Help the library connect with other systems, like Amazon."
msgstr ""

#: lib/message_addbook.html
msgid "Add some subjects"
msgstr ""

#: lib/message_addbook.html
msgid "They're just like tags."
msgstr ""

#: lib/message_addbook.html
msgid "Describe what the book's about"
msgstr ""

#: lib/message_addbook.html
msgid "Just a sentence or two is good."
msgstr ""

#: lib/nav_foot.html
msgid "Vision"
msgstr ""

#: lib/nav_foot.html
msgid "Volunteer"
msgstr ""

#: lib/nav_foot.html
msgid "Partner With Us"
msgstr ""

#: lib/nav_foot.html
msgid "Jobs"
msgstr ""

#: lib/nav_foot.html
msgid "Careers"
msgstr ""

#: lib/nav_foot.html
msgid "Blog"
msgstr ""

#: lib/nav_foot.html
msgid "Terms of Service"
msgstr ""

#: lib/nav_foot.html site/alert.html
msgid "Donate"
msgstr ""

#: lib/nav_foot.html
msgid "Discover"
msgstr ""

#: lib/nav_foot.html
msgid "Go home"
msgstr ""

#: lib/nav_foot.html
msgid "Home"
msgstr ""

#: lib/nav_foot.html
msgid "Explore Books"
msgstr ""

#: lib/nav_foot.html
msgid "Explore authors"
msgstr ""

#: lib/nav_foot.html
msgid "Explore subjects"
msgstr ""

#: lib/nav_foot.html
msgid "Explore collections"
msgstr ""

#: lib/nav_foot.html lib/nav_head.html
msgid "Collections"
msgstr ""

#: lib/nav_foot.html
msgid "Navigate to top of this page"
msgstr ""

#: lib/nav_foot.html
msgid "Return to Top"
msgstr ""

#: lib/nav_foot.html
msgid "Develop"
msgstr ""

#: lib/nav_foot.html
msgid "Explore Open Library Developer Center"
msgstr ""

#: lib/nav_foot.html lib/nav_head.html
msgid "Developer Center"
msgstr ""

#: lib/nav_foot.html
msgid "Explore Open Library APIs"
msgstr ""

#: lib/nav_foot.html
msgid "API Documentation"
msgstr ""

#: lib/nav_foot.html
msgid "Bulk Open Library data"
msgstr ""

#: lib/nav_foot.html
msgid "Bulk Data Dumps"
msgstr ""

#: lib/nav_foot.html
msgid "Write a bot"
msgstr ""

#: lib/nav_foot.html
msgid "Writing Bots"
msgstr ""

#: lib/nav_foot.html
msgid "Help Center"
msgstr ""

#: lib/nav_foot.html
msgid "Contact"
msgstr ""

#: lib/nav_foot.html
msgid "Contact Us"
msgstr ""

#: lib/nav_foot.html
msgid "Suggest Edits"
msgstr ""

#: lib/nav_foot.html
msgid "Suggesting Edits"
msgstr ""

#: lib/nav_foot.html
msgid "Add a new book to Open Library"
msgstr ""

#: lib/nav_foot.html
msgid "Release Notes"
msgstr ""

#: lib/nav_foot.html
msgid "Bluesky"
msgstr ""

#: lib/nav_foot.html
msgid "Twitter"
msgstr ""

#: lib/nav_foot.html
msgid "GitHub"
msgstr ""

#: lib/nav_foot.html site/alert.html
msgid "Change Website Language"
msgstr ""

#: lib/nav_foot.html lib/nav_head.html type/list/embed.html
msgid "Open Library logo"
msgstr ""

#: lib/nav_foot.html
msgid ""
"Open Library is an initiative of the <a href=\"//archive.org/\">Internet "
"Archive</a>, a 501(c)(3) non-profit, building a digital library of "
"Internet sites and other cultural artifacts in  digital form. Other <a "
"href=\"//archive.org/projects/\">projects</a> include the <a "
"href=\"//archive.org/web/\">Wayback Machine</a>, <a "
"href=\"//archive.org/\">archive.org</a> and <a href=\"//archive-it.org"
"\">archive-it.org</a>"
msgstr ""

#: lib/nav_foot.html
#, python-format
msgid ""
"version <a "
"href=\"https://github.com/internetarchive/openlibrary/commit/%s\">%s</a>"
msgstr ""

#: lib/nav_head.html
msgid "Loans, Reading Log, Lists, Stats"
msgstr ""

#: lib/nav_head.html
msgid "My Profile"
msgstr ""

#: lib/nav_head.html
msgid "Log out"
msgstr ""

#: lib/nav_head.html
msgid "Pending Merge Requests"
msgstr ""

#: lib/nav_head.html search/sort_options.html
msgid "Trending"
msgstr ""

#: lib/nav_head.html
msgid "K-12 Student Library"
msgstr ""

#: lib/nav_head.html
msgid "Book Talks"
msgstr ""

#: lib/nav_head.html
msgid "Random Book"
msgstr ""

#: lib/nav_head.html
msgid "Recent Community Edits"
msgstr ""

#: lib/nav_head.html
msgid "Help & Support"
msgstr ""

#: lib/nav_head.html
msgid "Librarians Portal"
msgstr ""

#: lib/nav_head.html
msgid "My Open Library"
msgstr ""

#: lib/nav_head.html
msgid "Contribute"
msgstr ""

#: lib/nav_head.html
msgid "Resources"
msgstr ""

#: lib/nav_head.html
msgid "The Internet Archive's Open Library: One page for every book"
msgstr ""

#: lib/nav_head.html
msgid "Text"
msgstr ""

#: lib/nav_head.html search/advancedsearch.html
msgid "Subject"
msgstr ""

#: lib/nav_head.html
msgid "Advanced"
msgstr ""

#: lib/nav_head.html
msgid "Search by barcode"
msgstr ""

#: lib/not_logged.html
msgid ""
"<strong>You are not <a href=\"/account/login\" title=\"Log in "
"now\">logged in</a>.</strong> Open Library will record your IP address "
"and include it in this page's publicly accessible edit history. If you <a"
" href=\"/account/create\" title=\"Create an Open Library account\">create"
" an account</a>, your IP address is concealed and you can more easily "
"keep track of all your edits and additions."
msgstr ""

#: librarian_dashboard/data_quality_table.html
msgid "Reload"
msgstr ""

#: librarian_dashboard/data_quality_table.html
msgid "failing"
msgstr ""

#: librarian_dashboard/data_quality_table.html
msgid "Data quality table"
msgstr ""

#: librarian_dashboard/data_quality_table.html
msgid "Quality Criteria"
msgstr ""

#: lists/carousel.html lists/home.html lists/showcase.html
msgid "See all"
msgstr ""

#: lists/export_as_html.html
#, python-format
msgid "%(list)s - Editions"
msgstr ""

#: lists/export_as_html.html type/list/embed.html type/list/view_body.html
msgid "Unknown authors"
msgstr ""

#: lists/export_as_html.html
msgid "Title unknown"
msgstr ""

#: lists/export_as_html.html
msgid "First publish date unknown"
msgstr ""

#: lists/export_as_html.html
msgid "Name unknown"
msgstr ""

#: lists/header.html
#, python-format
msgid "<a href=\"%(href)s\">%(name)s</a> / Lists"
msgstr ""

#: lists/header.html
#, python-format
msgid "This author is on <strong>1 list</strong>."
msgid_plural "This author is on <strong>%(count)s lists</strong>."
msgstr[0] ""
msgstr[1] ""

#: lists/header.html
#, python-format
msgid "This is edition is on <strong>1 list</strong>."
msgid_plural "This edition is on <strong>%(count)s lists</strong>."
msgstr[0] ""
msgstr[1] ""

#: lists/header.html
#, python-format
msgid "This work is on <strong>1 list</strong>."
msgid_plural "This work is on <strong>%(count)s lists</strong>."
msgstr[0] ""
msgstr[1] ""

#: lists/header.html
#, python-format
msgid "%(name)s has 1 list."
msgid_plural "%(name)s has %(count)s lists."
msgstr[0] ""
msgstr[1] ""

#: lists/header.html
#, python-format
msgid "This subject is on <strong>1 list</strong>."
msgid_plural "This subject is on <strong>%(count)s lists</strong>."
msgstr[0] ""
msgstr[1] ""

#: lists/header.html
msgid "Hm. Can't find it."
msgstr ""

#: lists/home.html
msgid "Create a list of any Subjects, Authors, Works or specific Editions."
msgstr ""

#: lists/home.html
msgid ""
"Once you've made a list, you can <strong>watch for updates</strong> or "
"<strong>export</strong> all the editions in a list as HTML, BibTeX or "
"JSON. See all your lists and any activity using the \"Lists\" link on "
"your Account page."
msgstr ""

#: lists/home.html
#, python-format
msgid ""
"For the top 2000+ most requested eBooks in California for the print "
"disabled <a href=\"%(url)s\">click here</a>."
msgstr ""

#: lists/home.html
msgid "Find a list by name"
msgstr ""

#: lists/home.html
msgid "Active Lists"
msgstr ""

#: lists/home.html
#, python-format
msgid "from <a href=\"%(key)s\">%(owner)s</a>"
msgstr ""

#: lists/home.html lists/preview.html lists/snippet.html type/list/embed.html
#: type/list/view_body.html
#, python-format
msgid "%(count)d item"
msgid_plural "%(count)d items"
msgstr[0] ""
msgstr[1] ""

#: lists/home.html lists/preview.html lists/snippet.html
#, python-format
msgid "Last modified %(date)s"
msgstr ""

#: lists/home.html lists/snippet.html
msgid "No description."
msgstr ""

#: lists/list_follow.html
msgid "Cover of book"
msgstr ""

#: lists/list_follow.html
msgid "Avatar of the owner of the list"
msgstr ""

#: lists/list_follow.html lists/widget.html my_books/dropdown_content.html
msgid "You"
msgstr ""

#: lists/list_follow.html
msgid "This patron has not enabled following"
msgstr ""

#: lists/list_follow.html
msgid "🔒︎"
msgstr ""

#: lists/list_follow.html
msgid "OpenLibrary Logo"
msgstr ""

#: lists/list_follow.html
msgid "Community List"
msgstr ""

#: lists/list_overview.html lists/widget.html my_books/dropdown_content.html
msgid "See this list"
msgstr ""

#: lists/list_overview.html lists/widget.html my_books/dropdown_content.html
msgid "Remove from your list?"
msgstr ""

#: lists/list_overview.html
#, python-format
msgid "from <a href=\"%(link)s\">You</a>"
msgstr ""

#: lists/list_overview.html
#, python-format
msgid "from <a href=\"%(link)s\">%(name)s</a>"
msgstr ""

#: lists/lists.html
#, python-format
msgid "%(owner)s / Lists"
msgstr ""

#: lists/lists.html type/list/view_body.html
msgid "Yes, I'm sure"
msgstr ""

#: lists/lists.html type/list/view_body.html
msgid "No, cancel"
msgstr ""

#: lists/lists.html
msgid "Delete this list"
msgstr ""

#: lists/lists.html
msgid "Delete list"
msgstr ""

#: lists/lists.html
msgid "Are you sure you want to delete this list?"
msgstr ""

#: lists/lists.html
msgid "Remove this seed?"
msgstr ""

#: lists/lists.html type/list/edit.html
msgid "Remove"
msgstr ""

#: lists/lists.html
#, python-format
msgid "Are you sure you want to remove <strong>%(title)s</strong> from this list?"
msgstr ""

#: lists/lists.html
msgid "This reader hasn't created any lists yet."
msgstr ""

#: lists/lists.html
msgid "You haven't created any lists yet."
msgstr ""

#: lists/lists.html
msgid "Learn how to create your first list."
msgstr ""

#: lists/preview.html
#, python-format
msgid "by <a href=\"%s\">You</a>"
msgstr ""

#: lists/showcase.html
#, python-format
msgid "My Lists (%(count)d)"
msgstr ""

#: lists/showcase.html
msgid "You have no lists."
msgstr ""

#: lists/widget.html my_books/dropdown_content.html type/type/view.html
msgid "from"
msgstr ""

#: lists/widget.html
msgid "Loading<span class=\"loading-ellipsis\">...</span>"
msgstr ""

#: merge/authors.html
msgid "Merge Authors"
msgstr ""

#: merge/authors.html
msgid "No authors selected."
msgstr ""

#: merge/authors.html
msgid "Please select a primary author record."
msgstr ""

#: merge/authors.html
msgid "Please select some authors to merge."
msgstr ""

#: merge/authors.html
msgid "Select the oldest profile as primary -"
msgstr ""

#: merge/authors.html
msgid "Select author records which should be merged with the primary"
msgstr ""

#: merge/authors.html
msgid "Press MERGE AUTHORS."
msgstr ""

#: merge/authors.html
msgid "No primary record"
msgstr ""

#: merge/authors.html
msgid "You must select a primary record to point the duplicates toward."
msgstr ""

#: merge/authors.html
msgid "Please Be Careful..."
msgstr ""

#: merge/authors.html
msgid "<b>Are you sure</b> you want to merge these records?"
msgstr ""

#: merge/authors.html recentchanges/merge/view.html
msgid "Primary"
msgstr ""

#: merge/authors.html
msgid "Merge"
msgstr ""

#: merge/authors.html
msgid "birth/death date"
msgstr ""

#: merge/authors.html
msgid "Open in a new window"
msgstr ""

#: merge/authors.html search/work_search_selected_facets.html
msgid "First published in"
msgstr ""

#: merge/authors.html
msgid "Visit this author's page in a new window"
msgstr ""

#: merge/authors.html
msgid "Comment:"
msgstr ""

#: merge/authors.html
msgid "Comment..."
msgstr ""

#: merge/authors.html
msgid "Request Merge"
msgstr ""

#: merge/authors.html
msgid "Reject Merge"
msgstr ""

#: merge/works.html
msgid "Merge Works"
msgstr ""

#: merge_request_table/merge_request_table.html
msgid "Failed to submit comment. Please try again in a few moments."
msgstr ""

#: merge_request_table/merge_request_table.html
msgid "(Optional) Why are you closing this request?"
msgstr ""

#: merge_request_table/merge_request_table.html
#, python-format
msgid "Showing %(username)s's requests only."
msgstr ""

#: merge_request_table/merge_request_table.html
msgid "Show all requests"
msgstr ""

#: merge_request_table/merge_request_table.html
msgid "Showing all requests."
msgstr ""

#: merge_request_table/merge_request_table.html
msgid "Show my requests"
msgstr ""

#: merge_request_table/merge_request_table.html
msgid "Community Edit Requests"
msgstr ""

#: merge_request_table/merge_request_table.html
msgid "No entries here!"
msgstr ""

#: merge_request_table/table_header.html
msgid "Open"
msgstr ""

#: merge_request_table/table_header.html
msgid "Closed"
msgstr ""

#: merge_request_table/table_header.html
msgid "Status ▾"
msgstr ""

#: merge_request_table/table_header.html
msgid "Request Status"
msgstr ""

#: merge_request_table/table_header.html
msgid "Submitter ▾"
msgstr ""

#: merge_request_table/table_header.html
msgid "Filter submitters"
msgstr ""

#: merge_request_table/table_header.html
msgid "Submitted by me"
msgstr ""

#: merge_request_table/table_header.html
msgid "Reviewer ▾"
msgstr ""

#: merge_request_table/table_header.html
msgid "Reviewer"
msgstr ""

#: merge_request_table/table_header.html
msgid "Filter reviewers"
msgstr ""

#: merge_request_table/table_header.html
msgid "Assigned to nobody"
msgstr ""

#: merge_request_table/table_header.html
msgid "Sort ▾"
msgstr ""

#: merge_request_table/table_header.html
msgid "Sort"
msgstr ""

#: merge_request_table/table_header.html
msgid "Newest"
msgstr ""

#: merge_request_table/table_header.html
msgid "Oldest"
msgstr ""

#: merge_request_table/table_row.html
msgid "An untitled work"
msgstr ""

#: merge_request_table/table_row.html
msgid "An unnamed author"
msgstr ""

#: merge_request_table/table_row.html
msgid "Open request"
msgstr ""

#: merge_request_table/table_row.html
msgid "Closed request"
msgstr ""

#: merge_request_table/table_row.html
msgid "No comments yet."
msgstr ""

#: merge_request_table/table_row.html
msgid "Add a comment..."
msgstr ""

#: merge_request_table/table_row.html
msgid "Reply"
msgstr ""

#: merge_request_table/table_row.html
#, python-format
msgid ""
"MR #%(id)s opened %(date)s by <a href=\"/people/%(submitter)s\" "
"class=\"commenter\">@%(submitter)s</a>"
msgstr ""

#: merge_request_table/table_row.html
msgid "Click to close this Merge Request"
msgstr ""

#: merge_request_table/table_row.html
msgid "Review <!-- (merge request) -->"
msgstr ""

#: merge_request_table/table_row.html
msgid "comments"
msgstr ""

#: my_books/dropdown_content.html
msgid "Remove From Shelf"
msgstr ""

#: my_books/dropdown_content.html
msgid "My Reading Lists:"
msgstr ""

#: my_books/dropdown_content.html
msgid "Loading"
msgstr ""

#: my_books/dropdown_content.html
msgid "Use this Work"
msgstr ""

#: my_books/primary_action.html
msgid "Add to List"
msgstr ""

#: my_books/check_ins/check_in_form.html
msgid "January"
msgstr ""

#: my_books/check_ins/check_in_form.html
msgid "February"
msgstr ""

#: my_books/check_ins/check_in_form.html
msgid "March"
msgstr ""

#: my_books/check_ins/check_in_form.html
msgid "April"
msgstr ""

#: my_books/check_ins/check_in_form.html
msgid "May"
msgstr ""

#: my_books/check_ins/check_in_form.html
msgid "June"
msgstr ""

#: my_books/check_ins/check_in_form.html
msgid "July"
msgstr ""

#: my_books/check_ins/check_in_form.html
msgid "August"
msgstr ""

#: my_books/check_ins/check_in_form.html
msgid "September"
msgstr ""

#: my_books/check_ins/check_in_form.html
msgid "October"
msgstr ""

#: my_books/check_ins/check_in_form.html
msgid "November"
msgstr ""

#: my_books/check_ins/check_in_form.html
msgid "December"
msgstr ""

#: my_books/check_ins/check_in_form.html
msgid ""
"Add an optional check-in date. Check-in dates are used to track yearly "
"reading goals."
msgstr ""

#: my_books/check_ins/check_in_form.html
msgid "End Date:"
msgstr ""

#: my_books/check_ins/check_in_form.html
msgid "Year:"
msgstr ""

#: my_books/check_ins/check_in_form.html
msgid "Year"
msgstr ""

#: my_books/check_ins/check_in_form.html
msgid "Month:"
msgstr ""

#: my_books/check_ins/check_in_form.html
msgid "Month"
msgstr ""

#: my_books/check_ins/check_in_form.html
msgid "Day:"
msgstr ""

#: my_books/check_ins/check_in_form.html
msgid "Day"
msgstr ""

#: my_books/check_ins/check_in_form.html
msgid "Delete Event"
msgstr ""

#: my_books/check_ins/check_in_prompt.html
#, python-format
msgid "Read <time class=\"check-in-date\">%(date)s</time>"
msgstr ""

#: my_books/check_ins/check_in_prompt.html
msgid "When did you finish this book?"
msgstr ""

#: my_books/check_ins/check_in_prompt.html
msgid "Other"
msgstr ""

#: my_books/check_ins/check_in_prompt.html
msgid "Check-In"
msgstr ""

#: observations/review_component.html
msgid "Community Reviews"
msgstr ""

#: observations/review_component.html
msgid "No community reviews have been submitted for this work."
msgstr ""

#: observations/review_component.html
msgid "+ Add your community review"
msgstr ""

#: observations/review_component.html
msgid "+ Log in to add your community review"
msgstr ""

#: publishers/index.html publishers/notfound.html
msgid "Publishers"
msgstr ""

#: publishers/index.html publishers/view.html
msgid "Publisher Search"
msgstr ""

#: publishers/index.html publishers/view.html
msgid "Try a keyword."
msgstr ""

#: publishers/notfound.html
#, python-format
msgid "We couldn't find any books published by %(publisher)s."
msgstr ""

#: publishers/notfound.html subjects/notfound.html
msgid "Try something else?"
msgstr ""

#: publishers/view.html
#, python-format
msgid "Publisher: %(name)s"
msgstr ""

#: publishers/view.html
#, python-format
msgid "%(count)s ebook"
msgid_plural "%(count)s ebooks"
msgstr[0] ""
msgstr[1] ""

#: publishers/view.html
msgid "0 ebooks"
msgstr ""

#: publishers/view.html
msgid ""
"This is a chart to show the when this publisher published books. Along "
"the X axis is time, and on the y axis is the count of editions published."
" <a href=\"#subjectRelated\">Click here to skip the chart</a>."
msgstr ""

#: publishers/view.html
msgid ""
"This graph charts editions from this publisher over time. Click to view a"
" single year, or drag across a range."
msgstr ""

#: publishers/view.html
msgid "Common Subjects"
msgstr ""

#: publishers/view.html
#, python-format
msgid "Search for books published by %(publisher)s"
msgstr ""

#: publishers/view.html
msgid "published most by this publisher"
msgstr ""

#: publishers/view.html
msgid "Get more information about this publisher"
msgstr ""

#: reading_goals/reading_goal_form.html
msgid "How many books would you like to read this year?"
msgstr ""

#: reading_goals/reading_goal_form.html
msgid "Enter \"0\" to unset your reading goal. Your check-ins will be preserved."
msgstr ""

#: reading_goals/reading_goal_progress.html
#, python-format
msgid ""
"<span class=\"reading-goal-progress__books-"
"read\">%(books_read)d</span>/<span class=\"reading-goal-"
"progress__goal\">%(goal)d</span> Books"
msgstr ""

#: reading_goals/reading_goal_progress.html
#, python-format
msgid "Edit %(year)d Reading Goal"
msgstr ""

#: recentchanges/header.html
msgid "By"
msgstr ""

#: recentchanges/header.html
msgid "Undo All"
msgstr ""

#: recentchanges/header.html recentchanges/index.html
msgid "Recent Changes"
msgstr ""

#: recentchanges/index.html
msgid "Books Edited"
msgstr ""

#: recentchanges/index.html
msgid "Author Merges"
msgstr ""

#: recentchanges/index.html
msgid "Work Merges"
msgstr ""

#: recentchanges/index.html
msgid "Books Added"
msgstr ""

#: recentchanges/render.html
msgid "Admin view"
msgstr ""

#: recentchanges/updated_records.html
msgid "Review what's changed in from the previous revision"
msgstr ""

#: recentchanges/add-book/path.html recentchanges/default/path.html
#: recentchanges/edit-book/path.html recentchanges/merge/path.html
msgid "expand"
msgstr ""

#: recentchanges/default/message.html recentchanges/edit-book/message.html
msgid "opened a new Open Library account!"
msgstr ""

#: recentchanges/default/view.html recentchanges/merge/view.html
#: recentchanges/undo/view.html
msgid "Updated Records"
msgstr ""

#: recentchanges/merge/comment.html
#, python-format
msgid "Merged duplicate %(record_type)s records."
msgstr ""

#: recentchanges/merge/comment.html
#, python-format
msgid "See <a href=\"%s\">details</a>."
msgstr ""

#: recentchanges/merge/comment.html
#, python-format
msgid "Merged %(count)d duplicate %(type)s record into this primary."
msgid_plural "Merged %(count)d duplicate %(type)s records into this primary."
msgstr[0] ""
msgstr[1] ""

#: recentchanges/merge/comment.html
msgid "Marked as duplicate."
msgstr ""

#: recentchanges/merge/comment.html
#, python-format
msgid "Merged %(page_type)s into primary %(record_type)s record."
msgstr ""

#: recentchanges/merge/message.html
#, python-format
msgid "%(who)s merged one duplicate of %(master)s"
msgid_plural "%(who)s merged %(count)d duplicates of %(master)s"
msgstr[0] ""
msgstr[1] ""

#: recentchanges/merge/message.html
#, python-format
msgid "one duplicate of %(master)s was merged anonymously"
msgid_plural "%(count)d duplicates of %(master)s were merged anonymously"
msgstr[0] ""
msgstr[1] ""

#: recentchanges/merge/view.html
msgid "This merge has been undone."
msgstr ""

#: recentchanges/merge/view.html
msgid "Details here"
msgstr ""

#: recentchanges/merge/view.html type/author/view.html
msgid "Duplicates"
msgstr ""

#: recentchanges/merge/view.html
#, python-format
msgid "%(count)d record modified."
msgid_plural "%(count)d records modified."
msgstr[0] ""
msgstr[1] ""

#: recentchanges/undo/view.html
#, python-format
msgid "Undo of <a href=\"$parent.url()\">%(kind)s</a>."
msgstr ""

#: recentchanges/undo/view.html
#, python-format
msgid "%(count)d records modified."
msgstr ""

#: search/advancedsearch.html
msgid "ISBN"
msgstr ""

#: search/advancedsearch.html
msgid "Place"
msgstr ""

#: search/advancedsearch.html
msgid "Person"
msgstr ""

#: search/advancedsearch.html
msgid "How to search?"
msgstr ""

#: search/advancedsearch.html
msgid "Full Text Search?"
msgstr ""

#: search/authors.html
#, python-format
msgid "Search Open Library for \"%(query)s\""
msgstr ""

#: search/authors.html
msgid "Search Authors"
msgstr ""

#: search/authors.html
msgid "Is the same author listed twice?"
msgstr ""

#: search/authors.html
msgid "Merge authors"
msgstr ""

#: search/authors.html
msgid "No <strong>authors</strong> directly matched your search"
msgstr ""

#: search/inside.html
#, python-format
msgid "Search Open Library for %s"
msgstr ""

#: search/inside.html
msgid "No <strong>Search Inside</strong> text matched your search"
msgstr ""

#: search/inside.html
#, python-format
msgid "About %(count)s result found"
msgid_plural "About %(count)s results found"
msgstr[0] ""
msgstr[1] ""

#: search/inside.html
#, python-format
msgid "in %(seconds)s second"
msgid_plural "in %(seconds)s seconds"
msgstr[0] ""
msgstr[1] ""

#: search/layout_options.html
msgid "Grid"
msgstr ""

#: search/layout_options.html
msgid "View as: "
msgstr ""

#: search/lists.html
msgid "Search results for Lists"
msgstr ""

#: search/lists.html
msgid "Search Lists"
msgstr ""

#: search/lists.html
msgid "No <strong>lists</strong> directly matched your search"
msgstr ""

#: search/publishers.html
msgid "Publishers Search"
msgstr ""

#: search/snippets.html
#, python-format
msgid "On leaf number %(page_num)d:"
msgstr ""

#: search/sort_options.html
msgid "Relevance"
msgstr ""

#: search/sort_options.html
msgid "Work Count"
msgstr ""

#: search/sort_options.html
msgid "Random"
msgstr ""

#: search/sort_options.html
msgid "Name (beta: Librarian only)"
msgstr ""

#: search/sort_options.html
msgid "Birth Date (oldest) (beta: Librarian only)"
msgstr ""

#: search/sort_options.html
msgid "Birth Date (youngest) (beta: Librarian only)"
msgstr ""

#: search/sort_options.html
msgid "List Order"
msgstr ""

#: search/sort_options.html
msgid "Last Modified"
msgstr ""

#: search/sort_options.html
msgid "Language Name"
msgstr ""

#: search/sort_options.html
msgid "Ebook Edition Count"
msgstr ""

#: search/sort_options.html
msgid "Most Editions"
msgstr ""

#: search/sort_options.html
msgid "First Published"
msgstr ""

#: search/sort_options.html
msgid "Most Recent"
msgstr ""

#: search/sort_options.html
msgid "Top Rated"
msgstr ""

#: search/sort_options.html
msgid "Any"
msgstr ""

#: search/sort_options.html
msgid "Work Title (beta: Librarian only)"
msgstr ""

#: search/sort_options.html
msgid "Shuffle"
msgstr ""

#: search/subjects.html
msgid "Search Subjects"
msgstr ""

#: search/subjects.html
msgid "No <strong>subjects</strong> directly matched your search"
msgstr ""

#: search/subjects.html
msgid "time"
msgstr ""

#: search/subjects.html
msgid "subject"
msgstr ""

#: search/subjects.html
msgid "place"
msgstr ""

#: search/subjects.html
msgid "org"
msgstr ""

#: search/subjects.html
msgid "event"
msgstr ""

#: search/subjects.html
msgid "person"
msgstr ""

#: search/subjects.html
msgid "work"
msgstr ""

#: search/work_search_facets.html
msgid "Merge duplicate authors from this search"
msgstr ""

#: search/work_search_facets.html type/work/editions.html
msgid "Merge duplicates"
msgstr ""

#: search/work_search_facets.html
msgid "more"
msgstr ""

#: search/work_search_facets.html
msgid "less"
msgstr ""

#: search/work_search_facets.html
#, python-format
msgid "Filter results for %(facet)s"
msgstr ""

#: search/work_search_facets.html
msgid "Filter results for ebook availability"
msgstr ""

#: search/work_search_facets.html
msgid "yes"
msgstr ""

#: search/work_search_facets.html
msgid "no"
msgstr ""

#: search/work_search_facets.html
msgid "Zoom In"
msgstr ""

#: search/work_search_facets.html
msgid "Focus your results using these <a href=\"/search/howto\">filters</a>"
msgstr ""

#: search/work_search_selected_facets.html
msgid "eBook"
msgstr ""

#: search/work_search_selected_facets.html
msgid "Classic eBook"
msgstr ""

#: search/work_search_selected_facets.html
msgid "Search facets"
msgstr ""

#: search/work_search_selected_facets.html
msgid "Explore Classic eBooks"
msgstr ""

#: search/work_search_selected_facets.html
msgid "Only Classic eBooks"
msgstr ""

#: search/work_search_selected_facets.html
#, python-format
msgid "Explore books about %(subject)s"
msgstr ""

#: search/work_search_selected_facets.html
msgid "Written in"
msgstr ""

#: search/work_search_selected_facets.html
msgid "Published by"
msgstr ""

#: search/work_search_selected_facets.html
msgid "Click to remove this facet"
msgstr ""

#: search/work_search_selected_facets.html
#, python-format
msgid "%(title)s - search"
msgstr ""

#: site/alert.html
msgid "Internet Archive logo"
msgstr ""

#: site/body.html
msgid "It looks like you're offline."
msgstr ""

#: site/neck.html
msgid ""
"Open Library is an open, editable library catalog, building towards a web"
" page for every book ever published. Read, borrow, and discover more than"
" 3M books for free."
msgstr ""

#: site/stats.html
msgid "Debug Stats"
msgstr ""

#: stats/readinglog.html
msgid "Reading Log Stats"
msgstr ""

#: stats/readinglog.html
msgid "# Books Logged"
msgstr ""

#: stats/readinglog.html
msgid "The total number of books logged using the Reading Log feature"
msgstr ""

#: stats/readinglog.html
msgid "All time"
msgstr ""

#: stats/readinglog.html
msgid "# Unique Users Logging Books"
msgstr ""

#: stats/readinglog.html
msgid ""
"The total number of unique users who have logged at least one book using "
"the Reading Log feature"
msgstr ""

#: stats/readinglog.html
msgid "# Books Starred"
msgstr ""

#: stats/readinglog.html
msgid "The total number of books which have been starred"
msgstr ""

#: stats/readinglog.html
msgid "Total # Unique Raters (all time)"
msgstr ""

#: stats/readinglog.html
msgid "Most Wanted Books (This Month)"
msgstr ""

#: stats/readinglog.html
#, python-format
msgid "Added %(count)d time"
msgid_plural "Added %(count)d times"
msgstr[0] ""
msgstr[1] ""

#: stats/readinglog.html
msgid "Most Wanted Books (All Time)"
msgstr ""

#: stats/readinglog.html
msgid "Most Logged Books"
msgstr ""

#: stats/readinglog.html
msgid "Most Read Books (All Time)"
msgstr ""

#: stats/readinglog.html
msgid "Most Rated Books"
msgstr ""

#: stats/readinglog.html
msgid "Most Rated Books (All Time)"
msgstr ""

#: subjects/notfound.html
msgid "We couldn't find any books about"
msgstr ""

#: swagger/swaggerui.html
msgid "OpenAPI"
msgstr ""

#: type/about/edit.html type/page/edit.html type/permission/edit.html
#: type/template/edit.html type/usergroup/edit.html
#, python-format
msgid "Edit %(title)s"
msgstr ""

#: type/about/edit.html
msgid ""
"This only appears in the document head, and gets attached to bookmark "
"labels"
msgstr ""

#: type/about/edit.html
msgid "Intro"
msgstr ""

#: type/about/edit.html
msgid "This appears in first column."
msgstr ""

#: type/about/edit.html
msgid "This appears in the second column, at top."
msgstr ""

#: type/about/edit.html
msgid "Mailing List"
msgstr ""

#: type/about/edit.html
msgid "This appears below the links list."
msgstr ""

#: type/about/view.html
msgid "For more information"
msgstr ""

#: type/author/edit.html
msgid "Edit Author"
msgstr ""

#: type/author/edit.html
msgid ""
"Please use natural order. For example: <strong>Leo Tolstoy</strong> not "
"<strong>Tolstoy, Leo</strong>."
msgstr ""

#: type/author/edit.html
msgid "A short bio?"
msgstr ""

#: type/author/edit.html
msgid ""
"If you \"borrow\" information from somewhere, please make sure to cite "
"the source."
msgstr ""

#: type/author/edit.html
msgid "Date of birth"
msgstr ""

#: type/author/edit.html
msgid "Date of death"
msgstr ""

#: type/author/edit.html
msgid ""
"We're not storing structured dates (yet) so a date like \"21 May 2000\" "
"is recommended."
msgstr ""

#: type/author/edit.html
msgid ""
"This is a deprecated field. You can help improve this record by removing "
"this date and populating the \"Date of birth\" and \"Date of death\" "
"fields. Thanks!"
msgstr ""

#: type/author/edit.html
msgid "Does this author go by any other names?"
msgstr ""

#: type/author/edit.html
msgid ""
"For example: Lev Nikolayevich Tolstoy was also known as Leo Tolstoy. "
"Please list one name per line."
msgstr ""

#: type/author/edit.html
msgid "Identifiers"
msgstr ""

#: type/author/edit.html
msgid "Author Identifiers Purpose"
msgstr ""

#: type/author/view.html type/edition/view.html type/work/view.html
#, python-format
msgid "%(page_title)s | Open Library"
msgstr ""

#: type/author/view.html
#, python-format
msgid "Author of %(book_titles)s"
msgstr ""

#: type/author/view.html
msgid "Merging Authors..."
msgstr ""

#: type/author/view.html
msgid "In progress..."
msgstr ""

#: type/author/view.html
msgid "Refresh the page?"
msgstr ""

#: type/author/view.html
msgid ""
"OK. The merge is in motion. <i>It will take <u>a few minutes to "
"finish</u> the update.</i>"
msgstr ""

#: type/author/view.html
msgid "Argh!"
msgstr ""

#: type/author/view.html
msgid "That merge didn't work. It's our fault, and we've made a note of it."
msgstr ""

#: type/author/view.html
msgid "Add another?"
msgstr ""

#: type/author/view.html
#, python-format
msgid "Search %(author)s books"
msgstr ""

#: type/author/view.html
#, python-format
msgid "— Show <a href=\"%(url)s\">only ebooks</a>?"
msgstr ""

#: type/author/view.html
#, python-format
msgid "— Show <a href=\"%(url)s\">everything</a> by this author?"
msgstr ""

#: type/author/view.html
msgid "OLID"
msgstr ""

#: type/author/view.html
msgid "Inventaire.io:"
msgstr ""

#: type/author/view.html type/edition/view.html type/work/view.html
msgid "Links <span class=\"gray small sansserif\">outside Open Library</span>"
msgstr ""

#: type/author/view.html
msgid "No links yet."
msgstr ""

#: type/author/view.html
msgid "Add one"
msgstr ""

#: type/author/view.html
msgid "Alternative names"
msgstr ""

#: type/delete/view.html
msgid "This page has been deleted"
msgstr ""

#: type/delete/view.html
msgid "What would you like to do?"
msgstr ""

#: type/delete/view.html
msgid "Go back where I came from"
msgstr ""

#: type/delete/view.html
msgid "View the previous version"
msgstr ""

#: type/delete/view.html
msgid "See the page's history"
msgstr ""

#: type/delete/view.html
msgid "Recreate it"
msgstr ""

#: type/edition/admin_bar.html
msgid "Add IA Book to Staff Picks"
msgstr ""

#: type/edition/admin_bar.html
msgid "Sync Archive.org ID"
msgstr ""

#: type/edition/admin_bar.html
msgid "View Book on Archive.org"
msgstr ""

#: type/edition/modal_links.html
msgid "Review"
msgstr ""

#: type/edition/title_and_author.html
msgid "An edition of"
msgstr ""

#: type/edition/title_and_author.html
#, python-format
msgid "First published in %s"
msgstr ""

#: type/edition/view.html type/work/view.html
#, python-format
msgid ""
"This work doesn't have a description yet. Can you <b><a "
"href='%(url)s'>add one</a></b>?"
msgstr ""

#: type/edition/view.html type/work/view.html
#, python-format
msgid ""
"This edition doesn't have a description yet. Can you <b><a "
"href='%(url)s'>add one</a></b>?"
msgstr ""

#: type/edition/view.html type/work/view.html
msgid "Publish Date"
msgstr ""

#: type/edition/view.html type/work/view.html
#, python-format
msgid "Show other books from %(publisher)s"
msgstr ""

#: type/edition/view.html type/work/view.html
#, python-format
msgid "Search for other books from %(publisher)s"
msgstr ""

#: type/edition/view.html type/work/view.html
msgid "Pages"
msgstr ""

#: type/edition/view.html type/work/view.html
msgid "ISBNs"
msgstr ""

#: type/edition/view.html type/work/view.html
msgid "Book Details"
msgstr ""

#: type/edition/view.html type/work/view.html
msgid "First Sentence"
msgstr ""

#: type/edition/view.html type/work/view.html
msgid "Edition Notes"
msgstr ""

#: type/edition/view.html type/work/view.html
msgid "Published in"
msgstr ""

#: type/edition/view.html type/work/view.html
msgid "Series"
msgstr ""

#: type/edition/view.html type/work/view.html
msgid "Volume"
msgstr ""

#: type/edition/view.html type/work/view.html
msgid "Genre"
msgstr ""

#: type/edition/view.html type/work/view.html
msgid "Other Titles"
msgstr ""

#: type/edition/view.html type/work/view.html
msgid "Copyright Date"
msgstr ""

#: type/edition/view.html type/work/view.html
msgid "Translation Of"
msgstr ""

#: type/edition/view.html type/work/view.html
msgid "Translated From"
msgstr ""

#: type/edition/view.html type/work/view.html
msgid "External Links"
msgstr ""

#: type/edition/view.html type/work/view.html
msgid "Format"
msgstr ""

#: type/edition/view.html type/work/view.html
msgid "Pagination"
msgstr ""

#: type/edition/view.html type/work/view.html
msgid "Number of pages"
msgstr ""

#: type/edition/view.html type/work/view.html
msgid "Weight"
msgstr ""

#: type/edition/view.html type/work/view.html
msgid "Edition Identifiers"
msgstr ""

#: type/edition/view.html type/work/view.html
msgid "Source records"
msgstr ""

#: type/edition/view.html type/work/view.html
msgid "Work Description"
msgstr ""

#: type/edition/view.html type/work/view.html
msgid "Original languages"
msgstr ""

#: type/edition/view.html type/work/view.html
msgid "Excerpts"
msgstr ""

#: type/edition/view.html type/work/view.html
#, python-format
msgid "Page %(page)s"
msgstr ""

#: type/edition/view.html type/work/view.html
#, python-format
msgid "added by %(authorlink)s."
msgstr ""

#: type/edition/view.html type/work/view.html
msgid "added anonymously."
msgstr ""

#: type/edition/view.html type/work/view.html
msgid "Wikipedia"
msgstr ""

#: type/edition/view.html type/work/view.html
msgid "Loading Lists"
msgstr ""

#: type/language/view.html
msgid "deprecated"
msgstr ""

#: type/language/view.html
msgid "languages"
msgstr ""

#: type/language/view.html
msgid "Code"
msgstr ""

#: type/language/view.html
msgid "Current"
msgstr ""

#: type/language/view.html
#, python-format
msgid "Try a <a href=\"%(href)s\">search for readable books in %(language)s</a>?"
msgstr ""

#: type/list/edit.html
#, python-format
msgid "Editing list: %(list_name)s"
msgstr ""

#: type/list/edit.html
msgid "Edit List"
msgstr ""

#: type/list/edit.html
msgid "Move..."
msgstr ""

#: type/list/edit.html
msgid "Search for a book"
msgstr ""

#: type/list/edit.html
msgid "Notes (optional)"
msgstr ""

#: type/list/edit.html
msgid "List Name"
msgstr ""

#: type/list/edit.html
msgid "Description (optional)"
msgstr ""

#: type/list/edit.html
msgid "Add another book"
msgstr ""

#: type/list/embed.html
msgid "Visit Open Library"
msgstr ""

#: type/list/embed.html
msgid ""
"Open in online Book Reader. Downloads available in ePub, DAISY, PDF, TXT "
"formats from main book page"
msgstr ""

#: type/list/embed.html
msgid "This book is checked out"
msgstr ""

#: type/list/embed.html
msgid "Checked out"
msgstr ""

#: type/list/embed.html
msgid "Borrow book"
msgstr ""

#: type/list/embed.html
msgid "Protected DAISY"
msgstr ""

#: type/list/exports.html
msgid "BibTex"
msgstr ""

#: type/list/exports.html
msgid "Export"
msgstr ""

#: type/list/exports.html
#, python-format
msgid "as %(json_link)s, %(html_link)s, or %(bibtex_link)s"
msgstr ""

#: type/list/exports.html
msgid "Subscribe"
msgstr ""

#: type/list/exports.html
#, python-format
msgid "Watch activity via <a rel=\"nofollow\" href=\"%s\">Atom feed</a>"
msgstr ""

#: type/list/exports.html
msgid "Export Not Available"
msgstr ""

#: type/list/exports.html
#, python-format
msgid ""
"Only lists with up to %(max)s editions can be exported. This one has "
"%(count)s."
msgstr ""

#: type/list/exports.html
#, python-format
msgid ""
"Try removing some seeds for more focus, or look at <a href=\"%s\">bulk "
"download</a> of the catalog."
msgstr ""

#: type/list/view_body.html
#, python-format
msgid "%(name)s | Lists | Open Library"
msgstr ""

#: type/list/view_body.html
#, python-format
msgid "%(title)s: %(description)s"
msgstr ""

#: type/list/view_body.html
msgid "View the list on Open Library."
msgstr ""

#: type/list/view_body.html
msgid "Remove this item?"
msgstr ""

#: type/list/view_body.html
#, python-format
msgid "Last modified <span>%(date)s</span>"
msgstr ""

#: type/list/view_body.html
msgid "Remove seed"
msgstr ""

#: type/list/view_body.html
msgid "Are you sure you want to remove this item from the list?"
msgstr ""

#: type/list/view_body.html
msgid "Remove Seed"
msgstr ""

#: type/list/view_body.html
msgid ""
"You are about to remove the last item in the list. That will delete the "
"whole list. Are you sure you want to continue?"
msgstr ""

#: type/list/view_body.html
msgid "There are no items on this list."
msgstr ""

#: type/list/view_body.html
msgid ""
"<a href=\"/search\" target=\"_blank\">Search for book, subjects, or "
"authors</a> to add to your list."
msgstr ""

#: type/list/view_body.html
msgid "Learn more."
msgstr ""

#: type/list/view_body.html
msgid "List Metadata"
msgstr ""

#: type/list/view_body.html
msgid "Derived from seed metadata"
msgstr ""

#: type/local_id/view.html
msgid "Local IDs"
msgstr ""

#: type/local_id/view.html
msgid "Source Item"
msgstr ""

#: type/local_id/view.html
msgid "ID location"
msgstr ""

#: type/local_id/view.html
msgid "Barcode regex"
msgstr ""

#: type/local_id/view.html
msgid "URN prefix"
msgstr ""

#: type/local_id/view.html
msgid "Example"
msgstr ""

#: type/page/edit.html
msgid "Document Body:"
msgstr ""

#: type/page/view.html
msgid "Community"
msgstr ""

#: type/permission/edit.html
msgid "Readers:"
msgstr ""

#: type/permission/edit.html
msgid "Writers:"
msgstr ""

#: type/permission/view.html
msgid "Readers"
msgstr ""

#: type/permission/view.html
msgid "Writers"
msgstr ""

#: type/tag/form.html
msgid "Edit tag"
msgstr ""

#: type/tag/form.html
msgid "Add a tag"
msgstr ""

#: type/tag/form.html
msgid "Add a tag to Open Library"
msgstr ""

#: type/tag/form.html
msgid "We require a minimum set of fields to create a new collection tag."
msgstr ""

#: type/tag/form.html
msgid "Add this tag now"
msgstr ""

#: type/tag/tag_form_inputs.html
msgid "Tag Name"
msgstr ""

#: type/tag/tag_form_inputs.html
msgid "Tag Description"
msgstr ""

#: type/tag/tag_form_inputs.html
msgid "Page Body"
msgstr ""

#: type/tag/tag_form_inputs.html
msgid "Tag type"
msgstr ""

#: type/tag/tag_form_inputs.html
msgid "Tag Deputy"
msgstr ""

#: type/tag/view.html
#, python-format
msgid "<strong>Type:</strong> %(tag_type)s"
msgstr ""

#: type/tag/view.html type/user/edit.html
msgid "Description"
msgstr ""

#: type/tag/view.html
msgid "Tag Body"
msgstr ""

#: type/tag/view.html
#, python-format
msgid "View subject page for %(name)s."
msgstr ""

#: type/template/edit.html
msgid "Plugin"
msgstr ""

#: type/template/edit.html
msgid "Document Body"
msgstr ""

#: type/template/edit.html
msgid "Delete this template?"
msgstr ""

#: type/template/view.html
msgid "plugin"
msgstr ""

#: type/type/view.html
msgid "Kind"
msgstr ""

#: type/type/view.html
msgid "Properties"
msgstr ""

#: type/type/view.html
msgid "of type"
msgstr ""

#: type/type/view.html
msgid "Backreferences"
msgstr ""

#: type/user/edit.html
#, python-format
msgid "Editing %(name)s"
msgstr ""

#: type/user/edit.html
msgid "Currently Editing:"
msgstr ""

#: type/user/edit.html
msgid "Display Name"
msgstr ""

#: type/user/view.html
msgid "admin page"
msgstr ""

#: type/user/view.html
#, python-format
msgid ""
"You are publicly sharing the books you are <a href=\"%(username)s/books"
"/currently-reading\">currently reading</a>, <a href=\"%(username)s/books"
"/already-read\">have already read</a>, and <a href=\"%(username)s/books"
"/want-to-read\">want to read</a>."
msgstr ""

#: type/user/view.html
msgid "You have chosen to make your"
msgstr ""

#: type/user/view.html
msgid "private"
msgstr ""

#: type/user/view.html
msgid "Manage your privacy settings"
msgstr ""

#: type/user/view.html
#, python-format
msgid ""
"Here are the books %(user)s is <a href=\"%(username)s/books/currently-"
"reading\">currently reading</a>, <a href=\"%(username)s/books/already-"
"read\">have already read</a>, and <a href=\"%(username)s/books/want-to-"
"read\">want to read</a>!"
msgstr ""

#: type/user/view.html
msgid "My Lists"
msgstr ""

#: type/usergroup/edit.html
msgid "Members:"
msgstr ""

#: type/work/editions.html type/work/editions_datatable.html
#, python-format
msgid "Add another edition of %(work)s"
msgstr ""

#: type/work/editions.html
msgid "Title missing"
msgstr ""

#: type/work/editions_datatable.html
#, python-format
msgid "Showing %(count)d featured edition."
msgid_plural "Showing %(count)d featured editions."
msgstr[0] ""
msgstr[1] ""

#: type/work/editions_datatable.html
#, python-format
msgid "View all %(count)d editions?"
msgstr ""

#: type/work/editions_datatable.html
msgid "Edition"
msgstr ""

#: type/work/editions_datatable.html
msgid "Availability"
msgstr ""

#: type/work/editions_datatable.html
msgid "No editions available"
msgstr ""

#: type/work/editions_datatable.html
msgid "Add another edition?"
msgstr ""
<|MERGE_RESOLUTION|>--- conflicted
+++ resolved
@@ -5269,17 +5269,8 @@
 msgid "Additional Metadata"
 msgstr ""
 
-<<<<<<< HEAD
 #: books/edit/edition.html
 msgid "This field can accept arbitrary key:value pairs"
-=======
-#: lib/nav_head.html
-msgid "Bulk Search"
-msgstr ""
-
-#: lib/nav_head.html
-msgid "Recent Community Edits"
->>>>>>> 59c6d240
 msgstr ""
 
 #: books/edit/excerpts.html
@@ -5316,17 +5307,8 @@
 msgid "Why did you choose this excerpt?"
 msgstr ""
 
-<<<<<<< HEAD
 #: books/edit/excerpts.html
 msgid "Add an optional note."
-=======
-#: lib/nav_head.html
-msgid "Bulk"
-msgstr ""
-
-#: lib/nav_head.html
-msgid "Search by barcode"
->>>>>>> 59c6d240
 msgstr ""
 
 #: books/edit/excerpts.html
@@ -6161,6 +6143,10 @@
 msgstr ""
 
 #: lib/nav_head.html
+msgid "Bulk Search"
+msgstr ""
+
+#: lib/nav_head.html
 msgid "Recent Community Edits"
 msgstr ""
 
@@ -6198,6 +6184,10 @@
 
 #: lib/nav_head.html
 msgid "Advanced"
+msgstr ""
+
+#: lib/nav_head.html
+msgid "Bulk"
 msgstr ""
 
 #: lib/nav_head.html
