$def with (share_links, page_url, link_markup, modal_id, classes='', show_embed=True)
$# :param list[dict] share_links:
$# :param str page_url: absolute url excluding params
$# :param str link_markup: Markup for element that triggers share modal
$# :param str modal_id: Unique identifier for this modal
$# :param str classes: HTML classes for this component
$# :param boolen show_embed: Set to `True` to render the "Embed" link


$def embed_iframe(page_url):
  <iframe frameborder="0" width="165" height="400" src="//$request.domain$page_url/widget"></iframe>

$def modal_content():
  <div class="shareLinks cta-section">
    <ul class="shareLinks-list">
      $for share_link in share_links:
        $ track_tag = share_link['text'].replace(' ', '-')
        <li>
          <a href="$share_link['url']" class="sansserif large" target="_blank"
            data-ol-link-track="Share|$track_tag">
            <img
              title="Share on $(share_link['text'])"
              alt="$(share_link['text'])" class="share-link"
              src="$static_url('images/%s.svg' % share_link['text'].lower())"
              loading="lazy"
            >
          </a>
          <div class="share-source">$share_link['text']</div>
        </li>
  
      $if show_embed:
        <li>
          $# rm special characters from url such as single quote which break js prompt/iframe
          $ clean_url = page_url.replace("'", "\\'")
          $ iframe_html = str(embed_iframe(clean_url)).strip()
          <a class="embed-work-btn copy-to-clipboard" title="$_('Embed this book in your website')" data-ol-link-track="Share|Embed"
            data-string-to-copy="$iframe_html" data-i18n="$json_encode({'toast': _('Embed code copied to clipboard')})">
            <img
              alt="Embed icon"
              class="share-link"
              src="$static_url('images/embed.png')"
              loading="lazy"
            >
          </a>
          <div class="share-source">$_('Embed')</div>
        </li>

<<<<<<< HEAD
      <li>
        $ full_url = 'https://' + request.domain + changequery()
        <a class="copy-url-btn copy-to-clipboard" title="$_('Copy url to clipboard')" data-ol-link-track="Share|CopyURL"
          data-string-to-copy="$full_url" data-i18n="$json_encode({'toast': _('URL copied to clipboard')})">
            <img
                alt="$_('Copy URL icon')"
                class="share-link"
                src="$static_url('images/copy_url.png')"
                loading="lazy"
            >
        </a>
        <div class="share-source">$_('Copy URL')</div>
      </li>
    </ul>
  </div>

<div class="$classes">
  $:link_markup
=======
  <div class="hidden">
    <div id="social-modal-content" class="floaterAdd">
      <div class="content">
        <div class="floaterHead right-justify">
          <a class="dialog--close">&times;<span class="shift">$_("Close")</span></a>
        </div>
        <div class="shareLinks cta-section">
          <ul class="shareLinks-list">
              $for share_link in share_links:
              $ track_tag = share_link['text'].replace(' ', '-')
              <li>
                <a href="$share_link['url']" class="sansserif large" target="_blank"
                  data-ol-link-track="Share|$track_tag">
                  <img
                    title="$_('Share on %(share_link)s', share_link=share_link['text'])"
                    alt="$(share_link['text'])" class="share-link"
                    src="$static_url('images/%s.svg' % share_link['text'].lower())"
                    loading="lazy"
                  >
                </a>
                <div class="share-source">$share_link['text']</div>
              </li>

            $if show_embed:
              <li>
                $# rm special characters from url such as single quote which break js prompt/iframe
                $ clean_url = page_url.replace("'", "\\'")
                $ iframe_html = str(embed_iframe(clean_url)).strip()
                <a class="embed-work-btn" title="$_('Embed this book in your website')" data-ol-link-track="Share|Embed"
                  onclick="prompt('Copy embed code to clipboard:', '$iframe_html');">
                  <img
                    alt="$_('Embed icon')"
                    class="share-link"
                    src="$static_url('images/embed.png')"
                    loading="lazy"
                  >
                </a>
                <div class="share-source">$_("Embed")</div>
              </li>

            <li>
              <a class="copy-url-btn" title="$_('Copy url to clipboard')" data-ol-link-track="Share|CopyURL">
                  <img
                      alt="$_('Copy URL icon')"
                      class="share-link"
                      src="$static_url('images/copy_url.png')"
                      loading="lazy"
                  >
              </a>
              <div class="share-source">$_("Copy URL")</div>
            </li>
>>>>>>> f2cfbc10

  $ share_links = modal_content()
  $:render_template('native_dialog', modal_id, share_links)
</div><|MERGE_RESOLUTION|>--- conflicted
+++ resolved
@@ -45,7 +45,6 @@
           <div class="share-source">$_('Embed')</div>
         </li>
 
-<<<<<<< HEAD
       <li>
         $ full_url = 'https://' + request.domain + changequery()
         <a class="copy-url-btn copy-to-clipboard" title="$_('Copy url to clipboard')" data-ol-link-track="Share|CopyURL"
@@ -57,66 +56,13 @@
                 loading="lazy"
             >
         </a>
-        <div class="share-source">$_('Copy URL')</div>
+        <div class="share-source">$_("Copy URL")</div>
       </li>
     </ul>
   </div>
 
 <div class="$classes">
   $:link_markup
-=======
-  <div class="hidden">
-    <div id="social-modal-content" class="floaterAdd">
-      <div class="content">
-        <div class="floaterHead right-justify">
-          <a class="dialog--close">&times;<span class="shift">$_("Close")</span></a>
-        </div>
-        <div class="shareLinks cta-section">
-          <ul class="shareLinks-list">
-              $for share_link in share_links:
-              $ track_tag = share_link['text'].replace(' ', '-')
-              <li>
-                <a href="$share_link['url']" class="sansserif large" target="_blank"
-                  data-ol-link-track="Share|$track_tag">
-                  <img
-                    title="$_('Share on %(share_link)s', share_link=share_link['text'])"
-                    alt="$(share_link['text'])" class="share-link"
-                    src="$static_url('images/%s.svg' % share_link['text'].lower())"
-                    loading="lazy"
-                  >
-                </a>
-                <div class="share-source">$share_link['text']</div>
-              </li>
-
-            $if show_embed:
-              <li>
-                $# rm special characters from url such as single quote which break js prompt/iframe
-                $ clean_url = page_url.replace("'", "\\'")
-                $ iframe_html = str(embed_iframe(clean_url)).strip()
-                <a class="embed-work-btn" title="$_('Embed this book in your website')" data-ol-link-track="Share|Embed"
-                  onclick="prompt('Copy embed code to clipboard:', '$iframe_html');">
-                  <img
-                    alt="$_('Embed icon')"
-                    class="share-link"
-                    src="$static_url('images/embed.png')"
-                    loading="lazy"
-                  >
-                </a>
-                <div class="share-source">$_("Embed")</div>
-              </li>
-
-            <li>
-              <a class="copy-url-btn" title="$_('Copy url to clipboard')" data-ol-link-track="Share|CopyURL">
-                  <img
-                      alt="$_('Copy URL icon')"
-                      class="share-link"
-                      src="$static_url('images/copy_url.png')"
-                      loading="lazy"
-                  >
-              </a>
-              <div class="share-source">$_("Copy URL")</div>
-            </li>
->>>>>>> f2cfbc10
 
   $ share_links = modal_content()
   $:render_template('native_dialog', modal_id, share_links)
