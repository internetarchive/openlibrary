--- conflicted
+++ resolved
@@ -111,16 +111,12 @@
                 return '"%s"' % escape(v)
         
         if isinstance(query, dict):
-<<<<<<< HEAD
-            q = op.join('%s:%s' % (k, ('"%s"' % escape(v)) if k.endswith('_key') else escape_value(v)) for k, v in query.items())
-=======
             op = query.pop("_op", "AND")
             if op.upper() != "OR":
                 op = "AND"
             op = " " + op + " "
             
             q = op.join('%s:%s' % (k, escape_value(v)) for k, v in query.items())
->>>>>>> 8be02f43
         else:
             q = query
         return q
