"""Python library for accessing Solr.
"""
import re
import requests
import web
import simplejson
import logging

from six.moves import urllib


logger = logging.getLogger("openlibrary.logger")

def urlencode(d, doseq=False):
    """There is a bug in urllib when used with unicode data.

        >>> d = {"q": u"\u0C05"}
        >>> urllib.parse.urlencode(d)
        'q=%E0%B0%85'
        >>> urllib.parse.urlencode(d, doseq=True)
        'q=%3F'

    This function encodes all the unicode strings in utf-8 before passing them to urllib.
    """
    def utf8(d):
        if isinstance(d, dict):
            return dict((utf8(k), utf8(v)) for k, v in d.items())
        elif isinstance(d, list):
            return [utf8(v) for v in d]
        else:
            return web.safestr(d)

    return urllib.parse.urlencode(utf8(d), doseq=doseq)

class Solr:
    def __init__(self, base_url):
        self.base_url = base_url
        self.host = urllib.parse.urlsplit(self.base_url)[1]

    def escape(self, query):
        r"""Escape special characters in the query string

            >>> solr = Solr("")
            >>> solr.escape("a[b]c")
            'a\\[b\\]c'
        """
        chars = r'+-!(){}[]^"~*?:\\'
        pattern = "([%s])" % re.escape(chars)
        return web.re_compile(pattern).sub(r'\\\1', query)

    def select(self, query, fields=None, facets=None,
               rows=None, start=None,
               doc_wrapper=None, facet_wrapper=None,
               **kw):
        """Execute a solr query.

        query can be a string or a dicitonary. If query is a dictionary, query
        is constructed by concatinating all the key-value pairs with AND condition.
        """
        params = {'wt': 'json'}

        for k, v in kw.items():
            # convert keys like facet_field to facet.field
            params[k.replace('_', '.')] = v

        params['q'] = self._prepare_select(query)

        if rows is not None:
            params['rows'] = rows
        params['start'] = start or 0

        if fields:
            params['fl'] = ",".join(fields)

        if facets:
            params['facet'] = "true"
            params['facet.field'] = []

            for f in facets:
                if isinstance(f, dict):
                    name = f.pop("name")
                    for k, v in f.items():
                        params["f.%s.facet.%s" % (name, k)] = v
                else:
                    name = f
                params['facet.field'].append(name)

        # switch to POST request when the payload is too big.
        # XXX: would it be a good idea to switch to POST always?
        payload = urlencode(params, doseq=True)
        url = self.base_url + "/select"
        if len(payload) < 500:
            url = url + "?" + payload
            logger.info("solr request: %s", url)
            jsonData = requests.get(url, timeout=10).json()
        else:
            logger.info("solr request: %s ...", url)
            if not isinstance(payload, bytes):
                payload = payload.encode("utf-8")
<<<<<<< HEAD
            jsonData = requests.post(url, data=payload, headers={"Content-Type": "application/x-www-form-urlencoded; charset=UTF-8"}, timeout=10).json()
=======
            headers = {
                "Content-Type": "application/x-www-form-urlencoded; charset=UTF-8"
            }
            jsonData = requests.post(
                url, data=payload, headers=headers, timeout=10
            ).json()
>>>>>>> 2477b2b2
        return self._parse_solr_result(
            jsonData,
            doc_wrapper=doc_wrapper,
            facet_wrapper=facet_wrapper)

    def _parse_solr_result(self, result, doc_wrapper, facet_wrapper):
        response = result['response']

        doc_wrapper = doc_wrapper or web.storage
        facet_wrapper = facet_wrapper or (lambda name, value, count: web.storage(locals()))

        d = web.storage()
        d.num_found = response['numFound']
        d.docs = [doc_wrapper(doc) for doc in response['docs']]

        if 'facet_counts' in result:
            d.facets = {}
            for k, v in result['facet_counts']['facet_fields'].items():
                d.facets[k] = [facet_wrapper(k, value, count) for value, count in web.group(v, 2)]

        if 'highlighting' in result:
            d.highlighting = result['highlighting']

        if 'spellcheck' in result:
            d.spellcheck = result['spellcheck']

        return d

    def _prepare_select(self, query):
        def escape(v):
            # TODO: improve this
            return v.replace('"', r'\"').replace("(", "\\(").replace(")", "\\)")

        def escape_value(v):
            if isinstance(v, tuple): # hack for supporting range
                return "[%s TO %s]" % (escape(v[0]), escape(v[1]))
            elif isinstance(v, list): # one of
                return "(%s)" % " OR ".join(escape_value(x) for x in v)
            else:
                return '"%s"' % escape(v)

        if isinstance(query, dict):
            op = query.pop("_op", "AND")
            if op.upper() != "OR":
                op = "AND"
            op = " " + op + " "

            q = op.join('%s:%s' % (k, escape_value(v)) for k, v in query.items())
        else:
            q = query
        return q

if __name__ == '__main__':
    import doctest
    doctest.testmod()<|MERGE_RESOLUTION|>--- conflicted
+++ resolved
@@ -97,16 +97,12 @@
             logger.info("solr request: %s ...", url)
             if not isinstance(payload, bytes):
                 payload = payload.encode("utf-8")
-<<<<<<< HEAD
-            jsonData = requests.post(url, data=payload, headers={"Content-Type": "application/x-www-form-urlencoded; charset=UTF-8"}, timeout=10).json()
-=======
             headers = {
                 "Content-Type": "application/x-www-form-urlencoded; charset=UTF-8"
             }
             jsonData = requests.post(
                 url, data=payload, headers=headers, timeout=10
             ).json()
->>>>>>> 2477b2b2
         return self._parse_solr_result(
             jsonData,
             doc_wrapper=doc_wrapper,
