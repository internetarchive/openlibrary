--- conflicted
+++ resolved
@@ -112,18 +112,11 @@
         response = self._request(key + '.json', params={'v': v} if v else {})
         return unmarshal(response.json())
 
-<<<<<<< HEAD
     def get_many(self, keys, max_length = 100):
         """Get multiple documents in a single request as a dictionary.
         """
         if len(keys) > max_length:
             # get in chunks of 100 to avoid crossing the URL length limit.
-=======
-    def get_many(self, keys):
-        """Get multiple documents in a single request as a dictionary."""
-        if len(keys) > 500:
-            # get in chunks of 500 to avoid crossing the URL length limit.
->>>>>>> 1ac15a48
             d = {}
             for chunk in web.group(keys, 100):
                 d.update(self._get_many(chunk))
