--- conflicted
+++ resolved
@@ -19,20 +19,12 @@
 import os
 import re
 import datetime
-<<<<<<< HEAD
-=======
-import urllib
-import urllib2
->>>>>>> bf2f2a73
 import simplejson
 import web
 import logging
 
 import six
-<<<<<<< HEAD
 from six.moves import urllib
-=======
->>>>>>> bf2f2a73
 from six.moves.configparser import ConfigParser
 
 logger = logging.getLogger("openlibrary.api")
