$def with (form)

$var title: $("Log In")

<div id="contentHead">
    <h1>$_("Log In")</h1>
</div>

<div id="contentBody">
  $if not ctx.user:
      <p>$:_('Please enter your <a href="https://archive.org">Internet Archive</a> email and password to access your Open Library account.')</p>

  $if ctx.user:
      <div class="hidden">
        <form name="logout" action="$homepath()/account/logout" method="post"></form>
      </div>
      <p>$:_("You are already logged into Open Library as %(user)s.", user='<a href="%s">%s</a>' % (ctx.user.key, ctx.user.displayname))</p>
      <p>$:_('If you\'d like to create a new, different Open Library account, you\'ll need to <a href="javascript:;" onclick="document.forms[\'logout\'].submit()">log out</a> and start the signup process afresh.')</p>

  $else:
      <form id="register" class="login olform" name="register" method="post">
<<<<<<< HEAD
          $if "dev" in ctx.features:         
=======
          $if "dev" in ctx.features:

>>>>>>> 31520083
              <div class="flash-messages" id="autofill-dev-credentials">
                  <div class="info">
                      <span>
                          This is a development instance, the default credentials are automatically filled.
                          <br>
                          email: openlibrary@example.com password: admin123
                      </span>
                  </div>
              </div>

        $if form.note:
            <div class="note">$form.note</div>

        <div class="formElement">
            <div class="label">
              <label for="username">$_("Email")</label>
              <span class="smaller lighter"></span>
              &mdash; <a class="forgot-email" href="/account/email/forgot-ia">$_('Forgot your Internet Archive email?')</a>
            </div>

            <div class="input">
              <input type="email" class="required" id="username" name="username" value="$(form.username.value or query_param('username'))" placeholder="Email" autocapitalize="off" autocorrect="off"/>
              <span class="invalid clearfix" htmlfor="username">$form.username.note</span>
            </div>
        </div>

        <div class="formElement">
            <div class="label"><label for="password">$_("Password")</label> <span class="smaller lighter"></span></div>
            <div class="input">
                <input type="password" class="required" placeholder="Password" id="password" name="password" value="$form.password.value" />
                <span class="invalid clearfix" htmlfor="password">$form.password.note</span>
            </div>
        </div>

        <div class="formElement">
            <div class="input">
                <input name="remember" type="checkbox" id="remember" />
                <label for="remember" class="small">$_('Remember me')</label>
            </div>
        </div>

        <input type="hidden" id="redirect" value="$form.redirect.value" name="redirect" />
        <input type="hidden" id="debug_token" value="" name="debug_token"/>

        <div class="clearfix"></div>

        <div class="formElement bottom">
            <br/>
            <button value="$_('Log In')" type="submit" class="login-submit larger" name="login" title="$_('Log In')">$_('Log In')</button>
        </div>
        <div class="formElement">
            <div class="label"></div>
            <div class="input smaller"><a href="https://archive.org/account/login.forgotpw.php">$_('Forgot your Password?')</a>
            <br/><br/>
            $:_('Not a member of Open Library? <a href="/account/create">Sign up now</a>.')</div>
        </div>
    </form>
</div><|MERGE_RESOLUTION|>--- conflicted
+++ resolved
@@ -19,12 +19,7 @@
 
   $else:
       <form id="register" class="login olform" name="register" method="post">
-<<<<<<< HEAD
-          $if "dev" in ctx.features:         
-=======
           $if "dev" in ctx.features:
-
->>>>>>> 31520083
               <div class="flash-messages" id="autofill-dev-credentials">
                   <div class="info">
                       <span>
