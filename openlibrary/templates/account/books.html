$def with (docs, key, shelf_counts, doc_count, lists=None, user=None, logged_in_user=None, public=False, sort_order='desc', owners_page=False, q="", results_per_page=25, ratings=[], checkin_year=None)

$# Displays a user's reading log
$# :param list docs:
$# :param Literal['currently-reading', 'want-to-read', 'already-read', 'sponsorships', 'loans', 'notes', 'observations'] key:
$# :param Dict[str: int] shelf_counts:
$# :param list? lists:
$# :param user:
$# :param bool public:
$# :param str q: search term.

$ component_times = {}
$ component_times['TotalTime'] = time()

$ username = user.key.split('/')[-1]

$ current_page = int(input(page=1).page)
$ total_docs = shelf_counts.get(key, None)

$ userDisplayName = user.displayname or ctx.user.displayname
$ userKey = user.key or ctx.user.key

$ header_title = ""

$ padding = ""

$if key == 'mybooks':
  $ header_title = _("My Books")
  $ padding = "no-padding"
$elif key == 'currently-reading':
  $ header_title = _("Currently Reading")
$elif key == 'want-to-read':
  $ header_title = _("Want to Read")
$elif key == 'already-read':
  $ header_title = _("Already Read")
$if not header_title:
  $if key == 'sponsorships':
    $ header_title = _("Sponsorships")
  $elif key == 'notes':
    $ header_title = _("My Notes")
  $elif key == 'observations':
    $ header_title = _("My Reviews")
  $elif key == 'loans':
    $ header_title = _("My Loans")
  $elif key == 'imports':
    $ header_title = _("Imports and Exports")
  $elif key == 'lists':
    $ header_title = _("My Lists")
  $elif key == 'list':
    $ header_title = docs.get('name', 'List')
  $else:
    $ header_title = key

$var title: $header_title

$ url_prefix = "/people/" + username
$ readlog_url = url_prefix + "/books/%s/"
$ options = [(_("Want to Read (%(count)d)", count=shelf_counts['want-to-read']), readlog_url % "want-to-read"), (_("Currently Reading (%(count)d)", count=shelf_counts['currently-reading']), readlog_url % "currently-reading"), (_("Already Read (%(count)d)", count=shelf_counts['already-read']), readlog_url % "already-read"), (_("My Lists (%(count)d)" if owners_page else "Lists (%(count)d)", count=len(lists)) , url_prefix + "/lists")]
$if owners_page:
  $ options = [("My Loans", "/account/loans")] + options + [(_("My Notes"), url_prefix + "/books/notes"), (_("My Reviews"), url_prefix + "/books/observations")]

<div class="mybooks">

<<<<<<< HEAD
    $if owners_page:
      <h3>
        $if public:
          $_('Your reading log is currently set to public')
          <button onclick="prompt('Copy share link to your clipboard please:', window.location.protocol + '//' + window.location.hostname + '/people/$(username)/books/$(key)');">Share</button> or
        $else:
          $_('Your reading log is currently set to private')
        &mdash;
        <a href="/account/privacy">$_('Manage your privacy settings')</a>
      </h3>

    <div class="mybooks">
      <div class="mybooks-menu">
        <ul class="preset-lists">
          <li class="subsection">$_('Reading Log')</li>
          <li><a href="$urlbase/currently-reading" $('class=selected' if key == 'currently-reading' else '')>$_('Currently Reading (%(count)d)', count=reading_log_counts['currently-reading'])</a></li>
          <li><a href="$urlbase/want-to-read" $('class=selected' if key == 'want-to-read' else '')>$_('Want to Read (%(count)d)', count=reading_log_counts['want-to-read'])</a></li>
          <li><a href="$urlbase/already-read" $('class=selected' if key == 'already-read' else '')>$_('Already Read (%(count)d)', count=reading_log_counts['already-read'])</a></li>
        </ul>
        $if owners_page and ctx.user and ctx.user.in_sponsorship_beta():
          <!-- only show to owners -->
          <ul class="preset-lists">
            <li class="subsection">$_('Sponsorships')</li>
            <li><a href="$urlbase/sponsorships" $('class=selected' if key == 'sponsorships' else '')>Sponsoring ($sponsorship_count)</a></li>
          </ul>
        $if lists:
          <ul class="user-lists">
            <li class="subsection">$_('Lists')</li>
            <div class="list-overflow">
              $for lst in lists:
                <li><a class="list-link" href="$(lst.key)">$lst['name'] ($(len(lst.seeds)))</a></li>
            </div>
          </ul>
      </div>
      <div class="mybooks-list">
        $:macros.Pager(current_page, total_items, results_per_page=25)
        <ul class="list-books" id="siteSearch">
          $if items:
            $ bookshelf_id = {'want-to-read': 1, 'currently-reading': 2, 'already-read': 3}.get(key, None)
            $for item in items:
              $if key == 'loans':
                $ edition = get_document(item['book'])
                $ work = get_document(edition.works[0]) if (edition.get('type', {}).get('key') == '/type/work' and edition.works and edition.works[0]) else None
                $ decorations = owners_page and macros.ManageLoansButtons(item, edition) or ''
                $:macros.SearchResultsWork(work or edition, decorations=decorations, cta=False)
              $elif key == 'waitlists':
                $ edition = item
                $ decorations = owners_page and macros.ManageWaitlistButton(edition) or ''
                $:macros.SearchResultsWork(edition, decorations=decorations, cta=False)
=======
  $:render_template("account/sidebar", user, key=key, public=public, owners_page=owners_page, counts=shelf_counts, lists=lists, component_times=component_times)

  <div class="mybooks-details $padding">
    $if key == 'mybooks':
      $ component_times['Yearly Goal Banner'] = time()
      $ year = get_reading_goals_year()
      $ current_goal = get_reading_goals(year=year)

      $# Is date between 1 Dec and 1 Feb?
      $if not current_goal and within_date_range(12, 1, 2, 1):
        <div class="page-banner page-banner-body page-banner-mybooks">
          $_('Set your %(year)s Yearly Reading Goal:', year=year) <a class="btn primary set-reading-goal-link" data-ol-link-track="MyBooksLandingPage|SetReadingGoal"href="javascript:;">$:_('Set my goal')</a>
        </div>
      $ component_times['Yearly Goal Banner'] = time() - component_times['Yearly Goal Banner']
    $ component_times['Details header'] = time()
    <header>
      <div>
        <div class="sansserif grey account-settings-menu">
	  $# Only show breadcrumbs when we're not on mybooks
          $if key != 'mybooks':
            $if not owners_page:
	      <a href="$userKey">
	        ← <span>$userDisplayName</span></a>
            $else:
              <a href="/account/books">
                ← <span>$_("My Books")</span></a>
            &raquo;

            $if key == 'list':
	      $ list_url = "/account" if owners_page else userKey
              <a href="$(list_url)/lists"><span>$(_("%(userDisplayName)s's Lists", userDisplayName=userDisplayName) if not owners_page else _("My Lists"))</span></a>
	      &raquo;

	    $else:
              $:render_template("books/breadcrumb_select", key=key, selected=header_title, options=options)
        </div>
        <div>
          $if key in ['mybooks', 'list']:
            <h1 class="details-title">
	      $header_title
	    </h1>

          $if owners_page and (key in ['currently-reading', 'already-read', 'want-to-read'] and not checkin_year):
            <a href="$ctx.path/stats" title="$_('View stats about this shelf')">$_('Stats')</a>
        </div>

        $if owners_page:
          <p>
            $if key == 'notes':
              $_('Your book notes are private and cannot be viewed by other patrons.')
            $elif key == 'observations':
              $_('Your book reviews will be shared anonymously with other patrons.')
            $elif key in ['currently-reading', 'already-read', 'want-to-read']:
              $if public:
                $_('Your reading log is currently set to public')
                <button onclick="prompt('Copy share link to clipboard:', window.location.protocol + '//' + window.location.hostname + '/people/$(username)/books/$(key)');">Share</button> or
>>>>>>> 292a0f2a
              $else:
                $_('Your reading log is currently set to private')
              &mdash;
              <a href="/account/privacy">$_('Manage your privacy settings')</a>
          </p>
      </div>
      $if key == 'list':
        <div>
          $:macros.databarView(docs)
        </div>
    </header>
    $ component_times['Details header'] = time() - component_times['Details header']
    $ component_times['Details content'] = time()
    <div class="details-content">
    $if key == 'mybooks':
      $:render_template('account/mybooks', logged_in_user, docs, key=key, public=public, owners_page=owners_page, counts=shelf_counts, lists=lists, component_times=component_times)
    $elif key == 'loans':
      $:render_template('account/loans', logged_in_user, docs)
    $elif key == 'notes':
      $:render_template('account/notes', docs, user, shelf_counts['notes'], page=current_page)
    $elif key == 'observations':
      $:render_template('account/observations', docs, user, shelf_counts['observations'], page=current_page)
    $elif key == 'imports':
      $:render_template('account/import')
    $elif key == 'lists':
      $:render_template('lists/lists', docs, lists, show_header=False)
    $elif key == 'already-read':
      $:render_template('account/reading_log', docs, key, shelf_counts[key], doc_count, owners_page, current_page, sort_order=sort_order, user=user, include_ratings=owners_page, q=q, results_per_page=results_per_page, ratings=ratings, checkin_year=checkin_year)
    $elif key in {'currently-reading', 'want-to-read', 'sponsorships'}:
      $:render_template('account/reading_log', docs, key, shelf_counts[key], doc_count, owners_page, current_page, sort_order=sort_order, user=user, q=q, results_per_page=results_per_page)
    $else:
      $:render_template('type/list/view', docs, check_owner=False, owns_page=True)
    </div>
    $ component_times['Details content'] = time() - component_times['Details content']
  </div>
</div>

$ component_times['TotalTime'] = time() - component_times['TotalTime']
$if query_param('debug'):
  $:macros.Profile(component_times)<|MERGE_RESOLUTION|>--- conflicted
+++ resolved
@@ -61,57 +61,6 @@
 
 <div class="mybooks">
 
-<<<<<<< HEAD
-    $if owners_page:
-      <h3>
-        $if public:
-          $_('Your reading log is currently set to public')
-          <button onclick="prompt('Copy share link to your clipboard please:', window.location.protocol + '//' + window.location.hostname + '/people/$(username)/books/$(key)');">Share</button> or
-        $else:
-          $_('Your reading log is currently set to private')
-        &mdash;
-        <a href="/account/privacy">$_('Manage your privacy settings')</a>
-      </h3>
-
-    <div class="mybooks">
-      <div class="mybooks-menu">
-        <ul class="preset-lists">
-          <li class="subsection">$_('Reading Log')</li>
-          <li><a href="$urlbase/currently-reading" $('class=selected' if key == 'currently-reading' else '')>$_('Currently Reading (%(count)d)', count=reading_log_counts['currently-reading'])</a></li>
-          <li><a href="$urlbase/want-to-read" $('class=selected' if key == 'want-to-read' else '')>$_('Want to Read (%(count)d)', count=reading_log_counts['want-to-read'])</a></li>
-          <li><a href="$urlbase/already-read" $('class=selected' if key == 'already-read' else '')>$_('Already Read (%(count)d)', count=reading_log_counts['already-read'])</a></li>
-        </ul>
-        $if owners_page and ctx.user and ctx.user.in_sponsorship_beta():
-          <!-- only show to owners -->
-          <ul class="preset-lists">
-            <li class="subsection">$_('Sponsorships')</li>
-            <li><a href="$urlbase/sponsorships" $('class=selected' if key == 'sponsorships' else '')>Sponsoring ($sponsorship_count)</a></li>
-          </ul>
-        $if lists:
-          <ul class="user-lists">
-            <li class="subsection">$_('Lists')</li>
-            <div class="list-overflow">
-              $for lst in lists:
-                <li><a class="list-link" href="$(lst.key)">$lst['name'] ($(len(lst.seeds)))</a></li>
-            </div>
-          </ul>
-      </div>
-      <div class="mybooks-list">
-        $:macros.Pager(current_page, total_items, results_per_page=25)
-        <ul class="list-books" id="siteSearch">
-          $if items:
-            $ bookshelf_id = {'want-to-read': 1, 'currently-reading': 2, 'already-read': 3}.get(key, None)
-            $for item in items:
-              $if key == 'loans':
-                $ edition = get_document(item['book'])
-                $ work = get_document(edition.works[0]) if (edition.get('type', {}).get('key') == '/type/work' and edition.works and edition.works[0]) else None
-                $ decorations = owners_page and macros.ManageLoansButtons(item, edition) or ''
-                $:macros.SearchResultsWork(work or edition, decorations=decorations, cta=False)
-              $elif key == 'waitlists':
-                $ edition = item
-                $ decorations = owners_page and macros.ManageWaitlistButton(edition) or ''
-                $:macros.SearchResultsWork(edition, decorations=decorations, cta=False)
-=======
   $:render_template("account/sidebar", user, key=key, public=public, owners_page=owners_page, counts=shelf_counts, lists=lists, component_times=component_times)
 
   <div class="mybooks-details $padding">
@@ -167,8 +116,7 @@
             $elif key in ['currently-reading', 'already-read', 'want-to-read']:
               $if public:
                 $_('Your reading log is currently set to public')
-                <button onclick="prompt('Copy share link to clipboard:', window.location.protocol + '//' + window.location.hostname + '/people/$(username)/books/$(key)');">Share</button> or
->>>>>>> 292a0f2a
+                <button onclick="prompt('Copy share link to your clipboard please:', window.location.protocol + '//' + window.location.hostname + '/people/$(username)/books/$(key)');">Share</button> or
               $else:
                 $_('Your reading log is currently set to private')
               &mdash;
