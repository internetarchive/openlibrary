--- conflicted
+++ resolved
@@ -46,13 +46,8 @@
           <li><a href="https://github.com/internetarchive/openlibrary/releases" title="$_('Release Notes')">$_("Release Notes")</a></li>
         </ul>
         <aside>
-<<<<<<< HEAD
-          <a class="footer-icon" title="Twitter" href="https://x.com/OpenLibrary"><img src="/static/images/twitter.svg" alt="" loading="lazy"></a>
-          <a class="footer-icon" title="GitHub" href="https://github.com/internetarchive/openlibrary"><img src="/static/images/github.svg" alt="" loading="lazy"></a>
-=======
-          <a class="footer-icon" title="$_('Twitter')" href="https://twitter.com/OpenLibrary"><img src="/static/images/tweet.svg" alt="" loading="lazy"></a>
+          <a class="footer-icon" title="$_('Twitter')" href="https://x.com/OpenLibrary"><img src="/static/images/twitter.svg" alt="" loading="lazy"></a>
           <a class="footer-icon" title="$_('GitHub')" href="https://github.com/internetarchive/openlibrary"><img src="/static/images/github.svg" alt="" loading="lazy"></a>
->>>>>>> 8b0f5ecd
         </aside>
       </div>
       <div>
