$def with (page, edition=None)

$ is_privileged_user = ctx.user and (ctx.user.is_admin() or ctx.user.is_usergroup_member('/usergroup/super-librarians'))
$ is_librarian = ctx.user and ctx.user.is_librarian()

$ component_times = {}
$ component_times['TotalTime'] = time()

$ tab = input(tab=None).tab
$ editions = []
$ page_type = page.key.split('/')[1]
$ show_observations = True

$if page.key.startswith('/works'):
  $ work = page
$elif page.works:
  $ work = list(page.works)[0]
$else:
  $ work = page.make_work_from_orphaned_edition()
  $ show_observations = False

$ edition = storage({})
$if query_param('edition', '').startswith('key:'):
  $ edition = get_type(query_param('edition', '').split(':')[1])
$elif page.key.startswith('/books'):
  $# We are on an editions page: an edition has been explicitly selected
  $ edition = page

$ selected_provider = None
$ selected_id = None
$ provider = None
$if query_param('edition') and not edition:
  $if ':' in query_param('edition'):
    $ [selected_provider, selected_id] = query_param('edition').split(':')
  $else:
    $ [selected_provider, selected_id] = ['ia', query_param('edition')]
  $ provider = get_book_provider_by_name(selected_provider)

$ component_times['get_sorted_editions'] = time()

$# Fetch a work's editions
$# Used for loading the editions table
$# Book availability of editions injected by bulk get_availability API
$ edition_count = work.edition_count if work and work.edition_count else 1
$ ebooks_only = (query_param('mode') == 'ebooks') or (query_param('mode') != 'all' and edition_count > 10)

$# For performance reasons, limit to 10 ebooks
$# Tradeoff: limits our ability to select best edition
$ editions_limit = None if query_param('mode') in ['all', 'ebooks'] else 10
$# key ensures the current edition we're on or requested edition are fetched by get_sorted_editions
$ keys = (edition and [edition.key]) or (provider and provider.get_olids(selected_id))
$if ebooks_only:
  $ editions = work.get_sorted_editions(ebooks_only=ebooks_only, limit=editions_limit, keys=keys)
$if not editions:
  $# use ebooks_only to determine whether to lazyload editions table
  $ ebooks_only = False
  $ editions = work.get_sorted_editions(limit=editions_limit, keys=keys)
$ availabilities = {e.availability.get('identifier'): e.availability for e in editions}
$ component_times['get_sorted_editions'] = time() - component_times['get_sorted_editions']

$# This collects which books are previewable in any manner
$ previews = [e for e in editions if e.get('ocaid')]

$# Choose an edition to render
$if editions and not edition:
  $# We're presumably on a work url
  $# edition selection strategy (e.g. language, by id, first w/ ocaid)
  $if provider:
    $ edition = next((e for e in editions if selected_id in provider.get_identifiers(e)), editions[0])
  $else:
    $ edition, provider = get_best_edition(editions)

$# Just in case edition is not set, treat as work
$ edition = edition or page
$ is_editionless_work = edition.type != '/type/edition'

$if not edition.get('availability'):
  $ edition['availability'] = edition.get('ocaid') and availabilities.get(edition['ocaid']) or {}
$ ocaid = edition.get('ocaid')
$ book_title = edition.get('title', '') or (work.title if work else '')
$ work_title = work.title if work else edition.get('title', '')
$ book_subtitle = edition.get('subtitle', '')
$ title_suffix = cond(edition.get('publish_date'), u"({0} edition)".format(edition.get('publish_date')), "(edition)")
$ title = book_title + " " + title_suffix
$ title_with_site = _("%(page_title)s | Open Library", page_title=title)
$ meta_cover_url = item_image((edition or work).get_cover_url("L"), default="https://openlibrary.org/images/icons/avatar_book-sm.png")
$ _x = ctx.setdefault('cssfile', 'book')

$var title: $title

$code:
    def has_any(*keys):
        return any(edition[k] for k in keys)

$code:
    def get_description(book):
        if book.publishers and book.publish_date:
            ed_info = book.publish_date + ', ' + ', '.join(book.publishers)
        elif book.publish_date:
            ed_info = book.publish_date
        elif book.publishers:
            ed_info = ', '.join(book.publishers)
        else:
            ed_info = 'unknown'

        title = cond(work, work.title, book.title)
        authors = cond(work, work and work.get_authors(), book.get_authors())
        author_info = " by " + ", ".join(a.name or "Unknown author" for a in authors)

        format = ""
        if book.physical_format:
            format += book.physical_format.replace('[', '').replace(']', '')

        if book.languages:
            format += ' in ' + ', '.join(lang.name for lang in book.languages)
        if book.edition_name:
            format += " - " + book.edition_name

        meta = title + author_info + ", " + ed_info + " edition, " + format
        return meta
    description = get_description(page)
    putctx("description", description)

$def display_value(label, value, itemprop=None):
    $if value:
        <dt>$label</dt>
        $if itemprop:
            <dd itemprop="$itemprop" class="object">$:thingrepr(value)</dd>
        $else:
            <dd class="object">$:thingrepr(value)</dd>

$def display_identifiers(label, ids, itemprop=None):
    $if label != "Goodreads":
        $ all_ids = [-1!=id['value'].find('openlib-') for id in ids]
        $if (True in all_ids) and (1==len(all_ids)):
            $return

        <!-- FIXME: Identifier names need to be translated (I18N) -->
        <dt>$label</dt>
        <dd class="object" $:cond(itemprop, 'itemprop="%s"' % itemprop, '')>
            $for id in ids:
                $ sep = cond(loop.last, "", ", ")
                $if -1 != id.value.find('openlib-'):
                    $continue
                $if id.url:
                    <a href="$id.url$('?tag=' + affiliate_id('amazon') if 'amazon.' in id.url else '')">$id.value</a>$sep
                $else:
                    ${id.value}$sep
        </dd>

$def display_goodreads(label, ids):
    $if label == "Goodreads":
        <dt>$label</dt>
        $for id in ids:
            <dd><a href="$id.url">$id.value</a></dd>

$:macros.Metatags(title=title_with_site, image=meta_cover_url, description=description)
$set_share_links(url=request.canonical_url, title=title, view_context=ctx)

$if is_privileged_user:
  $:render_template("type/edition/admin_bar", work, edition, ocaid)

$ component_times['ReadlogStats'] = time()
$ star_ratings_stats = macros.StarRatingsStats(work)
$ component_times['ReadlogStats'] = time() - component_times['ReadlogStats']

$ render_summary= render_template("type/edition/title_summary", work, edition, ocaid, work_title, star_ratings_stats)

<div id="contentBody" role="main" itemscope itemtype="https://schema.org/Book">
  <div class="workDetails">
    $if work and work.key:
        <link itemprop="exampleOfWork" href="$work.key">

    <div class="editionCover">
      $ share_url = request.home + (edition or work).key

      $ component_times['databarWork: Modal Links'] = time()
      $ modal_links = render_template("type/edition/modal_links", work, edition, share_url)
      $ component_times['databarWork: Modal Links'] = time() - component_times['databarWork: Modal Links']

      $:macros.databarWork(edition or work, editions_page=True, render_times=component_times,summary=render_summary, modal_links=modal_links)
    </div>

    <div class="editionAbout">
      <div class="editionAll">
        $ component_times['EditTopbar'] = time()
        $:macros.databarView(page, edition)
        $ component_times['EditTopbar'] = time() - component_times['EditTopbar']
      </div>
    <!--This section appears only in desktop-->
    <div class="desktop-book-header">
      $:render_summary

      $if page.type.key in ["/type/work", "/type/edition", "/type/author"]:
        $if edition and page.type.key in ["/type/work"]:
          $ edit_url = edition.url(suffix="/edit")
        $else:
          $ edit_url = page.url(suffix="/edit")
      $else:
        $ edit_url = page.key + "?m=edit"
    </div>
      $:render_template("type/edition/compact_title", book_title, edit_url)
      $ component_times['get_observation_metrics'] = time()
      $ reader_observations = get_observation_metrics(work['key']) if show_observations else {}
      $ component_times['get_observation_metrics'] = time() - component_times['get_observation_metrics']
      $:macros.EditionNavBar(reader_observations, work.edition_count, show_observations)
      <a id="edition-overview" name="edition-overview"></a>
      <div>
        $if edition:
          <div class="edition-omniline">
            $if edition.publish_date:
              <div class="edition-omniline-item">
                <div>$_("Publish Date")</div>
                <span itemprop="datePublished">$edition.publish_date</span>
              </div>
            $if edition.publishers:
              <div class="edition-omniline-item">
                <div>$_("Publisher")</div>
                <span>
                $for p in edition.publishers:
                  $if "publishers" in ctx.features:
                    <a itemprop="publisher" href="/publishers/$p.replace(' ', '_')"
                       title="$_('Show other books from %(publisher)s', publisher=p)"
                       >$p</a>$cond(loop.last, "", ", ")
                  $else:
                    <a itemprop="publisher" href="/search?publisher_facet=$p.replace('&','%26')"
                       title="$_('Search for other books from %(publisher)s', publisher=p)"
                       >$p</a>$cond(loop.last, "", ", ")
                </span>
              </div>
            $if edition.languages:
              <div class="edition-omniline-item">
                <div class="language">$_("Language")</div>
                <span itemprop="inLanguage">$:thingrepr(edition.languages)</span>
              </div>
            $if edition.number_of_pages:
              <div class="edition-omniline-item">
                <div class="pages">$_("Pages")</div>
                <span class="edition-pages"
                      itemprop="numberOfPages"
                      >$edition.number_of_pages</span>
              </div>
            $if is_librarian:
              $if ocaid:
                <div class="edition-omniline-item">
                 <div>Internet Archive</div>
                  <span><a href="https://archive.org/details/$ocaid">$ocaid</a></span>
                </div>

              $ edition_identifiers = edition.get_identifiers()
              $ isbns = []
              $for name, values in edition_identifiers.multi_items():
                $if name in ["isbn_10", "isbn_13"]:
                  $for value in values:
                    $isbns.append(value['value'])
              $if isbns:
                <div class="edition-omniline-item">
                  <div>ISBNs</div>
                  $for isbn in isbns:
                    <span>$isbn</span>
                </div>
          </div>
      </div>

      $ prices = page.key.startswith('/books/')

      $ oclc_numbers = (page.oclc_numbers and page.oclc_numbers[0]) or ""
      $ isbn_13 = page.get_isbn13()
      $ isbn_10 = page.get_isbn10()

      $ asin = None
      $if page.get('identifiers'):
          $if page.identifiers.get('amazon'):
              $ asin = page.identifiers.amazon[0]

      $if isbn_10 and not asin:
          $ asin = isbn_10
      <div class="Tools">
        <div class="panel mobile-vendor">
          <div class="btn-notice">
            $:macros.WorldcatLink(isbn=isbn_13 or isbn_10, oclc_numbers=oclc_numbers, referer=page.url(relative=False))

            <div class="cta-section">
              <p class="cta-section-title">$_('Buy this book')</p>
              $:macros.AffiliateLinks(page, {'isbn': isbn_13, 'asin': asin, 'prices': prices})
            </div>
          </div>
        </div>
      </div>

      $ seen = set()
      $if previews and any([len(e.languages) for e in previews]):
        <p class="preview-languages">
          Previews available in:
          $for e in previews:
            $if e.languages[0].name not in seen:
              $ seen.add(e.languages[0].name)
              <a href="$work.key?edition=$(e.ocaid)">$get_language_name(e.languages[0].key)</a>
        </p>

      $if work and work.description or edition and edition.description:
        $if edition and edition.description:
          $ overview_desc = edition.description
        $else:
          $ overview_desc = work.description
        <div class="book-description">
            <div class="book-description-content restricted-view">
                $:sanitize(format(overview_desc))
            </div>
            $:macros.ReadMore("book-description")
        </div>
      $elif edition:
        <div class="book-description">
            <div class="book-description-content">
                <p class="workHelp">
                    $:_("This edition doesn't have a description yet. Can you <b><a href='%(url)s'>add one</a></b>?", url=edition.url('/edit')+"#about/about")
                </p>
            </div>
        </div>

    <div class="subjects">
      <div class="subjects-content">
        $ component_times['SubjectsTags'] = time()
        $:macros.SubjectTags(work, ["Subjects", "People", "Places", "Times"])
        $ component_times['SubjectsTags'] = time() - component_times['SubjectsTags']
      </div>
    </div>

      <a id="editions-list" name="editions-list" class="section-anchor"></a>
      <div class="tab-section">
        $ component_times['EditionsTable'] = time()
        $:render_template("type/work/editions_datatable", work, editions=editions, edition=edition, editions_limit=editions_limit)
        $ component_times['EditionsTable'] = time() - component_times['EditionsTable']
      </div>

      <a id="details" name="details" class="section-anchor"></a>
      <div class="tab-section edition-info">
        $if edition:
          <h2 class="details-title" itemprop="name">$_("Book Details")</h2>
          <hr>
          $if edition.publish_places:
            <div class="section">
              <h3 class="edition-header">$_('Published in')</h3>
              <p>
              $for p in edition.publish_places:
                $(p)$cond(loop.last, "", ", ")
              </p>
            </div>
          $if edition.first_sentence:
            <div>
            <h3 class="edition-header">$_("First Sentence")</h3>
            <p>"$(edition.first_sentence)"</p>
            </div>

          $ component_times['TableOfContents'] = time()
          $:macros.TableOfContents(edition, ocaid)
          $ component_times['TableOfContents'] = time() - component_times['TableOfContents']

          $if edition.notes or edition.series or edition.volume or edition.genres or edition.other_titles or edition.copyright_date or edition.translation_of or edition.translated_from:
            <div class="section">
                <h3 class="edition-header">$_("Edition Notes")
                </h3>
                $if edition.notes:
                    $:format(edition.notes)
                <dl class="meta">
                    $:display_value(_("Series"), edition.series)
                    $:display_value(_("Volume"), edition.volume)
                    $:display_value(_("Genre"), edition.genres)
                    $:display_value(_("Other Titles"), edition.other_titles)
                    $:display_value(_("Copyright Date"), edition.copyright_date)
                    $:display_value(_("Translation Of"), edition.translation_of)
                    $:display_value(_("Translated From"), edition.translated_from)
                </dl>
            </div>

          $ classifications = edition.get_classifications().multi_items()
          $if classifications:
            <div class="section">
                <h3 class="list-header collapse">$_("Classifications")</h3>
                <dl class="meta">
                    $for name, values in classifications:
                        $:display_identifiers(values[0].label, values)
                </dl>
            </div>

          $ links = page.get_links()
          $if links:
            <div id="external-links">
              <h3 class="header">
                <span class="icon download"></span>
                <span class="head">$_('External Links')</span>
              </h3>
              <div class="panel">
                <ul class="booklinks sansserif">
                  $for link in links:
                    <li><a href="$link.url">$link.title</a></li>
                </ul>
              </div>
            </div>

          $ contributors = edition.get('contributors', [])
          $if contributors:
            <div class="section">
              <h3 class="edition-header">$_("Contributors")</h3>
              <dl class="meta">
              $for c in contributors:
                    $:display_value(c.role, c.name)
              </dl>
            </div>

          $if has_any("physical_format", "pagination", "physical_dimensions", "weight"):
            <div class="section">
                <h3 class="list-header collapse">$_("The Physical Object")</h3>
                <dl class="meta">
                    $:display_value(_("Format"), edition.physical_format)
                    $:display_value(_("Pagination"), edition.pagination)
                    $:display_value(_("Number of pages"), edition.number_of_pages, itemprop="numberOfPages")
                    $:display_value(_("Dimensions"), edition.physical_dimensions)
                    $:display_value(_("Weight"), edition.weight)
                </dl>
            </div>


          <div class="section">
            <h3 class="list-header collapse">$_("ID Numbers")</h3>
            <dl class="meta">
                $:display_identifiers("Open Library", [storage(url=None, value=edition.key.split("/")[-1])])
                $ no_index = edition.get_ia_meta_fields().get('noindex', False)
                $for name, values in edition.get_identifiers().multi_items():
                    $ identifier_label = values[0].label
                    $if not (edition.is_in_private_collection() and identifier_label == 'Internet Archive'):
                        $if is_privileged_user or not (no_index and identifier_label == 'Internet Archive'):
                            $:display_identifiers(identifier_label, values, itemprop=cond(name in ["isbn_10", "isbn_13"], "isbn", None))
            $:display_goodreads("Open Library", [storage(url=None, value=edition.key.split("/")[-1])])
            $for name, values in edition.get_identifiers().multi_items():
                $:display_goodreads(values[0].label, values)
            </dl>
          </div>
          $if work:
            $if not work.excerpts and work.first_sentence:
              <h4>$_("First Sentence")</h4>
              <p class="largest" title=$_("First Sentence")><em>"$work.first_sentence"</em></p>

            $if work.description and work.description != overview_desc:
              <h4>$_("Work Description")</h4>
              <div class="work-description">
                <div class="work-description-content restricted-view">
                  $:sanitize(format(work.description))
                </div>
                $:macros.ReadMore('work-description')
              </div>

            $if work.original_languages:
              <div class="sansserif smallest">$_("Original languages")</div>
              <!-- TODO: Double check that these language names are localized -->
              $', '.join(lang.name for lang in work.original_languages)<p>

            $if work.excerpts:
              <h4>$_("Excerpts")</h4>
              <div class="section">
                $for excerpt in work.excerpts:
                  <div class="excerpt addReadMore showlesscontent">
                    <div class="text">
                      $for line in excerpt.excerpt.split('\n'):
                        $line<br/>
                    </div>
                    <div class="attribution">
                      $if excerpt.pages:
                        $_("Page %(page)s", page=excerpt.pages),
                      $if excerpt.author:
                        $def excerpt_author_link(): <a href="$excerpt.author.key">$excerpt.author.displayname</a>
                        $:_("added by %(authorlink)s.", authorlink=str(excerpt_author_link()).strip())
                      $else:
                        $_("added anonymously.")
                      $if excerpt.comment:
                        "<em>$excerpt.comment</em>"
                    </div>
                  </div>
              </div>

            $if work.links or (work.wikipedia and work.wikipedia.startswith("http")):
              <h4>$:_('Links <span class="gray small sansserif">outside Open Library</span>')</h4>
              <div class="section">
                <ul class="booklinks sansserif">
                $if work.wikipedia and work.wikipedia.startswith("http"):
                  <li><a href="$page.wikipedia">$_('Wikipedia')</a></li>
                $for link in work.links:
                  <li><a href="$link.url">$link.title</a></li>
                </ul>
              </div>
      </div>

      $if show_observations:
        $ component_times['Review component'] = time()
        $:render_template("observations/review_component", work, reader_observations, page.key)
        $ component_times['Review component'] = time() - component_times['Review component']
<<<<<<< HEAD
      <a id="lists-section" name="lists-section tab-section" class="section-anchor"></a>
      <div class="workFooter tab-section">
        $# pages like /books/ia:foo00bar are fake records created from metadata API.
        $# Adding them to lists doesn't work. Disabling it to avoid any issues.
        $if "lists" in ctx.features and not page.is_fake_record():
          <h2 class="list-heading"><a href="$page.url()/lists">$_('Lists containing this Book')</a></h2>
          <div class="user-book-options">
            <div class="Tools tools-override">
              $if work:
                $ component_times['lists widget: WorkListTime'] = time()
                $:render_template("lists/widget", work, include_header=False, include_widget=False)
                $ component_times['lists widget: WorkListTime'] = time() - component_times['lists widget: WorkListTime']

              $if edition and is_editionless_work:
                $ component_times['lists widget: EditionListTime'] = time()
                $:render_template("lists/widget", edition, include_header=False, include_widget=False)
                $ component_times['lists widget: EditionListTime'] = time() - component_times['lists widget: EditionListTime']
            </div>
          </div>
=======
    </div>

    <div class="obgp-data">
      <p>Teo's Open Book Genome Project Container</p>
      <div>
        $# We'll want to add a new function to the Editions model called `get_genome()`
        $# in https://github.com/internetarchive/openlibrary/blob/master/openlibrary/plugins/upstream/models.py#L45
        $# which fetches the genome for this (or, for starters, any) book genome
        $# e.g. https://archive.org/download/hitmiss0000jete_u7v5/book_genome.json
        $edition.get_genome()
      </div>
    </div>
  </div>

  <div class="workFooter">
    $# pages like /books/ia:foo00bar are fake records created from metadata API.
    $# Adding them to lists doesn't work. Disabling it to avoid any issues.
    $if "lists" in ctx.features and not page.is_fake_record():
      <h2 class="home-h2" id="lists-section"><a href="$page.url()/lists">$_('Lists containing this Book')</a></h2>
      <div class="user-book-options">
        <div class="Tools tools-override">
          $if work:
            $ component_times['WorkListTime'] = time()
            $:render_template("lists/widget", work, include_header=False, include_widget=False)
            $ component_times['WorkListTime'] = time() - component_times['WorkListTime']

          $if edition:
            $ component_times['EditionListTime'] = time()
            $:render_template("lists/widget", edition, include_header=False, include_widget=False)
            $ component_times['EditionListTime'] = time() - component_times['EditionListTime']
        </div>
>>>>>>> 9edb0412
      </div>
    </div>
  </div>

  $ component_times['RelatedWorksCarousel'] = time()
  <a id="related-work-carousel" name="related-work-carousel tab-section" class="section-anchor"></a>
  <div class="RelatedWorksCarousel" data-workid="$work.key.split('/')[-1]">
    <div class="hidden loadingIndicator">
        <figure>
        <img src="/images/ajax-loader-bar.gif" alt="Loading indicator">
        <figcaption style="
            justify-content: center;
            display: flex;
        ">Loading Related Books</figcaption>
        </figure>
    </div>
  </div>
  $ component_times['RelatedWorksCarousel'] = time() -component_times['RelatedWorksCarousel']

  $ component_times['HistoryTable'] = time()
  $:render_template("lib/history", page)
  $ component_times['HistoryTable'] = time() - component_times['HistoryTable']

  $ component_times['TotalTime'] = time() - component_times['TotalTime']

  $if query_param('debug'):
    $:macros.Profile(component_times)

</div><|MERGE_RESOLUTION|>--- conflicted
+++ resolved
@@ -494,7 +494,6 @@
         $ component_times['Review component'] = time()
         $:render_template("observations/review_component", work, reader_observations, page.key)
         $ component_times['Review component'] = time() - component_times['Review component']
-<<<<<<< HEAD
       <a id="lists-section" name="lists-section tab-section" class="section-anchor"></a>
       <div class="workFooter tab-section">
         $# pages like /books/ia:foo00bar are fake records created from metadata API.
@@ -514,7 +513,7 @@
                 $ component_times['lists widget: EditionListTime'] = time() - component_times['lists widget: EditionListTime']
             </div>
           </div>
-=======
+      </div>
     </div>
 
     <div class="obgp-data">
@@ -525,28 +524,6 @@
         $# which fetches the genome for this (or, for starters, any) book genome
         $# e.g. https://archive.org/download/hitmiss0000jete_u7v5/book_genome.json
         $edition.get_genome()
-      </div>
-    </div>
-  </div>
-
-  <div class="workFooter">
-    $# pages like /books/ia:foo00bar are fake records created from metadata API.
-    $# Adding them to lists doesn't work. Disabling it to avoid any issues.
-    $if "lists" in ctx.features and not page.is_fake_record():
-      <h2 class="home-h2" id="lists-section"><a href="$page.url()/lists">$_('Lists containing this Book')</a></h2>
-      <div class="user-book-options">
-        <div class="Tools tools-override">
-          $if work:
-            $ component_times['WorkListTime'] = time()
-            $:render_template("lists/widget", work, include_header=False, include_widget=False)
-            $ component_times['WorkListTime'] = time() - component_times['WorkListTime']
-
-          $if edition:
-            $ component_times['EditionListTime'] = time()
-            $:render_template("lists/widget", edition, include_header=False, include_widget=False)
-            $ component_times['EditionListTime'] = time() - component_times['EditionListTime']
-        </div>
->>>>>>> 9edb0412
       </div>
     </div>
   </div>
