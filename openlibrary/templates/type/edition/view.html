$def with (page, edition=None)

$ is_privileged_user = ctx.user and (ctx.user.is_admin() or ctx.user.is_librarian())
$ is_librarian = ctx.user and ctx.user.is_librarian()

$ component_times = {}
$ component_times['TotalTime'] = time()

$ tab = input(tab=None).tab
$ editions = []
$ page_type = page.key.split('/')[1]
$ show_observations = True

$if page.key.startswith('/works'):
  $ work = page
$elif page.works:
  $ work = list(page.works)[0]
$else:
  $ work = page.make_work_from_orphaned_edition()
  $ show_observations = False

$ edition = storage({})
$if page.key.startswith('/books'):
  $# We are on an editions page: an edition has been explicitly selected
  $ edition = page

$ component_times['get_sorted_editions'] = time()

$# Fetch a work's editions
$# Used for loading the editions table
$# Book availability of editions injected by bulk get_availability API
$ edition_count = work.edition_count if work and work.edition_count else 1
$ ebooks_only = query_param('mode') != 'all'

$# For performance reasons, limit to 10 ebooks
$# Tradeoff: limits our ability to select best edition
$ editions_limit = 10 if not query_param('mode') and edition_count > 10 else None
$if editions_limit or query_param('mode') == 'ebooks':
  $ editions = work.get_sorted_editions(ebooks_only=ebooks_only, limit=editions_limit, keys=edition and [edition.key])

$if not editions:
  $# use ebooks_only to determine whether to lazyload editions table
  $ ebooks_only = False
  $ editions_limit = 3 if not query_param('mode') else None
  $ editions = work.get_sorted_editions(limit=editions_limit, covers_only=True)
$ availabilities = {e.availability.get('identifier'): e.availability for e in editions}
$ component_times['get_sorted_editions'] = time() - component_times['get_sorted_editions']

$# This collects which books are previewable in any manner
$ previews = [e for e in editions if e.get('ocaid')]

$# Choose an edition to render
$if not edition:
  $# We're presumably on a work url
  $ edition = editions[0]
  $# edition selection strategy (e.g. language, by id, first w/ ocaid)
  $if query_param('edition'):
    $if ':' in query_param('edition'):
      $ [selected_provider, selected_id] = query_param('edition').split(':')
    $else:
      $ [selected_provider, selected_id] = ['ia', query_param('edition')]
    $ provider = get_book_provider_by_name(selected_provider)
    $ edition = next((e for e in editions if selected_id in provider.get_identifiers(e)), edition)
  $else:
    $ edition, provider = get_best_edition(editions)

$# Just in case edition is not set, treat as work
$ edition = edition or page

$if not edition.get('availability'):
  $ edition['availability'] = edition.get('ocaid') and availabilities.get(edition['ocaid']) or {}
$ ocaid = edition.get('ocaid')
$ book_title = edition.get('title', '') or (work.title if work else '')
$ work_title = work.title if work else edition.get('title', '')
$ book_subtitle = edition.get('subtitle', '')
$ title_suffix = cond(edition.get('publish_date'), u"({0} edition)".format(edition.get('publish_date')), "(edition)")
$ title = book_title + " " + title_suffix
$ title_with_site = _("%(page_title)s | Open Library", page_title=title)
$ meta_cover_url = item_image((edition or work).get_cover_url("L"), default="https://openlibrary.org/images/icons/avatar_book-sm.png")
$ _x = ctx.setdefault('cssfile', 'book')

$var title: $title

$code:
    def has_any(*keys):
        return any(page[k] for k in keys)

$code:
    def get_description(book):
        if book.publishers and book.publish_date:
            ed_info = book.publish_date + ', ' + ', '.join(book.publishers)
        elif book.publish_date:
            ed_info = book.publish_date
        elif book.publishers:
            ed_info = ', '.join(book.publishers)
        else:
            ed_info = 'unknown'

        title = cond(work, work.title, book.title)
        authors = cond(work, work and work.get_authors(), book.get_authors())
        author_info = " by " + ", ".join(a.name or "Unknown author" for a in authors)

        format = ""
        if book.physical_format:
            format += book.physical_format.replace('[', '').replace(']', '')

        if book.languages:
            format += ' in ' + ', '.join(lang.name for lang in book.languages)
        if book.edition_name:
            format += " - " + book.edition_name

        meta = title + author_info + ", " + ed_info + " edition, " + format
        return meta
    description = get_description(page)
    putctx("description", description)

$code:
    def get_authors_byline(page, include_schema=False):
        schema_attribute = cond(include_schema, ' itemprop="author"', '')
        authors = cond(work, work and work.get_authors(), edition and edition.get_authors())
        if authors:
            return ', '.join('<a href="%s"%s>%s</a>' % (a.url(), schema_attribute, truncate(a.name, 40)) if a.name else "<em>Unknown author</em>" for a in authors)
        elif (edition or work).author_names:
            return ('<span%s>' % (schema_attribute)) + ", ".join((edition or work).author_names) + "</span>"
        else:
            return None

$def display_value(label, value, itemprop=None):
    $if value:
        <dt>$label</dt>
        $if itemprop:
            <dd itemprop="$itemprop" class="object">$:thingrepr(value)</dd>
        $else:
            <dd class="object">$:thingrepr(value)</dd>

$def display_identifiers(label, ids, itemprop=None):
    $if label != "Goodreads":
        $ all_ids = [-1!=id['value'].find('openlib-') for id in ids]
        $if (True in all_ids) and (1==len(all_ids)):
            $return

        <!-- FIXME: Identifier names need to be translated (I18N) -->
        <dt>$label</dt>
        <dd class="object" $:cond(itemprop, 'itemprop="%s"' % itemprop, '')>
            $for id in ids:
                $ sep = cond(loop.last, "", ", ")
                $if -1 != id.value.find('openlib-'):
                    $continue
                $if id.url:
                    <a href="$id.url$('?tag=' + affiliate_id('amazon') if 'amazon.' in id.url else '')">$id.value</a>$sep
                $else:
                    ${id.value}$sep
        </dd>

$def display_goodreads(label, ids):
    $if label == "Goodreads":
        <dt>$label</dt>
        $for id in ids:
            <dd><a href="$id.url">$id.value</a></dd>

$ authors_byline = get_authors_byline(page, include_schema=True)

$:macros.Metatags(title=title_with_site, image=meta_cover_url, description=description)
$set_share_links(url=request.canonical_url, title=title, view_context=ctx)

$if is_privileged_user:
  $:render_template("type/edition/admin_bar", work, edition, ocaid)

<div id="contentBody" role="main" itemscope itemtype="https://schema.org/Book">
  <div class="workDetails">
    $if work:
        <link itemprop="exampleOfWork" href="$work.key">

    <div class="editionCover">
      $:macros.databarWork(edition or work, editions_page=True, render_times=component_times)
    </div>

    <div class="editionAbout">
      <div class="editionAll">
        $ component_times['EditTopbar'] = time()
        $:macros.databarView(page, edition)
        $ component_times['EditTopbar'] = time() - component_times['EditTopbar']
      </div>

      <div class="work-line">
        $_("An edition of") <a href="$work.key?edition=$(ocaid)">$work_title$cond(work.subtitle, ': %s' % work.subtitle)</a>
        $if work.first_publish_year:
            <span class="first-published-date">
              ($_("First published in %s", work.first_publish_year))
            </span>
      </div>

      $:render_template("type/edition/book_title", work, edition)

      $if authors_byline:
        $# authors_byline susceptible to xss!
        <h2 class="edition-byline">$_("by") $:authors_byline</h2>

      $ component_times['ReadlogStats'] = time()
      $:macros.StarRatingsStats(work)
      $ component_times['ReadlogStats'] = time() - component_times['ReadlogStats']

      $:macros.EditionNavBar(work.edition_count, show_observations)
      <a id="edition-overview" name="edition-overview"></a>
      <div>
        $if edition:
          <div class="edition-omniline">
            $if edition.publish_date:
              <div class="edition-omniline-item">
                <div>$_("Publish Date")</div>
                <span itemprop="datePublished">$edition.publish_date</span>
              </div>
            $if edition.publishers:
              <div class="edition-omniline-item">
                <div>$_("Publishers")</div>
                <span>
                $for p in edition.publishers:
                  $if "publishers" in ctx.features:
                    <a itemprop="publisher" href="/publishers/$p.replace(' ', '_')"
                       title="$_('Show other books from %(publisher)s', publisher=p)"
                       >$p</a>$cond(loop.last, "", ", ")
                  $else:
                    <a itemprop="publisher" href="/search?publisher_facet=$p.replace('&','%26')"
                       title="$_('Search for other books from %(publisher)s', publisher=p)"
                       >$p</a>$cond(loop.last, "", ", ")
                </span>
              </div>
            $if edition.languages:
              <div class="edition-omniline-item">
                <div class="language">$_("Language")</div>
                <span itemprop="inLanguage">$:thingrepr(edition.languages)</span>
              </div>
            $if edition.number_of_pages:
              <div class="edition-omniline-item">
                <div class="pages">$_("Pages")</div>
                <span class="edition-pages"
                      itemprop="numberOfPages"
                      >$edition.number_of_pages</span>
              </div>
            $if is_librarian:
              <div class="edition-omniline-item">
                <div>Open Library</div>
                <span>$edition.key.split("/")[-1]</span>
              </div>
              $if ocaid:
                <div class="edition-omniline-item">
                 <div>Internet Archive</div>
                  <span><a href="https://www.archive.org/details/$ocaid">$ocaid</a></span>
                </div>

              $ edition_identifiers = edition.get_identifiers()
              $ isbn = None
              $if 'isbn_13' in edition_identifiers.keys():
                $ isbn = edition_identifiers['isbn_13']['value']
              $elif 'isbn_10' in edition_identifiers.keys():
                $ isbn = edition_identifiers['isbn_10']['value']
              $if isbn:
                <div class="edition-omniline-item">
                  <div>ISBN</div>
                  <span>$isbn</span>
                </div>
          </div>
      </div>

      $ seen = set()
      $if previews:
        <p class="preview-languages">
          Previews available in:
          $for e in previews:
            $if e.languages[0].name not in seen:
              $ seen.add(e.languages[0].name)
              <a href="$work.key?edition=$(e.ocaid)">$e.languages[0].name</a>
        </p>

      $if work and work.description or edition and edition.description:
        $if edition and edition.description:
          $ overview_desc = edition.description
        $else:
          $ overview_desc = work.description
        <div class="book-description">
            <div class="book-description-content restricted-view">
                $:sanitize(format(overview_desc))
            </div>
            $:macros.ReadMore("book-description")
        </div>
      $elif edition:
        <div class="book-description">
            <div class="book-description-content">
                <p class="workHelp">
                    $:_("This edition doesn't have a description yet. Can you <b><a href='%(url)s'>add one</a></b>?", url=edition.url('/edit')+"#about/about")
                </p>
            </div>
        </div>

    <div class="subjects">
      <div class="subjects-content">
        $ component_times['SubjectsTags'] = time()
        $:macros.SubjectTags(work, ["Subjects", "People", "Places", "Times"])
        $ component_times['SubjectsTags'] = time() - component_times['SubjectsTags']
      </div>
    </div>

    <hr/>

    <a id="editions-list" name="editions-list" class="section-anchor"></a>

<<<<<<< HEAD
      <a id="editions-list" name="editions-list" class="section-anchor"></a>
=======
      <p class="preview-languages">
        $ seen = set()
        $if previews:
          Previews available in:
          $for e in previews:
            $if e.languages[0].name not in seen:
              $ seen.add(e.languages[0].name)
              <a href="$work.key?edition=$(e.ocaid)">$e.languages[0].name</a>
      </p>

>>>>>>> a1516a5f
      $ component_times['EditionsTable'] = time()
      $:render_template("type/work/editions_datatable", work, editions=editions, edition=edition, editions_limit=editions_limit)
      $ component_times['EditionsTable'] = time() - component_times['EditionsTable']

      <div class="tab-section work-info">

        $if not work.excerpts and work.first_sentence:
          <h4>$_("First Sentence")</h4>
          <p class="largest" title=$_("First Sentence")><em>"$work.first_sentence"</em></p>

        $if work.description and work.description != overview_desc:
          <h4>$_("Work Description")</h4>
          <div class="work-description">
            <div class="work-description-content restricted-view">
              $:sanitize(format(work.description))
            </div>
            $:macros.ReadMore('work-description')
          </div>

        $if work.original_languages:
          <div class="sansserif smallest">$_("Original languages")</div>
          <!-- TODO: Double check that these language names are localized -->
          $', '.join(lang.name for lang in work.original_languages)<p>

        $if work.excerpts:
          <h4>$_("Excerpts")</h4>
          <div class="section">
              $for excerpt in work.excerpts:
                  <div class="excerpt addReadMore showlesscontent">
                      <div class="text">
                          $for line in excerpt.excerpt.split('\n'):
                              $line<br/>
                      </div>
                      <div class="attribution">
                          $if excerpt.pages:
                              $_("Page %(page)s", page=excerpt.pages),
                          $if excerpt.author:
                              $def excerpt_author_link(): <a href="$excerpt.author.key">$excerpt.author.displayname</a>
                              $:_("added by %(authorlink)s.", authorlink=str(excerpt_author_link()).strip())
                          $else:
                              $_("added anonymously.")
                          $if excerpt.comment:
                              "<em>$excerpt.comment</em>"
                      </div>
                  </div>
          </div>

        $if work.links or (work.wikipedia and work.wikipedia.startswith("http")):
          <h4>$:_('Links <span class="gray small sansserif">outside Open Library</span>')</h4>
          <div class="section">
              <ul class="booklinks sansserif">
              $if work.wikipedia and work.wikipedia.startswith("http"):
                  <li><a href="$page.wikipedia">$_('Wikipedia')</a></li>
              $for link in work.links:
                  <li><a href="$link.url">$link.title</a></li>
              </ul>
          </div>
      </div>

      <a id="edition-details" name="edition-details" class="section-anchor"></a>
      <div class="tab-section edition-info">
        $if not page.is_fake_record():
          $if page.type.key in ["/type/work", "/type/edition", "/type/author"]:
            $if edition and page.type.key in ["/type/work"]:
                $ edit_url = edition.url(suffix="/edit")
            $else:
                $ edit_url = page.url(suffix="/edit")
          $else:
            $ edit_url = page.key + "?m=edit"
          <div class="editButton">
            <!-- FIXME: accesskey / keyboard shortcut needs i18n -->
            <a class="linkButton larger" href="$edit_url" title="$_('Edit this template')"
              data-ol-link-track="CTAClick|Edit" accesskey="e">$_("Edit")</a>
          </div>
        $if not edition:
          <p>$_("No editions available")</p>
        $if edition:
          <h2 class="work-title" itemprop="name">$book_title</h2>
          $if edition.subtitle:
            <h3>
              $edition.subtitle
            </h3>
          $if edition.edition_name:
            <div class="work-line">
              $edition.edition_name
            </div>
          $:render_template("type/edition/publisher_line", edition)
          <hr>
          $if edition.first_sentence:
            <div>
            <h3 class="edition-header">$_("First Sentence")</h3>
            <p>"$(edition.first_sentence)"</p>
            </div>

        $if edition:
          $ component_times['TableOfContents'] = time()
          $:macros.TableOfContents(edition, ocaid)
          $ component_times['TableOfContents'] = time() - component_times['TableOfContents']

          $if edition.notes or edition.series or edition.volume or edition.genres or edition.other_titles or edition.copyright_date or edition.translation_of or edition.translated_from:
            <div class="section">
                <h3 class="edition-header">$_("Edition Notes")
                </h3>
                $if edition.notes:
                    $:format(edition.notes)
                <dl class="meta">
                    $:display_value(_("Series"), edition.series)
                    $:display_value(_("Volume"), edition.volume)
                    $:display_value(_("Genre"), edition.genres)
                    $:display_value(_("Other Titles"), edition.other_titles)
                    $:display_value(_("Copyright Date"), edition.copyright_date)
                    $:display_value(_("Translation Of"), edition.translation_of)
                    $:display_value(_("Translated From"), edition.translated_from)
                </dl>
            </div>

          $ classifications = edition.get_classifications().multi_items()
          $if classifications:
            <div class="section">
                <h3 class="list-header collapse">$_("Classifications")</h3>
                <dl class="meta">
                    $for name, values in classifications:
                        $:display_identifiers(values[0].label, values)
                </dl>
            </div>

          $ links = page.get_links()
          $if links:
            <div id="external-links">
              <h3 class="header">
                <span class="icon download"></span>
                <span class="head">$_('External Links')</span>
              </h3>
              <div class="panel">
                <ul class="booklinks sansserif">
                  $for link in links:
                    <li><a href="$link.url">$link.title</a></li>
                </ul>
              </div>
            </div>

          $ contributors = edition.get('contributors', [])
          $if contributors:
            <div class="section">
              <h3 class="edition-header">$_("Contributors")</h3>
              <dl class="meta">
              $for c in contributors:
                    $:display_value(c.role, c.name)
              </dl>
            </div>

          $if has_any("physical_format", "pagination", "physical_dimensions", "weight"):
            <div class="section">
                <h3 class="list-header collapse">$_("The Physical Object")</h3>
                <dl class="meta">
                    $:display_value(_("Format"), edition.physical_format)
                    $:display_value(_("Pagination"), edition.pagination)
                    $:display_value(_("Number of pages"), edition.number_of_pages, itemprop="numberOfPages")
                    $:display_value(_("Dimensions"), edition.physical_dimensions)
                    $:display_value(_("Weight"), edition.weight)
                </dl>
            </div>


          <div class="section">
            <h3 class="list-header collapse">$_("ID Numbers")</h3>
            <dl class="meta">
                $:display_identifiers("Open Library", [storage(url=None, value=edition.key.split("/")[-1])])
                $ no_index = edition.get_ia_meta_fields().get('noindex', False)
                $for name, values in edition.get_identifiers().multi_items():
                    $ identifier_label = values[0].label
                    $if not (edition.is_in_private_collection() and identifier_label == 'Internet Archive'):
                        $if is_privileged_user or not (no_index and identifier_label == 'Internet Archive'):
                            $:display_identifiers(identifier_label, values, itemprop=cond(name in ["isbn_10", "isbn_13"], "isbn", None))
            $:display_goodreads("Open Library", [storage(url=None, value=edition.key.split("/")[-1])])
            $for name, values in edition.get_identifiers().multi_items():
                $:display_goodreads(values[0].label, values)
            </dl>
          </div>
      </div>

      $if show_observations:
        $ component_times['get_observation_metrics'] = time()
        $ reader_observations = get_observation_metrics(work['key'])
        $ component_times['get_observation_metrics'] = time() - component_times['get_observation_metrics']

        $ component_times['Review component'] = time()
        $:render_template("observations/review_component", work, reader_observations, page.key)
        $ component_times['Review component'] = time() - component_times['Review component']
    </div>
  </div>

  <div class="workFooter">
    $# pages like /books/ia:foo00bar are fake records created from metadata API.
    $# Adding them to lists doesn't work. Disabling it to avoid any issues.
    $if "lists" in ctx.features and not page.is_fake_record():
      <h2 class="home-h2" id="lists-section"><a href="$page.url()/lists">$_('Lists containing this Book')</a></h2>
      <div class="user-book-options">
        <div class="Tools tools-override">
          $if work:
            $ component_times['lists widget: WorkListTime'] = time()
            $:render_template("lists/widget", work, include_header=False, include_widget=False)
            $ component_times['lists widget: WorkListTime'] = time() - component_times['lists widget: WorkListTime']

          $if edition:
            $ component_times['lists widget: EditionListTime'] = time()
            $:render_template("lists/widget", edition, include_header=False, include_widget=False)
            $ component_times['lists widget: EditionListTime'] = time() - component_times['lists widget: EditionListTime']
        </div>
      </div>
  </div>

  $ component_times['RelatedWorksCarousel'] = time()
  <div class="RelatedWorksCarousel" data-workid="$work.key.split('/')[-1]">
    <div class="hidden loadingIndicator">
        <figure>
        <img src="/images/ajax-loader-bar.gif" alt="Loading indicator">
        <figcaption style="
            justify-content: center;
            display: flex;
        ">Loading Related Books</figcaption>
        </figure>
    </div>
  </div>
  $ component_times['RelatedWorksCarousel'] = time() -component_times['RelatedWorksCarousel']

  $ component_times['HistoryTable'] = time()
  $:render_template("lib/history", page)
  $ component_times['HistoryTable'] = time() - component_times['HistoryTable']

  $ component_times['TotalTime'] = time() - component_times['TotalTime']

  $if query_param('debug'):
    $:macros.Profile(component_times)

</div><|MERGE_RESOLUTION|>--- conflicted
+++ resolved
@@ -302,22 +302,7 @@
 
     <hr/>
 
-    <a id="editions-list" name="editions-list" class="section-anchor"></a>
-
-<<<<<<< HEAD
       <a id="editions-list" name="editions-list" class="section-anchor"></a>
-=======
-      <p class="preview-languages">
-        $ seen = set()
-        $if previews:
-          Previews available in:
-          $for e in previews:
-            $if e.languages[0].name not in seen:
-              $ seen.add(e.languages[0].name)
-              <a href="$work.key?edition=$(e.ocaid)">$e.languages[0].name</a>
-      </p>
-
->>>>>>> a1516a5f
       $ component_times['EditionsTable'] = time()
       $:render_template("type/work/editions_datatable", work, editions=editions, edition=edition, editions_limit=editions_limit)
       $ component_times['EditionsTable'] = time() - component_times['EditionsTable']
