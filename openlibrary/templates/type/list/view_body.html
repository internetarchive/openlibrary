$def with (list, is_owner)

$ title = list.name
$ title_with_site = _("%(name)s | Lists | Open Library", name=title)

$ component_times = {}
$ component_times['TotalTime'] = time()

$ page = safeint(query_param('page'), 1) - 1
$ page_size = 50
$ meta_description = title
$if list.description:
    $ meta_description = _("%(title)s: %(description)s", title=title, description=list.description)

$putctx("description", meta_description)
$if days_since(list.created) < 30:
    $ putctx('robots', 'noindex')

$add_metatag(property="twitter:card", content="summary_large_image")
$add_metatag(property="twitter:site", content="@openlibrary")
$add_metatag(property="twitter:title", content=title_with_site)
$add_metatag(property="twitter:description", content= _("View the list on Open Library."))
$add_metatag(property="twitter:image", content=request.canonical_url + "/preview.png")

$add_metatag(property="og:title", content=title_with_site)
$add_metatag(property="og:type", content="website")
$add_metatag(property="og:url", content=request.canonical_url)
$add_metatag(property="og:site_name", content="Open Library")
$add_metatag(property="og:description", content=meta_description)
$add_metatag(property="og:image", content=request.canonical_url + "/preview.png")

$set_share_links(url=request.canonical_url, title=title, view_context=ctx)

$jsdef render_seed_count(seed_count):
    $ungettext("%(count)d item", "%(count)d items", seed_count, count=seed_count)

$if not is_owner:
    <div id="contentHead" style="margin-bottom:0;">
        $:macros.databarView(list)
        <div class="superNav">
            $ owner = list.get_owner()
            <a href="$owner.key">$owner.displayname</a>
            /
            <a href="$owner.key/lists">$_('Lists')</a>
        </div>
        <h1>$list.name</h1>
        <p class="collapse sansserif">
            $ component_times['render_seed_count'] = time()
            <span class="darkgreen" id="list-items-count"><strong>$:render_seed_count(len(list.seeds))</strong></span>
            $ component_times['render_seed_count'] = time() - component_times['render_seed_count']
        </p>
    </div>

<<<<<<< HEAD
<script type="text/javascript">
<!--
window.q.push(function(){
    \$('ul#listResults li:last').css('border-bottom','1px dotted #ebebeb');
});

function remove_seed(list_key, seed, success) {
    if (seed[0] == "/") {
        seed = {"key": seed}
    }

    \$.ajax({
        type: "POST",
        url: list_key + "/seeds.json",
        contentType: "application/json",
        data: JSON.stringify({
            "remove": [seed]
        }),
        dataType: "json",

        beforeSend: function(xhr) {
            xhr.setRequestHeader("Content-Type", "application/json");
            xhr.setRequestHeader("Accept", "application/json");
        },
        success: success
    });
}

function get_seed_count() {
    return \$("ul#listResults").children().length;
}

window.q.push(function(){
    \$(".listDelete a").on('click', function() {
        \$("#remove-seed-dialog")
            .data("seed-key", \$(this).closest("[data-seed-key]").data('seed-key'))
            .dialog("open");
        \$("#remove-seed-dialog").removeClass('hidden');
    });

    \$("#remove-seed-dialog").dialog({
        autoOpen: false,
        width: 400,
        modal: true,
        resizable: false,
        buttons: {
            "$:_('Yes, I\'m sure')": function() {
                var list_key = $:json_encode(list.key);
                var seed_key = \$(this).data("seed-key");

                var _this = this;

                remove_seed(list_key, seed_key, function() {
                    \$(`[data-seed-key="\${seed_key}"]`).remove();
                    // update seed count
                    \$("#list-items-count").load(location.href + " #list-items-count");

                    // TODO: update edition count

                    \$(_this).dialog("close");
                    \$("#remove-seed-dialog").addClass('hidden');
                });
            },
            "$_('No, cancel')": function() {
                \$(this).dialog("close");
                \$("#remove-seed-dialog").addClass('hidden');
            }
        }
    });

    \$("#delete-list-dialog").dialog({
        autoOpen: false,
        width: 400,
        modal: true,
        resizable: false,
        buttons: {
            "$:_('Yes, I\'m sure')": function() {
                var list_key = $:json_encode(list.key);
                var _this = this;

                \$.post(list_key + "/delete.json", function() {
                    \$(_this).dialog("close");
                    window.location.reload();
                });
            },
            "$_('No, cancel')": function() {
                \$(this).dialog("close");
            }
        }
    });
});

//-->
</script>

=======
>>>>>>> 0e653770
$def remove_item_link():
    $if ctx.user and ctx.user.key == list.get_owner().key:
        <span class="listDelete sansserif smaller">
            <a href="javascript:;" data-confirm-text="$:_('Yes, I\'m sure')" data-cancel-text="$_('No, cancel')"><span></span>$_('Remove this item?')</a>
        </span>

$def seed_meta_line(seed):
    <span class="meta">
        <!-- FIXME: I18N using internal seed.type directly for display is not internationalizable -->
        <span class="type small">$seed.type</span>
    </span>

    $if seed.last_update:
        <span class="time">
            $:_('Last updated <span>%(date)s</span>', date=datestr(seed.last_update))
        </span>

$def seed_attrs(seed):
    data-seed-key="$seed.key"
    data-list-key="$list.key"

<div id="contentBody">
    <div id="remove-seed-dialog" class="hidden" title="$_('Remove seed')">$_('Are you sure you want to remove this item from the list?')</div>
    <div id="delete-list-dialog" class="hidden" title="$_('Remove Seed')">
        $_('You are about to remove the last item in the list. That will delete the whole list. Are you sure you want to continue?')
    </div>

    $def render_authors(authors):
        $if not authors:
            <em>$_('Unknown authors')</em>
        $else:
            $for a in authors:
                <a href="$a.url()" class="results">$a.name</a>$cond(loop.last, "", ", ")

    <div class="mybooks-list">

        $if list.description:
            $:format(list.description)

        $:macros.Pager(page+1, len(list.seeds), page_size)
        <div class="clearfix"></div>

        <ul id="listResults" class="list-books clearfix">
            $ component_times['get_seeds'] = time()
            $ seeds = list.get_seeds(sort=True, resolve_redirects=True)[page*page_size:page*page_size+page_size]
            $ component_times['get_seeds'] = time() - component_times['get_seeds']

        $ solr_works = get_solr_works(s.key for s in seeds if s.type == 'work')
        $ availabilities = get_availabilities([solr_works.get(seed.key) or seed.document for seed in seeds if seed.type in ['edition', 'work']])
        $for seed in seeds:
            $ default_image = "https://openlibrary.org/images/icons/avatar_book-sm.png"
            $ cover = seed.get_cover()
            $if cover:
                $ cover_url = item_image(cover.url("M"), default=default_image)
            $else:
                $ cover_url = default_image

            $if seed.type in ['edition', 'work']:
                $ doc = solr_works.get(seed.key) or seed.document
                $:macros.SearchResultsWork(doc, attrs=seed_attrs(seed), availability=availabilities.get(seed.key), decorations=remove_item_link(), extra=seed_meta_line(seed))
            $else:
                <li class="searchResultItem" $:seed_attrs(seed)>
                    <span class="bookcover">
                        <a href="$seed.url">
                        <img src="$cover_url" alt="$seed.title"/>
                        </a>
                    </span>
                    <div class="details">
                        <div class="resultTitle">
                            <h3 class="booktitle">
                                <a href="$seed.url" class="results">$seed.title</a>
                            </h3>
                            $:seed_meta_line(seed)
                        </div>
                    </div>
                    <span class="searchResultItemCTA">
                        $:remove_item_link()
                    </span>
                </li>
        </ul>
    </div>

    <div class="contentOnethird" style="margin-bottom:0;">

        $:render_template("type/list/exports", list)

        $# This is making lists slow, and often the solr request times out,
        $# so nothing is even rendered. Remove for now, investigate whether
        $# we want to keep or improve later.
        $if False:
            <h2 class="collapse">$_('List Metadata')</h2>
            <div class="smaller lightgreen sansserif">$_('Derived from seed metadata')</div>
            <br/>

            $def render_subjects(label, subjects):
                $if subjects:
                    <div class="section">
                        <h3 class="collapse black uppercase">$label</h3>
                        <div class="sansserif">
                        $for subject in subjects:
                            <a href="$subject.url">$subject.title</a>$cond(not loop.last, ",", "")
                        </div>
                    </div>

            $ subjects = list.get_subjects()

            $:render_subjects(_("Subjects"), subjects.subjects)
            $:render_subjects(_("People"), subjects.people)
            $:render_subjects(_("Places"), subjects.places)
            $:render_subjects(_("Times"), subjects.times)
    </div>

    <div class="clearfix"></div>

    $:macros.Pager(page+1, len(list.seeds), page_size)
    $ component_times['TotalTime'] = time() - component_times['TotalTime']
    $if query_param('debug'):
        $:macros.Profile(component_times)

    $:render_template("lib/history", list)
</div><|MERGE_RESOLUTION|>--- conflicted
+++ resolved
@@ -51,104 +51,6 @@
         </p>
     </div>
 
-<<<<<<< HEAD
-<script type="text/javascript">
-<!--
-window.q.push(function(){
-    \$('ul#listResults li:last').css('border-bottom','1px dotted #ebebeb');
-});
-
-function remove_seed(list_key, seed, success) {
-    if (seed[0] == "/") {
-        seed = {"key": seed}
-    }
-
-    \$.ajax({
-        type: "POST",
-        url: list_key + "/seeds.json",
-        contentType: "application/json",
-        data: JSON.stringify({
-            "remove": [seed]
-        }),
-        dataType: "json",
-
-        beforeSend: function(xhr) {
-            xhr.setRequestHeader("Content-Type", "application/json");
-            xhr.setRequestHeader("Accept", "application/json");
-        },
-        success: success
-    });
-}
-
-function get_seed_count() {
-    return \$("ul#listResults").children().length;
-}
-
-window.q.push(function(){
-    \$(".listDelete a").on('click', function() {
-        \$("#remove-seed-dialog")
-            .data("seed-key", \$(this).closest("[data-seed-key]").data('seed-key'))
-            .dialog("open");
-        \$("#remove-seed-dialog").removeClass('hidden');
-    });
-
-    \$("#remove-seed-dialog").dialog({
-        autoOpen: false,
-        width: 400,
-        modal: true,
-        resizable: false,
-        buttons: {
-            "$:_('Yes, I\'m sure')": function() {
-                var list_key = $:json_encode(list.key);
-                var seed_key = \$(this).data("seed-key");
-
-                var _this = this;
-
-                remove_seed(list_key, seed_key, function() {
-                    \$(`[data-seed-key="\${seed_key}"]`).remove();
-                    // update seed count
-                    \$("#list-items-count").load(location.href + " #list-items-count");
-
-                    // TODO: update edition count
-
-                    \$(_this).dialog("close");
-                    \$("#remove-seed-dialog").addClass('hidden');
-                });
-            },
-            "$_('No, cancel')": function() {
-                \$(this).dialog("close");
-                \$("#remove-seed-dialog").addClass('hidden');
-            }
-        }
-    });
-
-    \$("#delete-list-dialog").dialog({
-        autoOpen: false,
-        width: 400,
-        modal: true,
-        resizable: false,
-        buttons: {
-            "$:_('Yes, I\'m sure')": function() {
-                var list_key = $:json_encode(list.key);
-                var _this = this;
-
-                \$.post(list_key + "/delete.json", function() {
-                    \$(_this).dialog("close");
-                    window.location.reload();
-                });
-            },
-            "$_('No, cancel')": function() {
-                \$(this).dialog("close");
-            }
-        }
-    });
-});
-
-//-->
-</script>
-
-=======
->>>>>>> 0e653770
 $def remove_item_link():
     $if ctx.user and ctx.user.key == list.get_owner().key:
         <span class="listDelete sansserif smaller">
