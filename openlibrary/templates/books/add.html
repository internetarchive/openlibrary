--- conflicted
+++ resolved
@@ -29,24 +29,14 @@
             </div>
             <div class="input">
                 $if work:
-<<<<<<< HEAD
-                    <input type="text" id="title" name="title" value="$work.title"/>
-                    
-=======
-                    <input type="text" id="title" disabled="disabled" value="$work.title"/>
-                    <input type="hidden" name="book_title" value="$work.title"/>
->>>>>>> f3b26c2c
+                    <input type="text" id="title" name="book_title" value="$work.title"/>
                 $else:
                     <input type="text" name="book_title" id="title" class="title" style="width:630px;" value="$(work and work.title)" $cond(work, 'readonly="readonly"') required/>
             </div>
         </div>
         <div class="formElement">
             <div class="label"><label for="author">$_("Author")</label> <span class="smaller lighter">$_('Like, "Agatha Christie" or "Jean-Paul Sartre." We\'ll also do a live check to see if we already know the author.')</span></div>
-<<<<<<< HEAD
-            $:render_template("books/author-autocomplete", cond(author, [author], []), "author_names", "authors", work)
-=======
             $:render_template("books/author-autocomplete", authors, "author_names", "authors", readonly=work is not None)
->>>>>>> f3b26c2c
         </div>
 
         <div class="formElement">
