$def with (counts)

$ _x = ctx.setdefault('cssfile', 'admin')
$ _x = ctx.setdefault('usergroup', 'admin')

$ stats = get_admin_stats()
<script type="text/json+graph" id="graph-json-editgraph">$:json_encode(counts.human_edits.get_counts(80, True))</script>
<script type="text/json+graph" id="graph-json-membergraph">$:json_encode(counts.members.get_counts(80, True))</script>

<div id="contentHead">
    $if ctx.user and ctx.user.is_admin():
      $:render_template("admin/menu")
      <div class="clearfix"></div>

    <h1>$_("Stats")</h1>
</div>

<div id="contentBody">

  <div class="contentLeft">
    <div class="head rel"> <span class="caption"><a href="/recentchanges/">$_("Edits Per Day")</a></span>
      <h2>$_("Edits")</h2>
    </div>
    <div class="chartHolder">
      <div class="chartDisplay">
	<div id="editgraph" class="canvas-graph">
	  <!-- Edit graphs go here -->
	</div>
      </div>
    </div>
    <table class="measurements stripeEven" id="edits">
      <thead>
        <tr>
          <th></th>
          <th>$_("Today")</th>
          <th>$_("Yesterday")</th>
          <th>$_("Last 7 days")</th>
          <th>$_("Last 28 days")</th>
        </tr>
      </thead>
      <tbody>
        <tr class="major">
          <td class="type">$_("Human")</td>
          <td class="amount"><strong>$commify(counts.human_edits.latest)</strong></td>
          <td class="amount">$commify(counts.human_edits.previous)</td>
          <td class="amount">$commify(counts.human_edits.get_summary(7))</td>
          <td class="amount">$commify(counts.human_edits.get_summary(28))</td>
        </tr>
        <tr class="even">
          <td class="type">$_("Bot")</td>
          <td class="amount"><strong>$commify(counts.bot_edits.latest)</strong></td>
          <td class="amount">$commify(counts.bot_edits.previous)</td>
          <td class="amount">$commify(counts.bot_edits.get_summary(7))</td>
          <td class="amount">$commify(counts.bot_edits.get_summary(28))</td>
        </tr>
        <tr class="totals">
          <td class="type">$_("Total")</td>
          <td class="amount">$commify(counts.bot_edits.latest + counts.human_edits.latest)</td>
          <td class="amount">$commify(counts.bot_edits.previous + counts.human_edits.previous)</td>
          <td class="amount">$commify(counts.bot_edits.get_summary(7) + counts.human_edits.get_summary(7))</td>
          <td class="amount">$commify(counts.bot_edits.get_summary(28) + counts.human_edits.get_summary(28))</td>
        </tr>
      </tbody>
    </table>
  </div>

  <div class="contentRight">
    <div class="head rel">
      $ acts_link = '/admin/people' if (ctx.user and ctx.user.is_admin()) else '/recentchanges/new-account'
      <span class="caption"><a href="$acts_link">$_("New Accounts Per Day")</a></span>
      <h2>$_("Members")</h2>
    </div>
    <div class="chartHolder">
      <div class="chartDisplay">
	<div id="membergraph" class="canvas-graph">
	  <!-- Member graphs go here -->
	</div>
      </div>
    </div>
    <table class="measurements stripeEven" id="members">
      <thead>
        <tr>
          <th>$_("Today")</th>
          <th>$_("Yesterday")</th>
          <th>$_("Last 7 days")</th>
          <th>$_("Last 28 days")</th>
          <th class="shift">$_("All Time")</th>
        </tr>
      </thead>
      <tbody>
        <tr class="major">
          <td class="amount"><strong>$commify(counts.members.latest)</strong></td>
          <td class="amount">$commify(counts.members.previous)</td>
          <td class="amount">$commify(counts.members.get_summary(7))</td>
          <td class="amount">$commify(counts.members.get_summary(28))</td>
          <td class="amount shift"><strong>$commify(counts.members.total)</strong></td>
        </tr>
      </tbody>
    </table>
  </div>

  <script type="text/json+graph" id="graph-json-works_minigraph">$:json_encode(counts.works.get_counts(150, True))</script>
  <script type="text/json+graph" id="graph-json-editions_minigraph">$:json_encode(counts.editions.get_counts(150, True))</script>
  <script type="text/json+graph" id="graph-json-covers_minigraph">$:json_encode(counts.covers.get_counts(150, True))</script>
  <script type="text/json+graph" id="graph-json-authors_minigraph">$:json_encode(counts.authors.get_counts(150, True))</script>
  <script type="text/json+graph" id="graph-json-lists_minigraph">$:json_encode(counts.lists.get_counts(150, True))</script>
  <script type="text/json+graph" id="graph-json-members_minigraph">$:json_encode(counts.members.get_counts(150, True))</script>

  <table class="measurements stripeEven">
    <tr>
      <th><h2>$_("Items Added")</h2></th>
      <th>$_("Last 7 days")</th>
      <th>$_("Last 28 days")</th>
      <th>$_("Trend")</th>
      <th>$_("Total")</th>
    </tr>
    <tr class="major">
      <td>$_("Works Added")</td>
      <td class="amount">$commify(counts.works.get_summary(7))</td>
      <td class="amount">$commify(counts.works.get_summary(28))</td>
      <td><div class="sparkDisplay"><div id="works_minigraph" class="stats-spacer"></div></div></td>
      <td class="amount">$commify(counts.works.total)</td>
    </tr>
    <tr class="major">
      <td>$_("Editions Added")</td>
      <td class="amount">$commify(counts.editions.get_summary(7))</td>
      <td class="amount">$commify(counts.editions.get_summary(28))</td>
      <td><div class="sparkDisplay"><div id="editions_minigraph" class="stats-spacer"></div></div></td>
      <td class="amount">$commify(counts.editions.total)</td>
    </tr>
    <tr class="major even">
      <td>$_("Authors Added")</td>
      <td class="amount">$commify(counts.authors.get_summary(7))</td>
      <td class="amount">$commify(counts.authors.get_summary(28))</td>
      <td><div class="sparkDisplay"><div id="authors_minigraph" class="stats-spacer"></div></div></td>
      <td class="amount">$commify(counts.authors.total)</td>
    </tr>
    <tr class="major even">
      <td>$_("Covers Added")</td>
      <td class="amount">$commify(counts.covers.get_summary(7))</td>
      <td class="amount">$commify(counts.covers.get_summary(28))</td>
      <td><div class="sparkDisplay"><div id="covers_minigraph" class="stats-spacer"></div></div></td>
      <td class="amount">$commify(counts.covers.total)</td>
    </tr>
    <tr class="major">
      <td>$_("New Members")</td>
      <td class="amount">$commify(counts.members.get_summary(7))</td>
      <td class="amount">$commify(counts.members.get_summary(28))</td>
      <td><div class="sparkDisplay"><div id="members_minigraph" class="stats-spacer"></div></div></td>
      <td class="amount">$commify(counts.members.total)</td>
    </tr>
    <tr class="major">
      <td>$_("Lists Added")</td>
      <td class="amount">$commify(counts.lists.get_summary(7))</td>
      <td class="amount">$commify(counts.lists.get_summary(28))</td>
      <td><div class="sparkDisplay"><div id="lists_minigraph" class="stats-spacer"></div></div></td>
      <td class="amount">$commify(counts.lists.total)</td>
    </tr>
    <tr class="major">
      <td><a href="/stats/readinglog">$_("Books Logged")</a></td>
      <td class="amount">$commify(counts.reading_log['total_books_logged']['week']['count'])</td>
      <td class="amount">$commify(counts.reading_log['total_books_logged']['month']['count'])</td>
      <td></td>
      <td class="amount">$commify(counts.reading_log['total_books_logged']['total']['count'])</td>
    </tr>
    <tr class="major even">
      <td>$_("Users Logging")</td>
      <td class="amount">$commify(counts.reading_log['total_users_logged']['week']['count'])</td>
      <td class="amount">$commify(counts.reading_log['total_users_logged']['month']['count'])</td>
      <td></td>
      <td class="amount">$commify(counts.reading_log['total_users_logged']['total']['count'])</td>
    </tr>
    <tr class="major even">
        <td>$_("Yearly Reading Goals")</td>
        <td class="amount">$commify(counts.reading_log['total_yearly_reading_goals']['week'])</td>
        <td class="amount">$commify(counts.reading_log['total_yearly_reading_goals']['month'])</td>
        <td></td>
        <td class="amount">$commify(counts.reading_log['total_yearly_reading_goals']['total'])</td>
      </tr>
    <tr class="major even">
      <td>$_("Books Review Tags")</td>
      <td class="amount">$commify(counts.reading_log['total_reviews']['week'])</td>
      <td class="amount">$commify(counts.reading_log['total_reviews']['month'])</td>
      <td></td>
      <td class="amount">$commify(counts.reading_log['total_reviews']['total'])</td>
    </tr>
    <tr class="major even">
      <td>$_("Books Reviewed")</td>
      <td class="amount">$commify(counts.reading_log['total_books_reviewed']['week'])</td>
      <td class="amount">$commify(counts.reading_log['total_books_reviewed']['month'])</td>
      <td></td>
      <td class="amount">$commify(counts.reading_log['total_books_reviewed']['total'])</td>
    </tr>
    <tr class="major even">
      <td>$_("Users Reviewing")</td>
      <td class="amount">$commify(counts.reading_log['total_reviewers']['week'])</td>
      <td class="amount">$commify(counts.reading_log['total_reviewers']['month'])</td>
      <td></td>
      <td class="amount">$commify(counts.reading_log['total_reviewers']['total'])</td>
    </tr>
    <tr class="major even">
      <td>$_("Patrons Following")</td>
      <td class="amount">$commify(counts.reading_log['total_following_count']['week'])</td>
      <td class="amount">$commify(counts.reading_log['total_following_count']['month'])</td>
      <td></td>
<<<<<<< HEAD
      <td class="amount">$commify(counts.reading_log['total_reviewers']['total'])</td>
=======
      <td class="amount">$commify(counts.reading_log['total_following_count']['total'])</td>
>>>>>>> 4b6cb7a0
    </tr>
    <tr class="major">
      <td>$_("Notes Created")</td>
      <td class="amount">$commify(counts.reading_log['total_notes_created']['week'])</td>
      <td class="amount">$commify(counts.reading_log['total_notes_created']['month'])</td>
      <td></td>
      <td class="amount">$commify(counts.reading_log['total_notes_created']['total'])</td>
    </tr>
    <tr class="major">
      <td>$_("Patrons Creating Notes")</td>
      <td class="amount">$commify(counts.reading_log['total_note_takers']['week'])</td>
      <td class="amount">$commify(counts.reading_log['total_note_takers']['month'])</td>
      <td></td>
      <td class="amount">$commify(counts.reading_log['total_note_takers']['total'])</td>
    </tr>

    <tr class="major">
      <td>$_("Books Starred")</td>
      <td class="amount">$commify(counts.reading_log['total_books_starred']['week'])</td>
      <td class="amount">$commify(counts.reading_log['total_books_starred']['month'])</td>
      <td></td>
      <td class="amount">$commify(counts.reading_log['total_books_starred']['total'])</td>
    </tr>
    <tr class="major">
      <td>$_("Star Rating Patrons")</td>
      <td class="amount">$commify(counts.reading_log['total_star_raters']['week'])</td>
      <td class="amount">$commify(counts.reading_log['total_star_raters']['month'])</td>
      <td></td>
      <td class="amount">$commify(counts.reading_log['total_star_raters']['total'])</td>
    </tr>
  </table>

  <div class="clearfix"></div>

  <h2>$_("Unique Visitors")</h2>
  <img alt="$_('Unique visitors IPs per day graph')" src="https://graphite.us.archive.org/render/?min=0&template=plain&lineMode=staircase&areaMode=stacked&areaAlpha=0.5&yAxisSide=right&title=openlibrary+++Unique+IPs+per+day+++(uip_openlibrary)&hideLegend=true&target=cactiStyle(alias(summarize(sumSeries(group(stats.uniqueips.openlibrary)),%221day%22),%22openlibrary+++Unique+IPs+per+day+++(uip_openlibrary)%22))&colorList=00ff00&height=200&width=900&from=-60days"/>

  <h2>$_("Borrows")</h2>
  <img alt="$_('Borrows, last 3 months graph')" src="https://graphite.us.archive.org/render?target=hitcount(stats.ol.loans.bookreader,%221d%22)&from=-3months&tz=UTC&width=900"/>
  <img alt="$_('Borrows, last 2 years graph')" src="https://graphite.us.archive.org/render?target=hitcount(stats.ol.loans.bookreader,%221d%22)&from=-24months&tz=UTC&width=900"/>

  <div class="contentSpacer"></div>

</div><|MERGE_RESOLUTION|>--- conflicted
+++ resolved
@@ -203,11 +203,7 @@
       <td class="amount">$commify(counts.reading_log['total_following_count']['week'])</td>
       <td class="amount">$commify(counts.reading_log['total_following_count']['month'])</td>
       <td></td>
-<<<<<<< HEAD
-      <td class="amount">$commify(counts.reading_log['total_reviewers']['total'])</td>
-=======
       <td class="amount">$commify(counts.reading_log['total_following_count']['total'])</td>
->>>>>>> 4b6cb7a0
     </tr>
     <tr class="major">
       <td>$_("Notes Created")</td>
