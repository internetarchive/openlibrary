--- conflicted
+++ resolved
@@ -1,11 +1,3 @@
-<<<<<<< HEAD
-import datetime
-import logging
-import random
-import re
-import xml.etree.ElementTree as etree
-from collections import defaultdict
-=======
 import web
 import simplejson
 import babel
@@ -18,45 +10,25 @@
 import datetime
 import gzip
 import logging
->>>>>>> f6239bb5
-
-import babel
-import babel.core
-import babel.dates
-import memcache
-import simplejson
+
 import six
-<<<<<<< HEAD
-import web
-=======
 from six.moves import urllib
 from six.moves.collections_abc import MutableMapping
 from six.moves.html_parser import HTMLParser
 
->>>>>>> f6239bb5
 from infogami import config
-from infogami.infobase.client import Changeset, Thing, storify
-from infogami.utils import delegate, stats, view
+from infogami.utils import view, delegate, stats
+from infogami.utils.view import render, get_template, public
+from infogami.utils.macro import macro
 from infogami.utils.context import context
-from infogami.utils.macro import macro
-from infogami.utils.view import get_template, public, render
-from openlibrary.core import cache
+from infogami.infobase.client import Thing, Changeset, storify
+
 from openlibrary.core.helpers import commify, parse_datetime
 from openlibrary.core.middleware import GZipMiddleware
-from openlibrary.core.olmarkdown import OLMarkdown
-from openlibrary.plugins.upstream import adapter
-from openlibrary.utils import olmemcache
-from openlibrary.utils.olcompress import OLCompressor
-from six.moves import urllib
-from six.moves.collections_abc import Mapping
-from six.moves.html_parser import HTMLParser
-
-
-<<<<<<< HEAD
-class MultiDict(Mapping):
-=======
+from openlibrary.core import cache, ab
+
+# TODO: Does this need to be Mutable?
 class MultiDict(MutableMapping):
->>>>>>> f6239bb5
     """Ordered Dictionary that can store multiple values.
 
         >>> d = MultiDict()
@@ -529,6 +501,7 @@
     roles = thing.roles
     return web.storage(classifications=classifications, identifiers=identifiers, roles=roles)
 
+from openlibrary.core.olmarkdown import OLMarkdown
 def get_markdown(text, safe_mode=False):
     md = OLMarkdown(source=text, safe_mode=safe_mode)
     view._register_mdx_extensions(md)
@@ -553,13 +526,10 @@
         return _websafe(text)
 
 
-<<<<<<< HEAD
-=======
 from openlibrary.plugins.upstream import adapter
 from openlibrary.utils.olcompress import OLCompressor
 from openlibrary.utils import olmemcache
 import memcache
->>>>>>> f6239bb5
 
 class UpstreamMemcacheClient:
     """Wrapper to memcache Client to handle upstream specific conversion and OL specific compression.
