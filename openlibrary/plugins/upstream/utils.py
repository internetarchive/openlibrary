import functools
from typing import Any, Protocol, TYPE_CHECKING, TypeVar
from collections.abc import Callable, Iterable, Iterator
import unicodedata

import web
import json
import babel
import babel.core
import babel.dates
from babel.lists import format_list
from collections import defaultdict
import re
import random
import xml.etree.ElementTree as etree
import datetime
import logging
from html.parser import HTMLParser
from pathlib import Path

import requests

from html import unescape
import urllib
from collections.abc import MutableMapping
from urllib.parse import (
    parse_qs,
    urlencode as parse_urlencode,
    urlparse,
    urlunparse,
)

from infogami import config
from infogami.utils import view, delegate, stats
from infogami.utils.view import render, get_template, public, query_param
from infogami.utils.macro import macro
from infogami.utils.context import InfogamiContext, context
from infogami.infobase.client import Changeset, Nothing, Thing, storify

from openlibrary.core.helpers import commify, parse_datetime, truncate
from openlibrary.core.middleware import GZipMiddleware
from openlibrary.core import cache

from web.utils import Storage
from web.template import TemplateResult

if TYPE_CHECKING:
    from openlibrary.plugins.upstream.models import (
        AddBookChangeset,
        ListChangeset,
        Work,
        Author,
        Edition,
    )


STRIP_CHARS = ",'\" "
REPLACE_CHARS = "]["


class LanguageMultipleMatchError(Exception):
    """Exception raised when more than one possible language match is found."""

    def __init__(self, language_name):
        self.language_name = language_name


class LanguageNoMatchError(Exception):
    """Exception raised when no matching languages are found."""

    def __init__(self, language_name):
        self.language_name = language_name


class MultiDict(MutableMapping):
    """Ordered Dictionary that can store multiple values.

    Must be initialized without an `items` parameter, or `items` must be an
    iterable of two-value sequences. E.g., items=(('a', 1), ('b', 2))

    >>> d = MultiDict()
    >>> d['x'] = 1
    >>> d['x'] = 2
    >>> d['y'] = 3
    >>> d['x']
    2
    >>> d['y']
    3
    >>> d['z']
    Traceback (most recent call last):
        ...
    KeyError: 'z'
    >>> list(d)
    ['x', 'x', 'y']
    >>> list(d.items())
    [('x', 1), ('x', 2), ('y', 3)]
    >>> list(d.multi_items())
    [('x', [1, 2]), ('y', [3])]
    >>> d1 = MultiDict(items=(('a', 1), ('b', 2)), a=('x', 10, 11, 12))
    [('a', [1, ('x', 10, 11, 12)]), ('b', [2])]
    """

    def __init__(self, items: Iterable[tuple[Any, Any]] = (), **kw) -> None:
        self._items: list = []

        for k, v in items:
            self[k] = v
        self.update(kw)

    def __getitem__(self, key):
        if values := self.getall(key):
            return values[-1]
        else:
            raise KeyError(key)

    def __setitem__(self, key: str, value: Any) -> None:
        self._items.append((key, value))

    def __delitem__(self, key):
        self._items = [(k, v) for k, v in self._items if k != key]

    def __iter__(self):
        yield from self.keys()

    def __len__(self):
        return len(list(self.keys()))

    def getall(self, key):
        return [v for k, v in self._items if k == key]

    def keys(self):
        return [k for k, _ in self._items]

    # Subclasses of MutableMapping should return a dictionary view object for
    # the values() method, but this implementation returns a list.
    # https://docs.python.org/3/library/stdtypes.html#dict-views
    def values(self) -> list[Any]:  # type: ignore[override]
        return [v for _, v in self._items]

    def items(self):
        return self._items[:]

    def multi_items(self) -> list[tuple[str, list]]:
        """Returns items as list of tuples of key and a list of values."""
        items = []
        d: dict = {}

        for k, v in self._items:
            if k not in d:
                d[k] = []
                items.append((k, d[k]))
            d[k].append(v)
        return items


@macro
@public
def render_template(name: str, *a, **kw) -> TemplateResult:
    if "." in name:
        name = name.rsplit(".", 1)[0]
    return render[name](*a, **kw)


def kebab_case(upper_camel_case: str) -> str:
    """
    :param str upper_camel_case: Text in upper camel case (e.g. "HelloWorld")
    :return: text in kebab case (e.g. 'hello-world')

    >>> kebab_case('HelloWorld')
    'hello-world'
    >>> kebab_case("MergeUI")
    'merge-u-i'
    """
    parts = re.findall(r'[A-Z][^A-Z]*', upper_camel_case)
    return '-'.join(parts).lower()


@public
def render_component(
    name: str, attrs: dict | None = None, json_encode: bool = True
) -> str:
    """
    :param str name: Name of the component (excluding extension)
    :param dict attrs: attributes to add to the component element
    """
    from openlibrary.plugins.upstream.code import static_url

    attrs = attrs or {}
    attrs_str = ''
    for key, val in attrs.items():
        if json_encode and isinstance(val, dict) or isinstance(val, list):
            val = json.dumps(val)
            # On the Vue side use decodeURIComponent to decode
            val = urllib.parse.quote(val)
        attrs_str += f' {key}="{val}"'
    html = ''
    included = web.ctx.setdefault("included-components", [])

    if len(included) == 0:
        # Need to include Vue
        html += '<script src="%s"></script>' % static_url('build/vue.js')

    if name not in included:
        url = static_url('build/components/production/ol-%s.min.js' % name)
        html += '<script src="%s"></script>' % url
        included.append(name)

    html += f'<ol-{kebab_case(name)} {attrs_str}></ol-{kebab_case(name)}>'
    return html


@public
def get_error(name, *args):
    """Return error with the given name from errors.tmpl template."""
    return get_message_from_template("errors", name, args)


@public
def get_message(name: str, *args) -> str:
    """Return message with given name from messages.tmpl template"""
    return get_message_from_template("messages", name, args)


def get_message_from_template(
    template_name: str, name: str, args: tuple[(Any, ...)]
) -> str:
    d = render_template(template_name).get("messages", {})
    msg = d.get(name) or name.lower().replace("_", " ")

    if msg and args:
        return msg % args
    else:
        return msg


@public
def list_recent_pages(path, limit=100, offset=0):
    """Lists all pages with name path/* in the order of last_modified."""
    q = {}

    q['key~'] = path + '/*'
    # don't show /type/delete and /type/redirect
    q['a:type!='] = '/type/delete'
    q['b:type!='] = '/type/redirect'

    q['sort'] = 'key'
    q['limit'] = limit
    q['offset'] = offset
    q['sort'] = '-last_modified'
    # queries are very slow with != conditions
    # q['type'] != '/type/delete'
    return web.ctx.site.get_many(web.ctx.site.things(q))


@public
def commify_list(items: Iterable[Any]) -> str:
    # Not sure why lang is sometimes ''
    lang = web.ctx.lang or 'en'
    # If the list item is a template/html element, we strip it
    # so that there is no space before the comma.
    return format_list([str(x).strip() for x in items], locale=lang)


@public
def json_encode(d):
    return json.dumps(d)


def unflatten(d: Storage, separator: str = "--") -> Storage:
    """Convert flattened data into nested form.

    >>> unflatten({"a": 1, "b--x": 2, "b--y": 3, "c--0": 4, "c--1": 5})
    {'a': 1, 'c': [4, 5], 'b': {'y': 3, 'x': 2}}
    >>> unflatten({"a--0--x": 1, "a--0--y": 2, "a--1--x": 3, "a--1--y": 4})
    {'a': [{'x': 1, 'y': 2}, {'x': 3, 'y': 4}]}

    """

    def isint(k):
        try:
            int(k)
            return True
        except ValueError:
            return False

    def setvalue(data, k, v):
        if '--' in k:
            k, k2 = k.split(separator, 1)
            setvalue(data.setdefault(k, {}), k2, v)
        else:
            # Don't overwrite if the key already exists
            if k not in data:
                data[k] = v

    def makelist(d):
        """Convert d into a list if all the keys of d are integers."""
        if isinstance(d, dict):
            if all(isint(k) for k in d):
                return [makelist(d[k]) for k in sorted(d, key=int)]
            else:
                return Storage((k, makelist(v)) for k, v in d.items())
        else:
            return d

    d2: dict = {}
    for k, v in d.items():
        setvalue(d2, k, v)
    return makelist(d2)


def fuzzy_find(value, options, stopwords=None):
    stopwords = stopwords or []
    """Try find the option nearest to the value.

        >>> fuzzy_find("O'Reilly", ["O'Reilly Inc", "Addison-Wesley"])
        "O'Reilly Inc"
    """
    if not options:
        return value

    rx = web.re_compile(r"[-_\.&, ]+")

    # build word frequency
    d = defaultdict(list)
    for option in options:
        for t in rx.split(option):
            d[t].append(option)

    # find score for each option
    score = defaultdict(lambda: 0)
    for t in rx.split(value):
        if t.lower() in stopwords:
            continue
        for option in d[t]:
            score[option] += 1

    # take the option with maximum score
    return max(options, key=score.__getitem__)


@public
def radio_input(checked=False, **params):
    params['type'] = 'radio'
    if checked:
        params['checked'] = "checked"
    return "<input %s />" % " ".join(
        [f'{k}="{web.websafe(v)}"' for k, v in params.items()]
    )


def get_coverstore_url() -> str:
    return config.get('coverstore_url', 'https://covers.openlibrary.org').rstrip('/')


@public
def get_coverstore_public_url() -> str:
    return config.get('coverstore_public_url', get_coverstore_url()).rstrip('/')


def _get_changes_v1_raw(
    query: dict[str, str | int], revision: int | None = None
) -> list[Storage]:
    """Returns the raw versions response.

    Revision is taken as argument to make sure a new cache entry is used when a new revision of the page is created.
    """
    if 'env' not in web.ctx:
        delegate.fakeload()

    versions = web.ctx.site.versions(query)

    for v in versions:
        v.created = v.created.isoformat()
        v.author = v.author and v.author.key

        # XXX-Anand: hack to avoid too big data to be stored in memcache.
        # v.changes is not used and it contributes to memcache bloat in a big way.
        v.changes = '[]'

    return versions


def get_changes_v1(
    query: dict[str, str | int], revision: int | None = None
) -> list[Storage]:
    # uses the cached function _get_changes_v1_raw to get the raw data
    # and processes to before returning.
    def process(v):
        v = Storage(v)
        v.created = parse_datetime(v.created)
        v.author = v.author and web.ctx.site.get(v.author, lazy=True)
        return v

    return [process(v) for v in _get_changes_v1_raw(query, revision)]


def _get_changes_v2_raw(
    query: dict[str, str | int], revision: int | None = None
) -> list[dict]:
    """Returns the raw recentchanges response.

    Revision is taken as argument to make sure a new cache entry is used when a new revision of the page is created.
    """
    if 'env' not in web.ctx:
        delegate.fakeload()

    changes = web.ctx.site.recentchanges(query)
    return [c.dict() for c in changes]


# XXX-Anand: disabled temporarily to avoid too much memcache usage.
# _get_changes_v2_raw = cache.memcache_memoize(_get_changes_v2_raw, key_prefix="upstream._get_changes_v2_raw", timeout=10*60)


def get_changes_v2(
    query: dict[str, str | int], revision: int | None = None
) -> list["Changeset | AddBookChangeset | ListChangeset"]:
    page = web.ctx.site.get(query['key'])

    def first(seq, default=None):
        try:
            return next(seq)
        except StopIteration:
            return default

    def process_change(change):
        change = Changeset.create(web.ctx.site, storify(change))
        change.thing = page
        change.key = page.key
        change.revision = first(c.revision for c in change.changes if c.key == page.key)
        change.created = change.timestamp

        change.get = change.__dict__.get
        change.get_comment = lambda: get_comment(change)
        change.machine_comment = change.data.get("machine_comment")

        return change

    def get_comment(change):
        t = get_template("recentchanges/" + change.kind + "/comment") or get_template(
            "recentchanges/default/comment"
        )
        return t(change, page)

    query['key'] = page.key
    changes = _get_changes_v2_raw(query, revision=page.revision)
    return [process_change(c) for c in changes]


def get_changes(
    query: dict[str, str | int], revision: int | None = None
) -> list["Changeset | AddBookChangeset | ListChangeset"]:
    return get_changes_v2(query, revision=revision)


@public
def get_history(page: "Work | Author | Edition") -> Storage:
    h = Storage(
        revision=page.revision, lastest_revision=page.revision, created=page.created
    )
    if h.revision < 5:
        h.recent = get_changes({"key": page.key, "limit": 5}, revision=page.revision)
        h.initial = h.recent[-1:]
        h.recent = h.recent[:-1]
    else:
        h.initial = get_changes(
            {"key": page.key, "limit": 1, "offset": h.revision - 1},
            revision=page.revision,
        )
        h.recent = get_changes({"key": page.key, "limit": 4}, revision=page.revision)

    return h


@public
def get_version(key, revision):
    try:
        return web.ctx.site.versions({"key": key, "revision": revision, "limit": 1})[0]
    except IndexError:
        return None


@public
def get_recent_author(doc: "Work") -> "Thing | None":
    versions = get_changes_v1(
        {'key': doc.key, 'limit': 1, "offset": 0}, revision=doc.revision
    )
    if versions:
        return versions[0].author
    return None


@public
def get_recent_accounts(limit=5, offset=0):
    versions = web.ctx.site.versions(
        {'type': '/type/user', 'revision': 1, 'limit': limit, 'offset': offset}
    )
    return web.ctx.site.get_many([v.key for v in versions])


def get_locale():
    try:
        return babel.Locale(web.ctx.get("lang") or "en")
    except babel.core.UnknownLocaleError:
        return babel.Locale("en")


class HasGetKeyRevision(Protocol):
    key: str
    revision: int

    def get(self, item) -> Any:
        ...


@public
def process_version(v: HasGetKeyRevision) -> HasGetKeyRevision:
    """Looks at the version and adds machine_comment required for showing "View MARC" link."""
    comments = [
        "found a matching marc record",
        "add publisher and source",
    ]

    if v.key.startswith('/books/') and not v.get('machine_comment'):
        thing = v.get('thing') or web.ctx.site.get(v.key, v.revision)
        if (
            thing.source_records
            and v.revision == 1
            or (v.comment and v.comment.lower() in comments)  # type: ignore [attr-defined]
        ):
            marc = thing.source_records[-1]
            if marc.startswith('marc:'):
                v.machine_comment = marc[len("marc:") :]  # type: ignore [attr-defined]
            else:
                v.machine_comment = marc  # type: ignore [attr-defined]
    return v


@public
def is_thing(t):
    return isinstance(t, Thing)


@public
def putctx(key: str, value: str | bool) -> str:
    """Save a value in the context."""
    context[key] = value
    return ""


class Metatag:
    def __init__(self, tag: str = "meta", **attrs) -> None:
        self.tag = tag
        self.attrs = attrs

    def __str__(self) -> str:
        attrs = ' '.join(f'{k}="{websafe(v)}"' for k, v in self.attrs.items())
        return f'<{self.tag} {attrs} />'

    def __repr__(self):
        return 'Metatag(%s)' % str(self)


@public
def add_metatag(tag: str = "meta", **attrs) -> None:
    context.setdefault('metatags', [])
    context.metatags.append(Metatag(tag, **attrs))


@public
def url_quote(text: str | bytes) -> str:
    if isinstance(text, str):
        text = text.encode('utf8')
    return urllib.parse.quote_plus(text)


@public
def urlencode(dict_or_list_of_tuples: dict | list[tuple[str, Any]]) -> str:
    """
    You probably want to use this, if you're looking to urlencode parameters. This will
    encode things to utf8 that would otherwise cause urlencode to error.
    """
    from urllib.parse import urlencode as og_urlencode

    tuples = dict_or_list_of_tuples
    if isinstance(dict_or_list_of_tuples, dict):
        tuples = list(dict_or_list_of_tuples.items())
    params = [(k, v.encode('utf-8') if isinstance(v, str) else v) for (k, v) in tuples]
    return og_urlencode(params)


@public
def entity_decode(text: str) -> str:
    return unescape(text)


@public
def set_share_links(
    url: str = '#', title: str = '', view_context: InfogamiContext | None = None
) -> None:
    """
    Constructs list share links for social platforms and assigns to view context attribute

    Args (all required):
        url (str or unicode) - complete canonical url to page being shared
        title (str or unicode) - title of page being shared
        view_context (object that has/can-have share_links attribute)
    """
    encoded_url = url_quote(url)
    text = url_quote("Check this out: " + entity_decode(title))
    links = [
        {
            'text': 'Facebook',
            'url': 'https://www.facebook.com/sharer/sharer.php?u=' + encoded_url,
        },
        {
            'text': 'Twitter',
            'url': f'https://twitter.com/intent/tweet?url={encoded_url}&via=openlibrary&text={text}',
        },
        {
            'text': 'Pinterest',
            'url': f'https://pinterest.com/pin/create/link/?url={encoded_url}&description={text}',
        },
    ]
    if view_context is not None:
        view_context.share_links = links


def pad(seq, size, e=None):
    """
    >>> pad([1, 2], 4, 0)
    [1, 2, 0, 0]
    """
    seq = seq[:]
    while len(seq) < size:
        seq.append(e)
    return seq


def parse_toc_row(line):
    """Parse one row of table of contents.

    >>> def f(text):
    ...     d = parse_toc_row(text)
    ...     return (d['level'], d['label'], d['title'], d['pagenum'])
    ...
    >>> f("* chapter 1 | Welcome to the real world! | 2")
    (1, 'chapter 1', 'Welcome to the real world!', '2')
    >>> f("Welcome to the real world!")
    (0, '', 'Welcome to the real world!', '')
    >>> f("** | Welcome to the real world! | 2")
    (2, '', 'Welcome to the real world!', '2')
    >>> f("|Preface | 1")
    (0, '', 'Preface', '1')
    >>> f("1.1 | Apple")
    (0, '1.1', 'Apple', '')
    """
    RE_LEVEL = web.re_compile(r"(\**)(.*)")
    level, text = RE_LEVEL.match(line.strip()).groups()

    if "|" in text:
        tokens = text.split("|", 2)
        label, title, page = pad(tokens, 3, '')
    else:
        title = text
        label = page = ""

    return Storage(
        level=len(level), label=label.strip(), title=title.strip(), pagenum=page.strip()
    )


def parse_toc(text: None) -> list[Any]:
    """Parses each line of toc"""
    if text is None:
        return []
    return [parse_toc_row(line) for line in text.splitlines() if line.strip(" |")]


T = TypeVar('T')


def safeget(func: Callable[[], T], default=None) -> T:
    """
    TODO: DRY with solrbuilder copy
    >>> safeget(lambda: {}['foo'])
    >>> safeget(lambda: {}['foo']['bar'][0])
    >>> safeget(lambda: {'foo': []}['foo'][0])
    >>> safeget(lambda: {'foo': {'bar': [42]}}['foo']['bar'][0])
    42
    >>> safeget(lambda: {'foo': 'blah'}['foo']['bar'])
    """
    try:
        return func()
    except (KeyError, IndexError, TypeError):
        return default


def strip_accents(s: str) -> str:
    # http://stackoverflow.com/questions/517923/what-is-the-best-way-to-remove-accents-in-a-python-unicode-string
    try:
        s.encode('ascii')
        return s
    except UnicodeEncodeError:
        return ''.join(
            c
            for c in unicodedata.normalize('NFD', s)
            if unicodedata.category(c) != 'Mn'
        )


@functools.cache
def get_languages() -> dict:
    keys = web.ctx.site.things({"type": "/type/language", "limit": 1000})
    return {lang.key: lang for lang in web.ctx.site.get_many(keys)}


def autocomplete_languages(prefix: str) -> Iterator[Storage]:
    """
    Given, e.g., "English", this returns an iterator of:
        <Storage {'key': '/languages/ang', 'code': 'ang', 'name': 'English, Old (ca. 450-1100)'}>
        <Storage {'key': '/languages/eng', 'code': 'eng', 'name': 'English'}>
        <Storage {'key': '/languages/enm', 'code': 'enm', 'name': 'English, Middle (1100-1500)'}>
    """

    def normalize(s: str) -> str:
        return strip_accents(s).lower()

    prefix = normalize(prefix)
    user_lang = web.ctx.lang or 'en'
    for lang in get_languages().values():
        user_lang_name = safeget(lambda: lang['name_translated'][user_lang][0])
        if user_lang_name and normalize(user_lang_name).startswith(prefix):
            yield Storage(
                key=lang.key,
                code=lang.code,
                name=user_lang_name,
            )
            continue

        lang_iso_code = safeget(lambda: lang['identifiers']['iso_639_1'][0])
        native_lang_name = safeget(lambda: lang['name_translated'][lang_iso_code][0])
        if native_lang_name and normalize(native_lang_name).startswith(prefix):
            yield Storage(
                key=lang.key,
                code=lang.code,
                name=native_lang_name,
            )
            continue

        if normalize(lang.name).startswith(prefix):
            yield Storage(
                key=lang.key,
                code=lang.code,
                name=lang.name,
            )
            continue


def get_abbrev_from_full_lang_name(input_lang_name: str, languages=None) -> str:
    """
    Take a language name, in English, such as 'English' or 'French' and return
    'eng' or 'fre', respectively, if there is one match.

    If there are zero matches, raise LanguageNoMatchError.
    If there are multiple matches, raise a LanguageMultipleMatchError.
    """
    if languages is None:
        languages = get_languages().values()
    target_abbrev = ""

    def normalize(s: str) -> str:
        return strip_accents(s).lower()

    for language in languages:
        if normalize(language.name) == normalize(input_lang_name):
            if target_abbrev:
                raise LanguageMultipleMatchError(input_lang_name)

            target_abbrev = language.code
            continue

        for key in language.name_translated:
            if normalize(language.name_translated[key][0]) == normalize(
                input_lang_name
            ):
                if target_abbrev:
                    raise LanguageMultipleMatchError(input_lang_name)
                target_abbrev = language.code
                break

    if not target_abbrev:
        raise LanguageNoMatchError(input_lang_name)

    return target_abbrev


def get_language(lang_or_key: str) -> "None | Thing | Nothing":
    if isinstance(lang_or_key, str):
        return get_languages().get(lang_or_key)
    else:
        return lang_or_key


@public
def get_language_name(lang_or_key: "Nothing | str | Thing") -> Nothing | str:
    if isinstance(lang_or_key, str):
        lang = get_language(lang_or_key)
        if not lang:
            return lang_or_key
    else:
        lang = lang_or_key

    user_lang = web.ctx.lang or 'en'
    return safeget(lambda: lang['name_translated'][user_lang][0]) or lang.name  # type: ignore[index]


@functools.cache
def convert_iso_to_marc(iso_639_1: str) -> str | None:
    """
    e.g. 'en' -> 'eng'
    """
    for lang in get_languages().values():
        code = safeget(lambda: lang['identifiers']['iso_639_1'][0])
        if code == iso_639_1:
            return lang.code
    return None


@public
def get_author_config():
    return _get_author_config()


@web.memoize
def _get_author_config():
    """Returns the author config.

    The results are cached on the first invocation.
    Any changes to /config/author page require restarting the app.

    """
    thing = web.ctx.site.get('/config/author')
    if hasattr(thing, "identifiers"):
        identifiers = [Storage(t.dict()) for t in thing.identifiers if 'name' in t]
    else:
        identifiers = {}
    return Storage(identifiers=identifiers)


@public
def get_edition_config() -> Storage:
    return _get_edition_config()


@web.memoize
def _get_edition_config():
    """Returns the edition config.

    The results are cached on the first invocation. Any changes to /config/edition page require restarting the app.

    This is is cached because fetching and creating the Thing object was taking about 20ms of time for each book request.
    """
    thing = web.ctx.site.get('/config/edition')
    classifications = [Storage(t.dict()) for t in thing.classifications if 'name' in t]
    identifiers = [Storage(t.dict()) for t in thing.identifiers if 'name' in t]
    roles = thing.roles
    return Storage(
        classifications=classifications, identifiers=identifiers, roles=roles
    )


from openlibrary.core.olmarkdown import OLMarkdown


def get_markdown(text: str, safe_mode: bool = False) -> OLMarkdown:
    md = OLMarkdown(source=text, safe_mode=safe_mode)
    view._register_mdx_extensions(md)
    md.postprocessors += view.wiki_processors
    return md


class HTML(str):
    __slots__ = ()

    def __init__(self, html):
        str.__init__(self, web.safeunicode(html))

    def __repr__(self):
        return "<html: %s>" % str.__repr__(self)


_websafe = web.websafe


def websafe(text: str) -> str:
    if isinstance(text, HTML):
        return text
    elif isinstance(text, TemplateResult):
        return web.safestr(text)
    else:
        return _websafe(text)


from openlibrary.plugins.upstream import adapter
from openlibrary.utils.olcompress import OLCompressor
from openlibrary.utils import olmemcache
import memcache


class UpstreamMemcacheClient:
    """Wrapper to memcache Client to handle upstream specific conversion and OL specific compression.
    Compatible with memcache Client API.
    """

    def __init__(self, servers):
        self._client = memcache.Client(servers)
        compressor = OLCompressor()
        self.compress = compressor.compress

        def decompress(*args, **kw):
            d = json.loads(compressor.decompress(*args, **kw))
            return json.dumps(adapter.unconvert_dict(d))

        self.decompress = decompress

    def get(self, key):
        key = adapter.convert_key(key)
        if key is None:
            return None

        try:
            value = self._client.get(web.safestr(key))
        except memcache.Client.MemcachedKeyError:
            return None

        return value and self.decompress(value)

    def get_multi(self, keys):
        keys = [adapter.convert_key(k) for k in keys]
        keys = [web.safestr(k) for k in keys]

        d = self._client.get_multi(keys)
        return {
            web.safeunicode(adapter.unconvert_key(k)): self.decompress(v)
            for k, v in d.items()
        }


if config.get('upstream_memcache_servers'):
    olmemcache.Client = UpstreamMemcacheClient  # type: ignore[assignment, misc]
    # set config.memcache_servers only after olmemcache.Client is updated
    config.memcache_servers = config.upstream_memcache_servers  # type: ignore[attr-defined]


def _get_recent_changes():
    site = web.ctx.get('site') or delegate.create_site()
    web.ctx.setdefault("ip", "127.0.0.1")

    # The recentchanges can have multiple revisions for a document if it has been
    # modified more than once.  Take only the most recent revision in that case.
    visited = set()

    def is_visited(key):
        if key in visited:
            return True
        else:
            visited.add(key)
            return False

    # ignore reverts
    re_revert = web.re_compile(r"reverted to revision \d+")

    def is_revert(r):
        return re_revert.match(r.comment or "")

    # take the 100 recent changes, filter them and take the first 50
    q = {"bot": False, "limit": 100}
    result = site.versions(q)
    result = [r for r in result if not is_visited(r.key) and not is_revert(r)]
    result = result[:50]

    def process_thing(thing):
        t = Storage()
        for k in ["key", "title", "name", "displayname"]:
            t[k] = thing[k]
        t['type'] = Storage(key=thing.type.key)
        return t

    for r in result:
        r.author = r.author and process_thing(r.author)
        r.thing = process_thing(site.get(r.key, r.revision))

    return result


def _get_recent_changes2():
    """New recent changes for around the library.

    This function returns the message to display for each change.
    The message is get by calling `recentchanges/$kind/message.html` template.

    If `$var ignore=True` is set by the message template, the change is ignored.
    """
    if 'env' not in web.ctx:
        delegate.fakeload()

    q = {"bot": False, "limit": 100}
    changes = web.ctx.site.recentchanges(q)

    def is_ignored(c):
        return (
            # c.kind=='update' allow us to ignore update recent changes on people
            c.kind == 'update'
            or
            # ignore change if author has been deleted (e.g. spammer)
            (c.author and c.author.type.key == '/type/delete')
        )

    def render(c):
        t = get_template("recentchanges/" + c.kind + "/message") or get_template(
            "recentchanges/default/message"
        )
        return t(c)

    messages = [render(c) for c in changes if not is_ignored(c)]
    messages = [m for m in messages if str(m.get("ignore", "false")).lower() != "true"]
    return messages


_get_recent_changes = web.memoize(_get_recent_changes, expires=5 * 60, background=True)
_get_recent_changes2 = web.memoize(
    _get_recent_changes2, expires=5 * 60, background=True
)


@public
def get_random_recent_changes(n):
    if "recentchanges_v2" in web.ctx.get("features", []):
        changes = _get_recent_changes2()
    else:
        changes = _get_recent_changes()

    _changes = random.sample(changes, n) if len(changes) > n else changes
    for i, change in enumerate(_changes):
        _changes[i]['__body__'] = (
            _changes[i]['__body__'].replace('<script>', '').replace('</script>', '')
        )
    return _changes


def _get_blog_feeds():
    url = "https://blog.openlibrary.org/feed/"
    try:
        stats.begin("get_blog_feeds", url=url)
        tree = etree.fromstring(requests.get(url).text)
    except Exception:
        # Handle error gracefully.
        logging.getLogger("openlibrary").error(
            "Failed to fetch blog feeds", exc_info=True
        )
        return []
    finally:
        stats.end()

    def parse_item(item):
        pubdate = datetime.datetime.strptime(
            item.find("pubDate").text, '%a, %d %b %Y %H:%M:%S +0000'
        ).isoformat()
        return {
            "title": item.find("title").text,
            "link": item.find("link").text,
            "pubdate": pubdate,
        }

    return [parse_item(item) for item in tree.findall(".//item")]


_get_blog_feeds = cache.memcache_memoize(
    _get_blog_feeds, key_prefix="upstream.get_blog_feeds", timeout=5 * 60
)


@public
def is_jsdef():
    return False


@public
def get_donation_include() -> str:
    ia_host = get_ia_host(allow_dev=True)
    # The following allows archive.org staff to test banners without
    # needing to reload openlibrary services
    if ia_host != "archive.org":
        script_src = f"https://{ia_host}/includes/donate.js"
    else:
        script_src = "/cdn/archive.org/donate.js"

    if 'ymd' in (web_input := web.input()):
        # Should be eg 20220101 (YYYYMMDD)
        if len(web_input.ymd) == 8 and web_input.ymd.isdigit():
            script_src += '?' + urllib.parse.urlencode({'ymd': web_input.ymd})
        else:
            raise ValueError('?ymd should be 8 digits (eg 20220101)')

    html = (
        """
    <div id="donato"></div>
    <script src="%s" data-platform="ol"></script>
    """
        % script_src
    )
    return html


@public
def get_ia_host(allow_dev: bool = False) -> str:
    if allow_dev:
        web_input = web.input()
        dev_host = web_input.pop("dev_host", "")  # e.g. `www-user`
        if dev_host and re.match('^[a-zA-Z0-9-.]+$', dev_host):
            return dev_host + ".archive.org"

    return "archive.org"


@public
def item_image(image_path: str | None, default: str | None = None) -> str | None:
    if image_path is None:
        return default
    if image_path.startswith('https:'):
        return image_path
    return "https:" + image_path


@public
def get_blog_feeds() -> list[Storage]:
    def process(post):
        post = Storage(post)
        post.pubdate = parse_datetime(post.pubdate)
        return post

    return [process(post) for post in _get_blog_feeds()]


class Request:
    path = property(lambda self: web.ctx.path)
    home = property(lambda self: web.ctx.home)
    domain = property(lambda self: web.ctx.host)
    fullpath = property(lambda self: web.ctx.fullpath)

    @property
    def canonical_url(self) -> str:
        """Returns the https:// version of the URL.

        Used for adding <meta rel="canonical" ..> tag in all web pages.
        Required to make OL retain the page rank after https migration.
        """
        readable_path = web.ctx.get('readable_path', web.ctx.path) or ''
        query = web.ctx.query or ''
        host = web.ctx.host or ''
        if url := host + readable_path + query:
            url = "https://" + url
            parsed_url = urlparse(url)

            parsed_query = parse_qs(parsed_url.query)
            queries_to_exclude = ['sort', 'mode', 'v', 'type', 'debug']

            canonical_query = {
                q: v for q, v in parsed_query.items() if q not in queries_to_exclude
            }
            query = parse_urlencode(canonical_query, doseq=True)
            parsed_url = parsed_url._replace(query=query)

            url = urlunparse(parsed_url)

            return url
        return ''


@public
def render_once(key: str) -> bool:
    rendered = web.ctx.setdefault('render_once', {})
    if key in rendered:
        return False
    else:
        rendered[key] = True
        return True


@public
def today():
    return datetime.datetime.today()


@public
def to_datetime(time: str):
    return datetime.datetime.fromisoformat(time)


class HTMLTagRemover(HTMLParser):
    def __init__(self):
        super().__init__()
        self.data = []

    def handle_data(self, data):
        self.data.append(data.strip())

    def handle_endtag(self, tag):
        self.data.append('\n' if tag in ('p', 'li') else ' ')


@public
def reformat_html(html_str: str, max_length: int | None = None) -> str:
    """
    Reformats an HTML string, removing all opening and closing tags.
    Adds a line break element between each set of text content.
    Optionally truncates contents that exceeds the given max length.

    returns: A reformatted HTML string
    """
    parser = HTMLTagRemover()
    # Must have a root node, otherwise the parser will fail
    parser.feed(f'<div>{html_str}</div>')
    content = [web.websafe(s) for s in parser.data if s]

    if max_length:
        return truncate(''.join(content), max_length).strip().replace('\n', '<br>')
    else:
        return ''.join(content).strip().replace('\n', '<br>')


def get_colon_only_loc_pub(pair: str) -> tuple[str, str]:
    """
    Get a tuple of a location and publisher name from an Internet Archive
    publisher string. For use in simple location-publisher pairs with one colon.

    >>> get_colon_only_loc_pub('City : Publisher Name')
    ('City', 'Publisher Name')
    """
    pairs = pair.split(":")
    if len(pairs) == 2:
        location = pairs[0].strip(STRIP_CHARS)
        publisher = pairs[1].strip(STRIP_CHARS)

        return (location, publisher)

    # Fall back to using the entire string as the publisher.
    return ("", pair.strip(STRIP_CHARS))


def get_location_and_publisher(loc_pub: str) -> tuple[list[str], list[str]]:
    """
    Parses locations and publisher names out of Internet Archive metadata
    `publisher` strings. For use when there is no MARC record.

    Returns a tuple of list[location_strings], list[publisher_strings].

    E.g.
    >>> get_location_and_publisher("[New York] : Random House")
    (['New York'], ['Random House'])
    >>> get_location_and_publisher("Londres ; New York ; Paris : Berlitz Publishing")
    (['Londres', 'New York', 'Paris'], ['Berlitz Publishing'])
    >>> get_location_and_publisher("Paris : Pearson ; San Jose (Calif.) : Adobe")
    (['Paris', 'San Jose (Calif.)'], ['Pearson', 'Adobe'])
    """

    if not loc_pub or not isinstance(loc_pub, str):
        return ([], [])

    if "Place of publication not identified" in loc_pub:
        loc_pub = loc_pub.replace("Place of publication not identified", "")

    loc_pub = loc_pub.translate({ord(char): None for char in REPLACE_CHARS})

    # This operates on the notion that anything, even multiple items, to the
    # left of a colon is a location, and the item immediately to the right of
    # the colon is a publisher. This can be exploited by using
    # string.split(";") because everything to the 'left' of a colon is a
    # location, and whatever is to the right is a publisher.
    if ":" in loc_pub:
        locations: list[str] = []
        publishers: list[str] = []
        parts = loc_pub.split(";") if ";" in loc_pub else [loc_pub]
        # Track in indices of values placed into locations or publishers.
        last_placed_index = 0

        # For each part, look for a semi-colon, then extract everything to
        # the left as a location, and the item on the right as a publisher.
        for index, part in enumerate(parts):
            # This expects one colon per part. Two colons breaks our pattern.
            # Breaking here gives the chance of extracting a
            # `location : publisher` from one or more pairs with one semi-colon.
            if part.count(":") > 1:
                break

            # Per the pattern, anything "left" of a colon in a part is a place.
            if ":" in part:
                location, publisher = get_colon_only_loc_pub(part)
                publishers.append(publisher)
                # Every index value between last_placed_index and the current
                # index is a location.
                for place in parts[last_placed_index:index]:
                    locations.append(place.strip(STRIP_CHARS))
                locations.append(location)  # Preserve location order.
                last_placed_index = index + 1

        # Clean up and empty list items left over from strip() string replacement.
        locations = [item for item in locations if item]
        publishers = [item for item in publishers if item]

        return (locations, publishers)

    # Fall back to making the input a list returning that and an empty location.
    return ([], [loc_pub.strip(STRIP_CHARS)])


<<<<<<< HEAD
@public
def get_related_subjects_query() -> str:
    """
    Returns a query string for related subjects page carousel.
    """
    i = web.input(subjects='')
    if not i.subjects:
        return 'None'
    subjects = i.subjects.split('&')
    return 'subject:("' + ('" AND "').join(subjects) + '")'
=======
@cache.memoize(engine="memcache", key="edu_domains", expires=0)
def get_edu_domains() -> list[str]:
    """
    This list created using this gist: https://gist.github.com/jimchamp/f67ef14c3bcf11593f393ee5288f6476 on
    https://raw.githubusercontent.com/Hipo/university-domains-list/master/world_universities_and_domains.json.

    See: https://github.com/internetarchive/openlibrary/issues/8180
    """
    p = Path(Path.cwd(), 'static', 'edu-domains.txt')

    results = []
    with p.open() as f:
        for line in f:
            results.append(line.strip())

    return results
>>>>>>> 01f6c6d2


def setup() -> None:
    """Do required initialization"""
    # monkey-patch get_markdown to use OL Flavored Markdown
    view.get_markdown = get_markdown

    # Provide alternate implementations for websafe and commify
    web.websafe = websafe
    web.template.Template.FILTERS['.html'] = websafe
    web.template.Template.FILTERS['.xml'] = websafe

    web.commify = commify

    web.template.Template.globals.update(
        {
            'HTML': HTML,
            'request': Request(),
            'logger': logging.getLogger("openlibrary.template"),
            'sum': sum,
            'websafe': web.websafe,
        }
    )

    from openlibrary.core import helpers as h

    web.template.Template.globals.update(h.helpers)

    if config.get('use_gzip') is True:
        config.middleware.append(GZipMiddleware)


if __name__ == '__main__':
    import doctest

    doctest.testmod()<|MERGE_RESOLUTION|>--- conflicted
+++ resolved
@@ -1315,7 +1315,6 @@
     return ([], [loc_pub.strip(STRIP_CHARS)])
 
 
-<<<<<<< HEAD
 @public
 def get_related_subjects_query() -> str:
     """
@@ -1326,7 +1325,8 @@
         return 'None'
     subjects = i.subjects.split('&')
     return 'subject:("' + ('" AND "').join(subjects) + '")'
-=======
+
+
 @cache.memoize(engine="memcache", key="edu_domains", expires=0)
 def get_edu_domains() -> list[str]:
     """
@@ -1343,7 +1343,6 @@
             results.append(line.strip())
 
     return results
->>>>>>> 01f6c6d2
 
 
 def setup() -> None:
