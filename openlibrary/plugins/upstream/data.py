"""Code for handling /data/*.txt.gz URLs.
"""
import web
from infogami import config
from infogami.utils import delegate
from infogami.utils.view import public

import requests


IA_BASE_URL = config.get('ia_base_url')



def get_ol_dumps():
    """Get list of all archive.org items in the ol_exports collection uploaded by archive.org staff."""
    url = IA_BASE_URL + '/advancedsearch.php?q=(ol_dump+OR+ol_cdump)+AND+collection:ol_exports&fl[]=identifier&output=json&rows=1000'
<<<<<<< HEAD
    d = requests.get(url).json()
    return sorted(doc['identifier'] for doc in d['response']['docs'])
=======
    docs = requests.get(url).json()['response']['docs']
    return sorted(doc['identifier'] for doc in docs)
>>>>>>> 2477b2b2


# cache the result for half an hour
get_ol_dumps = web.memoize(get_ol_dumps, 30*60, background=True)
#public(get_ol_dumps)


def download_url(item, filename):
    return "%s/download/%s/%s" % (IA_BASE_URL, item, filename)


class ol_dump_latest(delegate.page):
    path = "/data/ol_dump(|_authors|_editions|_works|_deworks)_latest.txt.gz"

    def GET(self, prefix):
        items = [item for item in get_ol_dumps() if item.startswith("ol_dump")]
        if not items:
            raise web.notfound()

        item = items[-1]
        filename = item.replace("dump", "dump" + prefix) + ".txt.gz"
        raise web.found(download_url(item, filename))


class ol_cdump_latest(delegate.page):
    path = "/data/ol_cdump_latest.txt.gz"

    def GET(self):
        items = [item for item in get_ol_dumps() if item.startswith("ol_cdump")]
        if not items:
            raise web.notfound()

        item = items[-1]
        raise web.found(download_url(item, item + ".txt.gz"))


class ol_dumps(delegate.page):
    path = "/data/ol_dump(|_authors|_editions|_works)_(\d\d\d\d-\d\d-\d\d).txt.gz"

    def GET(self, prefix, date):
        item = "ol_dump_" + date
        if item not in get_ol_dumps():
            raise web.notfound()
        else:
            filename = "ol_dump" + prefix + "_" + date + ".txt.gz"
            raise web.found(download_url(item, filename))


class ol_cdumps(delegate.page):
    path = "/data/ol_cdump_(\d\d\d\d-\d\d-\d\d).txt.gz"

    def GET(self, date):
        item = "ol_cdump_" + date
        if item not in get_ol_dumps():
            raise web.notfound()
        else:
            raise web.found(download_url(item, item + ".txt.gz"))


def setup():
    pass<|MERGE_RESOLUTION|>--- conflicted
+++ resolved
@@ -15,13 +15,8 @@
 def get_ol_dumps():
     """Get list of all archive.org items in the ol_exports collection uploaded by archive.org staff."""
     url = IA_BASE_URL + '/advancedsearch.php?q=(ol_dump+OR+ol_cdump)+AND+collection:ol_exports&fl[]=identifier&output=json&rows=1000'
-<<<<<<< HEAD
-    d = requests.get(url).json()
-    return sorted(doc['identifier'] for doc in d['response']['docs'])
-=======
     docs = requests.get(url).json()['response']['docs']
     return sorted(doc['identifier'] for doc in docs)
->>>>>>> 2477b2b2
 
 
 # cache the result for half an hour
