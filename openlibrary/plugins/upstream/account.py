--- conflicted
+++ resolved
@@ -23,13 +23,7 @@
 from openlibrary.core import helpers as h, lending
 from openlibrary.core.bookshelves import Bookshelves
 from openlibrary.core.sponsorships import get_sponsored_editions
-<<<<<<< HEAD
-from openlibrary.i18n import gettext as _
-from openlibrary.plugins import openlibrary as olib
-from openlibrary.plugins.recaptcha import recaptcha
-=======
-
->>>>>>> f6239bb5
+
 from openlibrary.plugins.upstream import borrow, forms, utils
 
 from six.moves import range
