from datetime import datetime
import json
import logging
import re
from typing import Any, Callable
from collections.abc import Iterable, Mapping

import web

from infogami.utils import delegate
from infogami import config
from infogami.utils.view import (
    require_login,
    render,
    render_template,
    add_flash_message,
)
from infogami.infobase.client import ClientException
import infogami.core.code as core

from openlibrary import accounts
from openlibrary.i18n import gettext as _
from openlibrary.core import helpers as h, lending
from openlibrary.core.booknotes import Booknotes
from openlibrary.core.bookshelves import Bookshelves
from openlibrary.core.observations import Observations
from openlibrary.core.ratings import Ratings
from openlibrary.plugins.recaptcha import recaptcha
from openlibrary.plugins.upstream.mybooks import MyBooksTemplate
from openlibrary.plugins import openlibrary as olib
from openlibrary.accounts import (
    audit_accounts,
    Account,
    OpenLibraryAccount,
    InternetArchiveAccount,
    valid_email,
)
from openlibrary.plugins.upstream import borrow, forms, utils
from openlibrary.utils.dateutil import elapsed_time

logger = logging.getLogger("openlibrary.account")

USERNAME_RETRIES = 3

# XXX: These need to be cleaned up
send_verification_email = accounts.send_verification_email
create_link_doc = accounts.create_link_doc
sendmail = accounts.sendmail

LOGIN_ERRORS = {
    "invalid_email": "The email address you entered is invalid",
    "account_blocked": "This account has been blocked",
    "account_locked": "This account has been blocked",
    "account_not_found": "No account was found with this email. Please try again",
    "account_incorrect_password": "The password you entered is incorrect. Please try again",
    "account_bad_password": "Wrong password. Please try again",
    "account_not_verified": "Please verify your Open Library account before logging in",
    "ia_account_not_verified": "Please verify your Internet Archive account before logging in",
    "missing_fields": "Please fill out all fields and try again",
    "email_registered": "This email is already registered",
    "username_registered": "This username is already registered",
    "ia_login_only": "Sorry, you must use your Internet Archive email and password to log in",
    "max_retries_exceeded": "A problem occurred and we were unable to log you in.",
    "invalid_s3keys": "Login attempted with invalid Internet Archive s3 credentials.",
    "wrong_ia_account": "An Open Library account with this email is already linked to a different Internet Archive account. Please contact info@openlibrary.org.",
}


class availability(delegate.page):
    path = "/internal/fake/availability"

    def POST(self):
        """Internal private API required for testing on localhost"""
        return delegate.RawText(json.dumps({}), content_type="application/json")


class loans(delegate.page):
    path = "/internal/fake/loans"

    def POST(self):
        """Internal private API required for testing on localhost"""
        return delegate.RawText(json.dumps({}), content_type="application/json")


class xauth(delegate.page):
    path = "/internal/fake/xauth"

    def POST(self):
        """Internal private API required for testing login on localhost
        which normally would have to hit archive.org's xauth
        service. This service is spoofable to return successful and
        unsuccessful login attempts depending on the provided GET parameters
        """
        i = web.input(email='', op=None)
        result = {"error": "incorrect option specified"}
        if i.op == "authenticate":
            result = {
                "success": True,
                "version": 1,
                "values": {
                    "access": 'foo',
                    "secret": 'foo',
                },
            }
        elif i.op == "info":
            result = {
                "success": True,
                "values": {
                    "locked": False,
                    "email": "openlibrary@example.org",
                    "itemname": "@openlibrary",
                    "screenname": "openlibrary",
                    "verified": True,
                },
                "version": 1,
            }
        return delegate.RawText(json.dumps(result), content_type="application/json")


class internal_audit(delegate.page):
    path = "/internal/account/audit"

    def GET(self):
        """Internal API endpoint used for authorized test cases and
        administrators to unlink linked OL and IA accounts.
        """
        i = web.input(
            email='', username='', itemname='', key='', unlink='', new_itemname=''
        )
        if i.key != lending.config_internal_tests_api_key:
            result = {'error': 'Authentication failed for private API'}
        else:
            try:
                result = OpenLibraryAccount.get(
                    email=i.email, link=i.itemname, username=i.username
                )
                if result is None:
                    raise ValueError(
                        'Invalid Open Library account email ' 'or itemname'
                    )
                result.enc_password = 'REDACTED'
                if i.new_itemname:
                    result.link(i.new_itemname)
                if i.unlink:
                    result.unlink()
            except ValueError as e:
                result = {'error': str(e)}

        return delegate.RawText(json.dumps(result), content_type="application/json")


class account_migration(delegate.page):
    path = "/internal/account/migration"

    def GET(self):
        i = web.input(username='', email='', key='')
        if i.key != lending.config_internal_tests_api_key:
            return delegate.RawText(
                json.dumps({'error': 'Authentication failed for private API'}),
                content_type="application/json",
            )
        try:
            if i.username:
                ol_account = OpenLibraryAccount.get(username=i.username)
            elif i.email:
                ol_account = OpenLibraryAccount.get(email=i.email)
        except Exception as e:
            return delegate.RawText(
                json.dumps({'error': 'bad-account'}), content_type="application/json"
            )
        if ol_account:
            ol_account.enc_password = 'REDACTED'
            if ol_account.itemname:
                return delegate.RawText(
                    json.dumps(
                        {
                            'status': 'link-exists',
                            'username': ol_account.username,
                            'itemname': ol_account.itemname,
                            'email': ol_account.email.lower(),
                        }
                    ),
                    content_type="application/json",
                )
            if not ol_account.itemname:
                ia_account = InternetArchiveAccount.get(email=ol_account.email.lower())
                if ia_account:
                    ol_account.link(ia_account.itemname)
                    return delegate.RawText(
                        json.dumps(
                            {
                                'username': ol_account.username,
                                'status': 'link-found',
                                'itemname': ia_account.itemname,
                                'ol-itemname': ol_account.itemname,
                                'email': ol_account.email.lower(),
                                'ia': ia_account,
                            }
                        ),
                        content_type="application/json",
                    )

                password = OpenLibraryAccount.generate_random_password(16)
                ia_account = InternetArchiveAccount.create(
                    ol_account.username or ol_account.displayname,
                    ol_account.email,
                    password,
                    verified=True,
                    retries=USERNAME_RETRIES,
                )
                return delegate.RawText(
                    json.dumps(
                        {
                            'username': ol_account.username,
                            'email': ol_account.email,
                            'itemname': ia_account.itemname,
                            'password': password,
                            'status': 'link-created',
                        }
                    ),
                    content_type="application/json",
                )


class account(delegate.page):
    """Account preferences."""

    @require_login
    def GET(self):
        user = accounts.get_current_user()
        return render.account(user)


class account_create(delegate.page):
    """New account creation.

    Account remains in the pending state until the email is activated.
    """

    path = "/account/create"

    def GET(self):
        f = self.get_form()
        return render['account/create'](f)

    def get_form(self) -> forms.RegisterForm:
        f = forms.Register()
        recap = self.get_recap()
        f.has_recaptcha = recap is not None
        if f.has_recaptcha:
            f.inputs = list(f.inputs) + [recap]
        return f

    def get_recap(self):
        if self.is_plugin_enabled('recaptcha'):
            public_key = config.plugin_recaptcha.public_key
            private_key = config.plugin_recaptcha.private_key
            return recaptcha.Recaptcha(public_key, private_key)

    def is_plugin_enabled(self, name):
        return (
            name in delegate.get_plugins()
            or "openlibrary.plugins." + name in delegate.get_plugins()
        )

    def POST(self):
        f: forms.RegisterForm = self.get_form()

        if f.validates(web.input()):
            try:
                # Create ia_account: require they activate via IA email
                # and then login to OL. Logging in after activation with
                # IA credentials will auto create and link OL account.

                """NOTE: the values for the notifications must be kept in sync
                with the values in the `MAILING_LIST_KEYS` array in
                https://git.archive.org/ia/petabox/blob/master/www/common/MailSync/Settings.inc
                Currently, per the fundraising/development team, the
                "announcements checkbox" should map to BOTH `ml_best_of` and
                `ml_updates`
                """  # nopep8
                mls = ['ml_best_of', 'ml_updates']
                notifications = mls if f.ia_newsletter.checked else []
                InternetArchiveAccount.create(
                    screenname=f.username.value,
                    email=f.email.value,
                    password=f.password.value,
                    notifications=notifications,
                    verified=False,
                    retries=USERNAME_RETRIES,
                )
                return render['account/verify'](
                    username=f.username.value, email=f.email.value
                )
            except ValueError:
                f.note = LOGIN_ERRORS['max_retries_exceeded']

        return render['account/create'](f)


del delegate.pages['/account/register']


class account_login_json(delegate.page):
    encoding = "json"
    path = "/account/login"

    def POST(self):
        """Overrides `account_login` and infogami.login to prevent users from
        logging in with Open Library username and password if the
        payload is json. Instead, if login attempted w/ json
        credentials, requires Archive.org s3 keys.
        """
        from openlibrary.plugins.openlibrary.code import BadRequest

        d = json.loads(web.data())
        access = d.get('access', None)
        secret = d.get('secret', None)
        test = d.get('test', False)

        # Try S3 authentication first, fallback to infogami user, pass
        if access and secret:
            audit = audit_accounts(
                None,
                None,
                require_link=True,
                s3_access_key=access,
                s3_secret_key=secret,
                test=test,
            )
            error = audit.get('error')
            if error:
                raise olib.code.BadRequest(error)
            web.setcookie(config.login_cookie_name, web.ctx.conn.get_auth_token())
        # Fallback to infogami user/pass
        else:
            from infogami.plugins.api.code import login as infogami_login

            infogami_login().POST()


class account_login(delegate.page):
    """Account login.

    Login can fail because of the following reasons:

    * account_not_found: Error message is displayed.
    * account_bad_password: Error message is displayed with a link to reset password.
    * account_not_verified: Error page is displayed with button to "resend verification email".
    """

    path = "/account/login"

    def render_error(self, error_key, i):
        f = forms.Login()
        f.fill(i)
        f.note = LOGIN_ERRORS[error_key]
        return render.login(f)

    def GET(self):
        referer = web.ctx.env.get('HTTP_REFERER', '')
        # Don't set referer if request is from offsite
        if 'openlibrary.org' not in referer or referer.endswith('openlibrary.org/'):
            referer = None
        i = web.input(redirect=referer)
        f = forms.Login()
        f['redirect'].value = i.redirect
        return render.login(f)

    def POST(self):
        i = web.input(
            username="",
            connect=None,
            password="",
            remember=False,
            redirect='/',
            test=False,
            access=None,
            secret=None,
        )
        email = i.username  # XXX username is now email
        audit = audit_accounts(
            email,
            i.password,
            require_link=True,
            s3_access_key=i.access or web.ctx.env.get('HTTP_X_S3_ACCESS'),
            s3_secret_key=i.secret or web.ctx.env.get('HTTP_X_S3_SECRET'),
            test=i.test,
        )
        if error := audit.get('error'):
            return self.render_error(error, i)

        expires = 3600 * 24 * 365 if i.remember else ""
        web.setcookie('pd', int(audit.get('special_access')) or '', expires=expires)
        web.setcookie(
            config.login_cookie_name, web.ctx.conn.get_auth_token(), expires=expires
        )
        blacklist = [
            "/account/login",
            "/account/create",
        ]
        if i.redirect == "" or any(path in i.redirect for path in blacklist):
            i.redirect = "/account/books"
        raise web.seeother(i.redirect)

    def POST_resend_verification_email(self, i):
        try:
            ol_login = OpenLibraryAccount.authenticate(i.email, i.password)
        except ClientException as e:
            code = e.get_data().get("code")
            if code != "account_not_verified":
                return self.error("account_incorrect_password", i)

        account = OpenLibraryAccount.get(email=i.email)
        account.send_verification_email()

        title = _("Hi, %(user)s", user=account.displayname)
        message = _(
            "We've sent the verification email to %(email)s. You'll need to read that and click on the verification link to verify your email.",
            email=account.email,
        )
        return render.message(title, message)


class account_verify(delegate.page):
    """Verify user account."""

    path = "/account/verify/([0-9a-f]*)"

    def GET(self, code):
        docs = web.ctx.site.store.values(type="account-link", name="code", value=code)
        if docs:
            doc = docs[0]

            account = accounts.find(username=doc['username'])
            if account:
                if account['status'] != "pending":
                    return render['account/verify/activated'](account)
            account.activate()
            user = web.ctx.site.get("/people/" + doc['username'])  # TBD
            return render['account/verify/success'](account)
        else:
            return render['account/verify/failed']()

    def POST(self, code=None):
        """Called to regenerate account verification code."""
        i = web.input(email=None)
        account = accounts.find(email=i.email)
        if not account:
            return render_template("account/verify/failed", email=i.email)
        elif account['status'] != "pending":
            return render['account/verify/activated'](account)
        else:
            account.send_verification_email()
            title = _("Hi, %(user)s", user=account.displayname)
            message = _(
                "We've sent the verification email to %(email)s. You'll need to read that and click on the verification link to verify your email.",
                email=account.email,
            )
            return render.message(title, message)


class account_verify_old(account_verify):
    """Old account verification code.

    This takes username, email and code as url parameters. The new one takes just the code as part of the url.
    """

    path = "/account/verify"

    def GET(self):
        # It is too long since we switched to the new account verification links.
        # All old links must be expired by now.
        # Show failed message without thinking.
        return render['account/verify/failed']()


class account_validation(delegate.page):
    path = '/account/validate'

    @staticmethod
    def validate_username(username):
        if not 3 <= len(username) <= 20:
            return _('Username must be between 3-20 characters')
        if not re.match('^[A-Za-z0-9-_]{3,20}$', username):
            return _('Username may only contain numbers and letters')
        ol_account = OpenLibraryAccount.get(username=username)
        if ol_account:
            return _("Username unavailable")

    @staticmethod
    def validate_email(email):
        if not (email and re.match(r'.*@.*\..*', email)):
            return _('Must be a valid email address')

        ol_account = OpenLibraryAccount.get(email=email)
        if ol_account:
            return _('Email already registered')

    def GET(self):
        i = web.input()
        errors = {'email': None, 'username': None}
        if i.get('email') is not None:
            errors['email'] = self.validate_email(i.email)
        if i.get('username') is not None:
            errors['username'] = self.validate_username(i.username)
        return delegate.RawText(json.dumps(errors), content_type="application/json")


class account_email_verify(delegate.page):
    path = "/account/email/verify/([0-9a-f]*)"

    def GET(self, code):
        if link := accounts.get_link(code):
            username = link['username']
            email = link['email']
            link.delete()
            return self.update_email(username, email)
        else:
            return self.bad_link()

    def update_email(self, username, email):
        if accounts.find(email=email):
            title = _("Email address is already used.")
            message = _(
                "Your email address couldn't be updated. The specified email address is already used."
            )
        else:
            logger.info("updated email of %s to %s", username, email)
            accounts.update_account(username=username, email=email, status="active")
            title = _("Email verification successful.")
            message = _(
                'Your email address has been successfully verified and updated in your account.'
            )
        return render.message(title, message)

    def bad_link(self):
        title = _("Email address couldn't be verified.")
        message = _(
            "Your email address couldn't be verified. The verification link seems invalid."
        )
        return render.message(title, message)


class account_email_verify_old(account_email_verify):
    path = "/account/email/verify"

    def GET(self):
        # It is too long since we switched to the new email verification links.
        # All old links must be expired by now.
        # Show failed message without thinking.
        return self.bad_link()


class account_ia_email_forgot(delegate.page):
    path = "/account/email/forgot-ia"

    def GET(self):
        return render_template('account/email/forgot-ia')

    def POST(self):
        i = web.input(email='', password='')
        err = ""

        if valid_email(i.email):
            act = OpenLibraryAccount.get(email=i.email)
            if act:
                if OpenLibraryAccount.authenticate(i.email, i.password) == "ok":
                    ia_act = act.get_linked_ia_account()
                    if ia_act:
                        return render_template(
                            'account/email/forgot-ia', email=ia_act.email
                        )
                    else:
                        err = "Open Library Account not linked. Login with your Open Library credentials to connect or create an Archive.org account"
                else:
                    err = "Incorrect password"
            else:
                err = "Sorry, this Open Library account does not exist"
        else:
            err = "Please enter a valid Open Library email"
        return render_template('account/email/forgot-ia', err=err)


class account_ol_email_forgot(delegate.page):
    path = "/account/email/forgot"

    def GET(self):
        return render_template('account/email/forgot')

    def POST(self):
        i = web.input(username='', password='')
        err = ""
        act = OpenLibraryAccount.get(username=i.username)

        if act:
            if OpenLibraryAccount.authenticate(act.email, i.password) == "ok":
                return render_template('account/email/forgot', email=act.email)
            else:
                err = "Incorrect password"

        elif valid_email(i.username):
            err = "Please enter a username, not an email"

        else:
            err = "Sorry, this user does not exist"

        return render_template('account/email/forgot', err=err)


class account_password_forgot(delegate.page):
    path = "/account/password/forgot"

    def GET(self):
        f = forms.ForgotPassword()
        return render['account/password/forgot'](f)

    def POST(self):
        i = web.input(email='')

        f = forms.ForgotPassword()

        if not f.validates(i):
            return render['account/password/forgot'](f)

        account = accounts.find(email=i.email)

        if account.is_blocked():
            f.note = utils.get_error("account_blocked")
            return render_template('account/password/forgot', f)

        send_forgot_password_email(account.username, i.email)
        return render['account/password/sent'](i.email)


class account_password_reset(delegate.page):
    path = "/account/password/reset/([0-9a-f]*)"

    def GET(self, code):
        docs = web.ctx.site.store.values(type="account-link", name="code", value=code)
        if not docs:
            title = _("Password reset failed.")
            message = "Your password reset link seems invalid or expired."
            return render.message(title, message)

        f = forms.ResetPassword()
        return render['account/password/reset'](f)

    def POST(self, code):
        link = accounts.get_link(code)
        if not link:
            title = _("Password reset failed.")
            message = "The password reset link seems invalid or expired."
            return render.message(title, message)

        username = link['username']
        i = web.input()

        accounts.update_account(username, password=i.password)
        link.delete()
        return render_template("account/password/reset_success", username=username)


class account_audit(delegate.page):
    path = "/account/audit"

    def POST(self):
        """When the user attempts a login, an audit is performed to determine
        whether their account is already linked (in which case we can
        proceed to log the user in), whether there is an error
        authenticating their account, or whether a /account/connect
        must first performed.

        Note: Emails are case sensitive behind the scenes and
        functions which require them as lower will make them so
        """
        i = web.input(email='', password='')
        test = i.get('test', '').lower() == 'true'
        email = i.get('email')
        password = i.get('password')
        result = audit_accounts(email, password, test=test)
        return delegate.RawText(json.dumps(result), content_type="application/json")

class account_privacy(delegate.page):
    path = "/account/privacy"

    @require_login
    def GET(self):
        user = accounts.get_current_user()
        return render['account/privacy'](user.preferences())

    @require_login
    def POST(self):
<<<<<<< HEAD
        #i = web_input(public_readlog="", safe_mode="")
        user = accounts.get_current_user()
        user.save_preferences(web_input())
        #web.setcookie('sfw', i.get('safe_mode'), expires=expires)
=======
        expires = 3600 * 24 * 365 
        i = web.input(public_readlog="", safe_mode="")
        user = accounts.get_current_user()
        user.save_preferences(i)
        web.setcookie('sfw', i.safe_mode, expires=expires)
>>>>>>> 2f464fc6
        add_flash_message(
            'note', _("Notification preferences have been updated successfully.")
            #'note', _(str(i.get('safe_mode')))
        )
        web.seeother("/account")


class account_notifications(delegate.page):
    path = "/account/notifications"

    @require_login
    def GET(self):
        user = accounts.get_current_user()
        email = user.email
        return render['account/notifications'](user.preferences(), email)

    @require_login
    def POST(self):
        user = accounts.get_current_user()
        user.save_preferences(web.input())
        add_flash_message(
            'note', _("Notification preferences have been updated successfully.")
        )
        web.seeother("/account")


class account_lists(delegate.page):
    path = "/account/lists"

    @require_login
    def GET(self):
        user = accounts.get_current_user()
        raise web.seeother(user.key + '/lists')


class account_my_books_redirect(delegate.page):
    path = "/account/books/(.*)"

    @require_login
    def GET(self, rest='loans'):
        i = web.input(page=1)
        user = accounts.get_current_user()
        username = user.key.split('/')[-1]
        query_params = f'?page={i.page}' if h.safeint(i.page) > 1 else ''
        raise web.seeother(f'/people/{username}/books/{rest}{query_params}')


class account_my_books(delegate.page):
    path = "/account/books"

    @require_login
    def GET(self):
        user = accounts.get_current_user()
        username = user.key.split('/')[-1]
        raise web.seeother(f'/people/{username}/books')


# This would be by the civi backend which would require the api keys
class fake_civi(delegate.page):
    path = "/internal/fake/civicrm"

    def GET(self):
        i = web.input(entity='Contact')
        contact = {'values': [{'contact_id': '270430'}]}
        contributions = {
            'values': [
                {
                    "receive_date": "2019-07-31 08:57:00",
                    "custom_52": "9780062457714",
                    "total_amount": "50.00",
                    "custom_53": "ol",
                    "contact_id": "270430",
                    "contribution_status": "",
                }
            ]
        }
        entity = contributions if i.entity == 'Contribution' else contact
        return delegate.RawText(json.dumps(entity), content_type="application/json")


class import_books(delegate.page):
    path = "/account/import"

    @require_login
    def GET(self):
        user = accounts.get_current_user()
        username = user['key'].split('/')[-1]

        return MyBooksTemplate(username, 'imports').render()


class fetch_goodreads(delegate.page):
    path = "/account/import/goodreads"

    def GET(self):
        raise web.seeother("/account/import")

    @require_login
    def POST(self):
        books, books_wo_isbns = process_goodreads_csv(web.input())
        return render['account/import'](books, books_wo_isbns)


def csv_header_and_format(row: Mapping[str, Any]) -> tuple[str, str]:
    """
    Convert the keys of a dict into csv header and format strings for generating a
    comma separated values string.  This will only be run on the first row of data.
    >>> csv_header_and_format({"item_zero": 0, "one_id_id": 1, "t_w_o": 2, "THREE": 3})
    ('Item Zero,One Id ID,T W O,Three', '{item_zero},{one_id_id},{t_w_o},{THREE}')
    """
    return (  # The .replace("_Id,", "_ID,") converts "Edition Id" --> "Edition ID"
        ",".join(fld.replace("_", " ").title() for fld in row).replace(" Id,", " ID,"),
        ",".join("{%s}" % field for field in row),
    )


@elapsed_time("csv_string")
def csv_string(source: Iterable[Mapping], row_formatter: Callable | None = None) -> str:
    """
    Given an list of dicts, generate comma separated values where each dict is a row.
    An optional reformatter function can be provided to transform or enrich each dict.
    The order and names of the formatter's the output dict keys will determine the
    order and header column titles of the resulting csv string.
    :param source: An iterable of all the rows that should appear in the csv string.
    :param formatter: A Callable that accepts a Mapping and returns a dict.
    >>> csv = csv_string([{"row_id": x, "t w o": 2, "upper": x.upper()} for x in "ab"])
    >>> csv.splitlines()
    ['Row ID,T W O,Upper', 'a,2,A', 'b,2,B']
    """
    if not row_formatter:  # The default formatter reuses the inbound dict unmodified

        def row_formatter(row: dict) -> dict:
            return row

    def csv_body() -> Iterable[str]:
        """
        On the first row, use csv_header_and_format() to get and yield the csv_header.
        Then use csv_format to yield each row as a string of comma separated values.
        """
        assert row_formatter, "Placate mypy."
        for i, row in enumerate(source):
            if i == 0:  # Only on first row, make header and format from the dict keys
                csv_header, csv_format = csv_header_and_format(row_formatter(row))
                yield csv_header
            yield csv_format.format(**row_formatter(row))

    return '\n'.join(csv_body())


class export_books(delegate.page):
    path = "/account/export"

    date_format = '%Y-%m-%d %H:%M:%S'

    @require_login
    def GET(self):
        i = web.input(type='')
        filename = ''

        user = accounts.get_current_user()
        username = user.key.split('/')[-1]

        if i.type == 'reading_log':
            data = self.generate_reading_log(username)
            filename = 'OpenLibrary_ReadingLog.csv'
        elif i.type == 'book_notes':
            data = self.generate_book_notes(username)
            filename = 'OpenLibrary_BookNotes.csv'
        elif i.type == 'reviews':
            data = self.generate_reviews(username)
            filename = 'OpenLibrary_Reviews.csv'
        elif i.type == 'lists':
            with elapsed_time("user.get_lists()"):
                lists = user.get_lists(limit=1000)
            with elapsed_time("generate_list_overview()"):
                data = self.generate_list_overview(lists)
            filename = 'Openlibrary_ListOverview.csv'
        elif i.type == 'ratings':
            data = self.generate_star_ratings(username)
            filename = 'OpenLibrary_Ratings.csv'

        web.header('Content-Type', 'text/csv')
        web.header('Content-disposition', f'attachment; filename={filename}')
        return delegate.RawText('' or data, content_type="text/csv")

    def generate_reading_log(self, username: str) -> str:
        from openlibrary.plugins.upstream.models import Work  # Avoid a circular import

        bookshelf_map = {1: 'Want to Read', 2: 'Currently Reading', 3: 'Already Read'}

        def get_subjects(work: Work, subject_type: str) -> str:
            return " | ".join(s.title for s in work.get_subject_links(subject_type))

        def escape_csv_field(raw_string: str) -> str:
            """
            Formats given CVS field string such that it conforms to definition outlined
            in RFC #4180.

            Note: We should probably use
            https://docs.python.org/3/library/csv.html
            """
            escaped_string = raw_string.replace('"', '""')
            return f'"{escaped_string}"'

        def format_reading_log(book: dict) -> dict:
            """
            Adding, deleting, renaming, or reordering the fields of the dict returned
            below will automatically be reflected in the CSV that is generated.
            """
            work_key = f"/works/OL{book['work_id']}W"
            work: Work = web.ctx.site.get(work_key)
            if not work:
                raise ValueError(f"No Work found for {work_key}.")
            if work.type.key == '/type/redirect':
                # Fetch actual work and resolve redirects before exporting:
                work = web.ctx.site.get(work.location)
                work.resolve_redirect_chain(work_key)
            if edition_id := book.get("edition_id") or "":
                edition_id = f"OL{edition_id}M"
            ratings = work.get_rating_stats() or {"average": "", "count": ""}
            ratings_average, ratings_count = ratings.values()
            return {
                "work_id": work_key.split("/")[-1],
                "title": escape_csv_field(work.title),
                "authors": escape_csv_field(" | ".join(work.get_author_names())),
                "first_publish_year": work.first_publish_year,
                "edition_id": edition_id,
                "edition_count": work.edition_count,
                "bookshelf": bookshelf_map[work.get_users_read_status(username)],
                "my_ratings": work.get_users_rating(username) or "",
                "ratings_average": ratings_average,
                "ratings_count": ratings_count,
                "has_ebook": work.has_ebook(),
                "subjects": escape_csv_field(
                    get_subjects(work=work, subject_type="subject")
                ),
                "subject_people": escape_csv_field(
                    get_subjects(work=work, subject_type="person")
                ),
                "subject_places": escape_csv_field(
                    get_subjects(work=work, subject_type="place")
                ),
                "subject_times": escape_csv_field(
                    get_subjects(work=work, subject_type="time")
                ),
            }

        books = Bookshelves.iterate_users_logged_books(username)
        return csv_string(books, format_reading_log)

    def generate_book_notes(self, username: str) -> str:
        def format_booknote(booknote: Mapping) -> dict:
            escaped_note = booknote['notes'].replace('"', '""')
            return {
                "work_id": f"OL{booknote['work_id']}W",
                "edition_id": f"OL{booknote['edition_id']}M",
                "note": f'"{escaped_note}"',
                "created_on": booknote['created'].strftime(self.date_format),
            }

        return csv_string(Booknotes.select_all_by_username(username), format_booknote)

    def generate_reviews(self, username: str) -> str:
        def format_observation(observation: Mapping) -> dict:
            return {
                "work_id": f"OL{observation['work_id']}W",
                "review_category": f'"{observation["observation_type"]}"',
                "review_value": f'"{observation["observation_value"]}"',
                "created_on": observation['created'].strftime(self.date_format),
            }

        observations = Observations.select_all_by_username(username)
        return csv_string(observations, format_observation)

    def generate_list_overview(self, lists):
        row = {
            "list_id": "",
            "list_name": "",
            "list_description": "",
            "entry": "",
            "created_on": "",
            "last_updated": "",
        }

        def lists_as_csv(lists) -> Iterable[str]:
            for i, list in enumerate(lists):
                if i == 0:  # Only on first row, make header and format from dict keys
                    csv_header, csv_format = csv_header_and_format(row)
                    yield csv_header
                row["list_id"] = list.key.split('/')[-1]
                row["list_name"] = (list.name or '').replace('"', '""')
                row["list_description"] = (list.description or '').replace('"', '""')
                row["created_on"] = list.created.strftime(self.date_format)
                if last_updated := list.last_modified or "":
                    if isinstance(last_updated, datetime):  # placate mypy
                        last_updated = last_updated.strftime(self.date_format)
                row["last_updated"] = last_updated
                for seed in list.seeds:
                    row["entry"] = seed if isinstance(seed, str) else seed.key
                    yield csv_format.format(**row)

        return "\n".join(lists_as_csv(lists))

    def generate_star_ratings(self, username: str) -> str:
        def format_rating(rating: Mapping) -> dict:
            if edition_id := rating.get("edition_id") or "":
                edition_id = f"OL{edition_id}M"
            return {
                "Work ID": f"OL{rating['work_id']}W",
                "Edition ID": edition_id,
                "Rating": f"{rating['rating']}",
                "Created On": rating['created'].strftime(self.date_format),
            }

        return csv_string(Ratings.select_all_by_username(username), format_rating)


class account_loans(delegate.page):
    path = "/account/loans"

    @require_login
    def GET(self):
        user = accounts.get_current_user()
        user.update_loan_status()
        username = user['key'].split('/')[-1]

        return MyBooksTemplate(username, 'loans').render()


class account_loans_json(delegate.page):
    encoding = "json"
    path = "/account/loans"

    @require_login
    def GET(self):
        user = accounts.get_current_user()
        user.update_loan_status()
        loans = borrow.get_loans(user)
        web.header('Content-Type', 'application/json')
        return delegate.RawText(json.dumps({"loans": loans}))


class account_waitlist(delegate.page):
    path = "/account/waitlist"

    def GET(self):
        raise web.seeother("/account/loans")


# Disabling because it prevents account_my_books_redirect from working for some reason.
# The purpose of this class is to not show the "Create" link for /account pages since
# that doesn't make any sense.
# class account_others(delegate.page):
#     path = "(/account/.*)"
#
#     def GET(self, path):
#         return render.notfound(path, create=False)


def send_forgot_password_email(username, email):
    key = f"account/{username}/password"

    doc = create_link_doc(key, username, email)
    web.ctx.site.store[key] = doc

    link = web.ctx.home + "/account/password/reset/" + doc['code']
    msg = render_template(
        "email/password/reminder", username=username, email=email, link=link
    )
    sendmail(email, msg)


def as_admin(f):
    """Infobase allows some requests only from admin user. This decorator logs in as admin, executes the function and clears the admin credentials."""

    def g(*a, **kw):
        try:
            delegate.admin_login()
            return f(*a, **kw)
        finally:
            web.ctx.headers = []

    return g


def process_goodreads_csv(i):
    import csv

    csv_payload = i.csv if isinstance(i.csv, str) else i.csv.decode()
    csv_file = csv.reader(csv_payload.splitlines(), delimiter=',', quotechar='"')
    header = next(csv_file)
    books = {}
    books_wo_isbns = {}
    for book in list(csv_file):
        _book = dict(zip(header, book))
        isbn = _book['ISBN'] = _book['ISBN'].replace('"', '').replace('=', '')
        isbn_13 = _book['ISBN13'] = _book['ISBN13'].replace('"', '').replace('=', '')
        if isbn != '':
            books[isbn] = _book
        elif isbn_13 != '':
            books[isbn_13] = _book
            books[isbn_13]['ISBN'] = isbn_13
        else:
            books_wo_isbns[_book['Book Id']] = _book
    return books, books_wo_isbns<|MERGE_RESOLUTION|>--- conflicted
+++ resolved
@@ -691,18 +691,11 @@
 
     @require_login
     def POST(self):
-<<<<<<< HEAD
-        #i = web_input(public_readlog="", safe_mode="")
-        user = accounts.get_current_user()
-        user.save_preferences(web_input())
-        #web.setcookie('sfw', i.get('safe_mode'), expires=expires)
-=======
         expires = 3600 * 24 * 365 
         i = web.input(public_readlog="", safe_mode="")
         user = accounts.get_current_user()
         user.save_preferences(i)
         web.setcookie('sfw', i.safe_mode, expires=expires)
->>>>>>> 2f464fc6
         add_flash_message(
             'note', _("Notification preferences have been updated successfully.")
             #'note', _(str(i.get('safe_mode')))
