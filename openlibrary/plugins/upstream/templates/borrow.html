--- conflicted
+++ resolved
@@ -1,255 +1,251 @@
-$def with (page, loans, has_returned_recently)
-
-$var title: $page.title
-
-$ _x = ctx.setdefault('bodyid', 'plain')
-
-$ available_loans = page.get_available_loans()
-$ user_can_borrow_this = False
-$ meta_fields = page.get_ia_meta_fields()
-$if meta_fields.has_key('collection'):
-    $ collection = meta_fields['collection']
-$else:
-    $ collection = None
-$if meta_fields.has_key('contributor'):
-    $ contrib = meta_fields['contributor']
-$else:
-    $ contrib = None
-    
-$# Show BookReader loans for admins only
-$if ctx.user and ctx.user.is_admin():
-    $ bookreader_loans = filter(lambda loan: loan['resource_type'] == 'bookreader', available_loans)
-    $if bookreader_loans:
-        <div class="small sansserif clearfix"><br/><span class="adminOnly">Showing BookReader loan</span></div>
-$else:
-    $# Don't show BookReader loans yet
-    $ available_loans = filter(lambda loan: loan['resource_type'] != 'bookreader', available_loans)
-
-<div id="contentBody">
-
-    <div class="navBorrow">
-        <a href="http://openlibrary.org/" title="Return to home page"><img src="/images/logo_OL-sm.png" width="90" height="71" alt="Open Library logo" class="right"/></a>
-        <a href="$page.url()"><strong>Back</strong></a>
-    </div>
-
-        <h1 class="sansserif">Borrow</h1>
-        
-        <div class="borrow">
-            <table>
-                <tbody>
-                    <tr>
-                        <td valign="top" style="padding-right:10px;">
-                            $:render_template('covers/book_cover_small', page)
-                        </td>
-                        <td>
-                            <span class="book">
-                                <a class="borrowResults" href="$page.key">
-                                <strong>$page.title</strong>
-                                </a>
-                            </span>
-                            <span class="author">
-                            $ authors = page.works[0].get_authors()
-                            $:macros.AuthorList(authors)
-                            </span>
-                            <br/>
-                            <span class="publisher">
-                            $if page.publish_date or page.publishers:
-                                $if page.publish_date:
-                                    $page.publish_date,
-                                $else:
-                                    <em>Published date unknown,</em> 
-                                $if page.publishers:
-                                    $for p in page.publishers:
-                                        $p$cond(loop.last, "", ", ")
-                                $else:
-                                    <em>publisher unknown</em>
-                            </span>
-                            $if contrib:
-                                <span class="contributor small grey">
-                                    from $contrib
-                                </span>
-                        </td>
-                    </tr>
-                </tbody>
-            </table>
-        </div>
-
-
-        $if not can_borrow(page):
-            $# not a borrowable book
-            <div class="message info">
-                <h2 class="sansserif">This title is not available to borrow.</h2>
-                <p>Look for something else to read on the <a href="/subjects/lending_library">Lending library</a> subject page?</p>
-            </div>
-            
-        $elif not page.ocaid:
-            $# overdrive-only - does not require login
-            $# $$$ we could generate direct overdrive link since overdrive id is available
-            <div class="message info">
-                <h2 class="sansserif">An ebook may be available from your local library.</h2>
-                <p><a href="this book link">Check overdrive.com</a> for availability.</p>
-            </div>
-            
-        $elif not ctx.user:
-            $# not logged in
-            
-            $if not available_loans:
-                $# not logged in and book is checked-out
-                <div class="message info">
-                    <h2 class="sansserif">This title is checked out.</h2>
-                    <p>But, you'll need to <a href="/account/login">log in</a> or <a href="/account/create">open a new account</a> to borrow any ebooks from Open library.</p>
-                </div>        
-
-            $else:
-                $# not logged in and book is available
-                <div class="message alert">
-                    <h2 class="sansserif">Only Open Library account holders can borrow this book.</h2>
-                    <p>Log in below, or <a href="/account/create">open a new account</a>.</p>
-                </div>
-                <script type="text/javascript">
-                \$().ready(validateForms);
-                \$().ready(setup_account_create);
-                \$().ready(function(){
-                \$('#username').keyup(function(){
-                     var value = \$(this).val();
-                     \$('#userUrl').addClass('darkgreen').text(value).css('font-weight','700');
-                    });
-                });
-                </script>
-                <div class="panel">
-                    <div class="head">
-                        <h3>Log In</h3>
-                    </div>
-                    <form class="login olform" name="register" action="/account/login" method="post">
-                    <div class="formElement">
-                        <div class="label"><label for="username">$_("Username")</label> <span class="smaller lighter"></span></div>
-                        <div class="input">
-                            <input type="text" class="required" id="username" name="username" value=""/>
-                        </div>
-                    </div>
-                    <div class="formElement">
-                        <div class="label"><label for="password">$_("Password")</label> <span class="smaller lighter"></span></div>
-                        <div class="input">
-                            <input type="password" class="required"  id="password" name="password" value="" />
-                        </div>
-                    </div>
-                    <div class="formElement">
-                        <div class="input">
-                            <input name="remember" type="checkbox" id="remember" />
-                            <label for="remember" class="small">Remember me</label>
-                        </div>
-                    </div>
-                    <input type="hidden" id="redirect" value="$page.url('/borrow')" name="redirect" />
-                    <div class="clearfix"></div>
-                    <div class="formElement bottom">
-                        <br/>
-                        <input value="$_('Log In')" type="submit" name="login" title="$_('Log In')"/>
-                        &nbsp;
-                        <a href="$page.key" class="smaller attn">$_("Cancel")</a>
-                    </div>
-                    <div class="formElement">
-                        <div class="label"></div>
-                        <div class="input smaller">$:_('Did you <a href="/account/password/forgot">forget your password</a>?')
-                        <br/><br/>
-                        $:_('Not a member of Open Library? <a href="/account/create">Sign up now</a>.')</div>
-                    </div>
-                    </form>            
-                </div>
-        
-        
-        $elif page.key in [loan['book'] for loan in loans]:
-            $# checked out by this user!
-            
-            $# find the loan
-            $for candidate in loans:
-                $if candidate['book'] == page.key:
-                    $ active_loan = candidate
-            
-            $if can_return_resource_type(active_loan['resource_type']):
-               <div class="message info">
-<<<<<<< HEAD
-                    <h2 class="sansserif">You have this book checked out. You can read it online or return the book.
-                    <p>
-                    $:macros.BookReaderLoanReadForm(active_loan['book'])
-=======
-                    <h2 class="sansserif">You have this book checked out. You can <a href="$active_loan['loan_link']">read it online</a> or return the book.
-                    <p>
->>>>>>> 23da32a5
-                    $:macros.ReturnForm(active_loan)
-                    </p>
-                </div>
-            $else:
-                $# Currently this means ACS4
-                $if active_loan['expiry'] is not None:
-                    $# Has been fulfilled
-                    <div class="message info">
-                        <h2 class="sansserif">We show that you've borrowed this title.</h2>
-                        <p>Open Adobe Digital Editions to read it or to return it to Open Library.</p>
-                    </div>
-                $else:
-                    $# $$$ wording
-                    <div class="message info">
-                        <h2 class="sansserif">We show that you've checked this out but haven't loaded it in Digital Editions yet.</h2>
-                        <p>This loan is on hold for about 5 minutes. If you don't open it up within that time, someone else may borrow it. <a href="$active_loan['loan_link']"><strong>Download again</strong></a>?</p>
-                    </div>
-                <p>Need to <a href="http://www.adobe.com/products/digitaleditions/">download Adobe Digital Editions again</a>?</p>
-
-        $elif len(loans) >= 5:
-            $# already loaned maximum number of books
-            <div class="message stop">
-                <h2 class="sansserif">Hang on. You've hit the lending limit of 5 concurrent titles.</h2>
-                <p>Open Adobe Digital Editions to return a book you've borrowed, then try again.</p>
-            </div>
-
-        $elif not available_loans:
-            $# book is not available for loan
-            <div class="message info">
-                <h2 class="sansserif">This title has been borrowed by someone else.</h2>
-                <p>Please check back later to see if it's available, or look for <a href="/subjects/lending_library">more books you can borrow</a> perhaps?</p>
-            </div>
-            $if ctx.user and ctx.user.is_admin():
-                $# Stuff for adding to a list - NEED NEW WIDGET!
-                <style type="text/css">
-                .Tools.borrow {position:relative;}
-                .Tools.borrow #widget-head, .Tools.borrow ul.listLists {display:none;}
-                .Tools.borrow div.icon.list {background-image: none;}
-                p#borrowList {position:absolute;top:0;left:100%;width:300px;font-size:.75em;padding-left:10px;}
-                p#postBorrowList {font-size:.75em;padding-left:55px;}
-                </style>
-                <div class="Tools borrow">
-                    $:render_template("lists/widget", page)
-                    <p id="borrowList">to keep an eye on it, or <a href="/subjects/lending_library">browse more titles</a>.</p>
-                </div>
-                <p id="postBorrowList"><strong>OK!</strong> This title has been added to your <a href="LIST URL">LIST NAME</a> list.<br/>
-                <a href="/subjects/lending_library">Go back to browsing</a>?</p>
-            
-        $else:
-            $# We can borrow it!
-            $ user_can_borrow_this = True
-            
-        $if has_returned_recently and not page.key in [loan['book'] for loan in loans]:
-            $# May have returned this book and not currently borrowed
-            <div class="message info">
-                <h2 class="sansserif">You've returned this book.</h2>
-                <p>There are more books available in the <a href="/subjects/lending_library">lending library</a>.</p>
-            </div>
-        
-        $if user_can_borrow_this:
-            <div class="borrow">
-                <div class="postSubmit hidden center">
-                    <p>Borrowing book...</p>
-                    <img src="/images/ajax-loader-bar.gif" alt="Download in progress" width="220" height="19"/>
-                </div>
-                $:macros.LoanForm(page, available_loans)
-            </div>        
-
-        $if loans:
-            $# user has outstanding loans
-            <div class="clearfix"></div>
-            <p class="help" style="margin-top:50px;border-top:1px dotted #615132;padding-top:10px;">You have $len(loans) of a possible 5 books out at the moment. Review <a href="/account/loans/" target="newWindow" title="Open link in a new browser window">your current loans</a>?<br/>
-            <span class="smaller"><strong>Need help?</strong> Head for the <a href="/help/faq/borrow" target="newWindow" title="Open link in a new browser window">Borrowing FAQ</a>.</span></p>
-        $else:
-            <div class="clearfix"></div>
-            <p class="help smaller" style="margin-top:50px;border-top:1px dotted #615132;padding-top:10px;"><strong>Need help?</strong> Head for the <a href="/help/faq/borrow" target="newWindow" title="Open link in a new browser window">Borrowing FAQ</a>.</p>
-
+$def with (page, loans, has_returned_recently)
+
+$var title: $page.title
+
+$ _x = ctx.setdefault('bodyid', 'plain')
+
+$ available_loans = page.get_available_loans()
+$ user_can_borrow_this = False
+$ meta_fields = page.get_ia_meta_fields()
+$if meta_fields.has_key('collection'):
+    $ collection = meta_fields['collection']
+$else:
+    $ collection = None
+$if meta_fields.has_key('contributor'):
+    $ contrib = meta_fields['contributor']
+$else:
+    $ contrib = None
+    
+$# Show BookReader loans for admins only
+$if ctx.user and ctx.user.is_admin():
+    $ bookreader_loans = filter(lambda loan: loan['resource_type'] == 'bookreader', available_loans)
+    $if bookreader_loans:
+        <div class="small sansserif clearfix"><br/><span class="adminOnly">Showing BookReader loan</span></div>
+$else:
+    $# Don't show BookReader loans yet
+    $ available_loans = filter(lambda loan: loan['resource_type'] != 'bookreader', available_loans)
+
+<div id="contentBody">
+
+    <div class="navBorrow">
+        <a href="http://openlibrary.org/" title="Return to home page"><img src="/images/logo_OL-sm.png" width="90" height="71" alt="Open Library logo" class="right"/></a>
+        <a href="$page.url()"><strong>Back</strong></a>
+    </div>
+
+        <h1 class="sansserif">Borrow</h1>
+        
+        <div class="borrow">
+            <table>
+                <tbody>
+                    <tr>
+                        <td valign="top" style="padding-right:10px;">
+                            $:render_template('covers/book_cover_small', page)
+                        </td>
+                        <td>
+                            <span class="book">
+                                <a class="borrowResults" href="$page.key">
+                                <strong>$page.title</strong>
+                                </a>
+                            </span>
+                            <span class="author">
+                            $ authors = page.works[0].get_authors()
+                            $:macros.AuthorList(authors)
+                            </span>
+                            <br/>
+                            <span class="publisher">
+                            $if page.publish_date or page.publishers:
+                                $if page.publish_date:
+                                    $page.publish_date,
+                                $else:
+                                    <em>Published date unknown,</em> 
+                                $if page.publishers:
+                                    $for p in page.publishers:
+                                        $p$cond(loop.last, "", ", ")
+                                $else:
+                                    <em>publisher unknown</em>
+                            </span>
+                            $if contrib:
+                                <span class="contributor small grey">
+                                    from $contrib
+                                </span>
+                        </td>
+                    </tr>
+                </tbody>
+            </table>
+        </div>
+
+
+        $if not can_borrow(page):
+            $# not a borrowable book
+            <div class="message info">
+                <h2 class="sansserif">This title is not available to borrow.</h2>
+                <p>Look for something else to read on the <a href="/subjects/lending_library">Lending library</a> subject page?</p>
+            </div>
+            
+        $elif not page.ocaid:
+            $# overdrive-only - does not require login
+            $# $$$ we could generate direct overdrive link since overdrive id is available
+            <div class="message info">
+                <h2 class="sansserif">An ebook may be available from your local library.</h2>
+                <p><a href="this book link">Check overdrive.com</a> for availability.</p>
+            </div>
+            
+        $elif not ctx.user:
+            $# not logged in
+            
+            $if not available_loans:
+                $# not logged in and book is checked-out
+                <div class="message info">
+                    <h2 class="sansserif">This title is checked out.</h2>
+                    <p>But, you'll need to <a href="/account/login">log in</a> or <a href="/account/create">open a new account</a> to borrow any ebooks from Open library.</p>
+                </div>        
+
+            $else:
+                $# not logged in and book is available
+                <div class="message alert">
+                    <h2 class="sansserif">Only Open Library account holders can borrow this book.</h2>
+                    <p>Log in below, or <a href="/account/create">open a new account</a>.</p>
+                </div>
+                <script type="text/javascript">
+                \$().ready(validateForms);
+                \$().ready(setup_account_create);
+                \$().ready(function(){
+                \$('#username').keyup(function(){
+                     var value = \$(this).val();
+                     \$('#userUrl').addClass('darkgreen').text(value).css('font-weight','700');
+                    });
+                });
+                </script>
+                <div class="panel">
+                    <div class="head">
+                        <h3>Log In</h3>
+                    </div>
+                    <form class="login olform" name="register" action="/account/login" method="post">
+                    <div class="formElement">
+                        <div class="label"><label for="username">$_("Username")</label> <span class="smaller lighter"></span></div>
+                        <div class="input">
+                            <input type="text" class="required" id="username" name="username" value=""/>
+                        </div>
+                    </div>
+                    <div class="formElement">
+                        <div class="label"><label for="password">$_("Password")</label> <span class="smaller lighter"></span></div>
+                        <div class="input">
+                            <input type="password" class="required"  id="password" name="password" value="" />
+                        </div>
+                    </div>
+                    <div class="formElement">
+                        <div class="input">
+                            <input name="remember" type="checkbox" id="remember" />
+                            <label for="remember" class="small">Remember me</label>
+                        </div>
+                    </div>
+                    <input type="hidden" id="redirect" value="$page.url('/borrow')" name="redirect" />
+                    <div class="clearfix"></div>
+                    <div class="formElement bottom">
+                        <br/>
+                        <input value="$_('Log In')" type="submit" name="login" title="$_('Log In')"/>
+                        &nbsp;
+                        <a href="$page.key" class="smaller attn">$_("Cancel")</a>
+                    </div>
+                    <div class="formElement">
+                        <div class="label"></div>
+                        <div class="input smaller">$:_('Did you <a href="/account/password/forgot">forget your password</a>?')
+                        <br/><br/>
+                        $:_('Not a member of Open Library? <a href="/account/create">Sign up now</a>.')</div>
+                    </div>
+                    </form>            
+                </div>
+        
+        
+        $elif page.key in [loan['book'] for loan in loans]:
+            $# checked out by this user!
+            
+            $# find the loan
+            $for candidate in loans:
+                $if candidate['book'] == page.key:
+                    $ active_loan = candidate
+            
+            $if can_return_resource_type(active_loan['resource_type']):
+               <div class="message info">
+                    <h2 class="sansserif">You have this book checked out. You can read it online or return the book.
+                    <p>
+                    $:macros.BookReaderLoanReadForm(active_loan['book'])
+                    <p>
+                    $:macros.ReturnForm(active_loan)
+                    </p>
+                </div>
+            $else:
+                $# Currently this means ACS4
+                $if active_loan['expiry'] is not None:
+                    $# Has been fulfilled
+                    <div class="message info">
+                        <h2 class="sansserif">We show that you've borrowed this title.</h2>
+                        <p>Open Adobe Digital Editions to read it or to return it to Open Library.</p>
+                    </div>
+                $else:
+                    $# $$$ wording
+                    <div class="message info">
+                        <h2 class="sansserif">We show that you've checked this out but haven't loaded it in Digital Editions yet.</h2>
+                        <p>This loan is on hold for about 5 minutes. If you don't open it up within that time, someone else may borrow it. <a href="$active_loan['loan_link']"><strong>Download again</strong></a>?</p>
+                    </div>
+                <p>Need to <a href="http://www.adobe.com/products/digitaleditions/">download Adobe Digital Editions again</a>?</p>
+
+        $elif len(loans) >= 5:
+            $# already loaned maximum number of books
+            <div class="message stop">
+                <h2 class="sansserif">Hang on. You've hit the lending limit of 5 concurrent titles.</h2>
+                <p>Open Adobe Digital Editions to return a book you've borrowed, then try again.</p>
+            </div>
+
+        $elif not available_loans:
+            $# book is not available for loan
+            <div class="message info">
+                <h2 class="sansserif">This title has been borrowed by someone else.</h2>
+                <p>Please check back later to see if it's available, or look for <a href="/subjects/lending_library">more books you can borrow</a> perhaps?</p>
+            </div>
+            $if ctx.user and ctx.user.is_admin():
+                $# Stuff for adding to a list - NEED NEW WIDGET!
+                <style type="text/css">
+                .Tools.borrow {position:relative;}
+                .Tools.borrow #widget-head, .Tools.borrow ul.listLists {display:none;}
+                .Tools.borrow div.icon.list {background-image: none;}
+                p#borrowList {position:absolute;top:0;left:100%;width:300px;font-size:.75em;padding-left:10px;}
+                p#postBorrowList {font-size:.75em;padding-left:55px;}
+                </style>
+                <div class="Tools borrow">
+                    $:render_template("lists/widget", page)
+                    <p id="borrowList">to keep an eye on it, or <a href="/subjects/lending_library">browse more titles</a>.</p>
+                </div>
+                <p id="postBorrowList"><strong>OK!</strong> This title has been added to your <a href="LIST URL">LIST NAME</a> list.<br/>
+                <a href="/subjects/lending_library">Go back to browsing</a>?</p>
+            
+        $else:
+            $# We can borrow it!
+            $ user_can_borrow_this = True
+            
+        $if has_returned_recently and not page.key in [loan['book'] for loan in loans]:
+            $# May have returned this book and not currently borrowed
+            <div class="message info">
+                <h2 class="sansserif">You've returned this book.</h2>
+                <p>There are more books available in the <a href="/subjects/lending_library">lending library</a>.</p>
+            </div>
+        
+        $if user_can_borrow_this:
+            <div class="borrow">
+                <div class="postSubmit hidden center">
+                    <p>Borrowing book...</p>
+                    <img src="/images/ajax-loader-bar.gif" alt="Download in progress" width="220" height="19"/>
+                </div>
+                $:macros.LoanForm(page, available_loans)
+            </div>        
+
+        $if loans:
+            $# user has outstanding loans
+            <div class="clearfix"></div>
+            <p class="help" style="margin-top:50px;border-top:1px dotted #615132;padding-top:10px;">You have $len(loans) of a possible 5 books out at the moment. Review <a href="/account/loans/" target="newWindow" title="Open link in a new browser window">your current loans</a>?<br/>
+            <span class="smaller"><strong>Need help?</strong> Head for the <a href="/help/faq/borrow" target="newWindow" title="Open link in a new browser window">Borrowing FAQ</a>.</span></p>
+        $else:
+            <div class="clearfix"></div>
+            <p class="help smaller" style="margin-top:50px;border-top:1px dotted #615132;padding-top:10px;"><strong>Need help?</strong> Head for the <a href="/help/faq/borrow" target="newWindow" title="Open link in a new browser window">Borrowing FAQ</a>.</p>
+
 </div>