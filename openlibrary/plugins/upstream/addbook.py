"""Handlers for adding and editing books."""

import web
import simplejson
from collections import defaultdict
<<<<<<< HEAD
from six import StringIO
=======
>>>>>>> a07b457f
import csv
import datetime

from infogami import config
from infogami.core import code as core
from infogami.core.db import ValidationException
from infogami.utils import delegate
from infogami.utils.view import safeint, add_flash_message
from infogami.infobase.client import ClientException

from openlibrary.plugins.openlibrary.processors import urlsafe
from openlibrary.utils import is_author_olid, is_work_olid
from openlibrary.utils.solr import Solr
from openlibrary.i18n import gettext as _
from openlibrary import accounts
import logging

import utils
from utils import render_template, fuzzy_find

from account import as_admin
from openlibrary.plugins.recaptcha import recaptcha
from . import spamcheck

import six
from six import StringIO
from six.moves import urllib


logger = logging.getLogger("openlibrary.book")

SYSTEM_SUBJECTS = ["Accessible Book", "Lending Library", "In Library", "Protected DAISY"]


def get_solr():
    base_url = "http://%s/solr" % config.plugin_worksearch.get('solr')
    return Solr(base_url)


def get_recaptcha():
    def recaptcha_exempt():
        """Check to see if account is an admin, or more than two years old."""
        user = web.ctx.site.get_user()
        if user and (user.is_admin() or user.is_librarian()):
            return True
        account = user and user.get_account()
        if not account:
            return False
        create_dt = account.creation_time()
        now_dt = datetime.datetime.utcnow()
        delta = now_dt - create_dt
        return delta.days > 30

    def is_plugin_enabled(name):
        plugin_names = delegate.get_plugins()
        return name in plugin_names or "openlibrary.plugins." + name in plugin_names

    if is_plugin_enabled('recaptcha') and not recaptcha_exempt():
        public_key = config.plugin_recaptcha.public_key
        private_key = config.plugin_recaptcha.private_key
        return recaptcha.Recaptcha(public_key, private_key)
    else:
        return None


def make_work(doc):
    w = web.storage(doc)
    w.key = "/works/" + w.key

    def make_author(key, name):
        key = "/authors/" + key
        return web.ctx.site.new(key, {
            "key": key,
            "type": {"key": "/type/author"},
            "name": name
        })

    w.authors = [make_author(key, name) for key, name in zip(doc['author_key'], doc['author_name'])]
    w.cover_url="/images/icons/avatar_book-sm.png"

    w.setdefault('ia', [])
    w.setdefault('first_publish_year', None)
    return w


def new_doc(type_, **data):
    """
    Create an new OL doc item.
    :param str type_: object type e.g. /type/edition
    :rtype: doc
    :return: the newly created document
    """
    key = web.ctx.site.new_key(type_)
    data['key'] = key
    data['type'] = {"key": type_}
    return web.ctx.site.new(key, data)


class DocSaveHelper:
    """Simple utility to collect the saves and save them together at the end."""
    def __init__(self):
        self.docs = []

    def save(self, doc):
        """Adds the doc to the list of docs to be saved."""
        if not isinstance(doc, dict): # thing
            doc = doc.dict()
        self.docs.append(doc)

    def commit(self, **kw):
        """Saves all the collected docs."""
        if self.docs:
            web.ctx.site.save_many(self.docs, **kw)


class addbook(delegate.page):
    path = "/books/add"

    def GET(self):
        """Main user interface for adding a book to Open Library."""

        if not self.has_permission():
            return render_template("permission_denied", "/books/add", "Permission denied to add a book to Open Library.")

        i = web.input(work=None, author=None)
        work = i.work and web.ctx.site.get(i.work)
        author = i.author and web.ctx.site.get(i.author)

        return render_template('books/add', work=work, author=author, recaptcha=get_recaptcha())

    def has_permission(self):
        """
        Can a book be added?
        :rtype: bool
        """
        return web.ctx.site.can_write("/books/add")

    def POST(self):
        i = web.input(title="", author_name="", author_key="", publisher="", publish_date="", id_name="", id_value="", _test="false")

        if spamcheck.is_spam(i):
            return render_template("message.html",
                "Oops",
                'Something went wrong. Please try again later.')

        if not web.ctx.site.get_user():
            recap = get_recaptcha()
            if recap and not recap.validate():
                return render_template('message.html',
                    'Recaptcha solution was incorrect',
                    'Please <a href="javascript:history.back()">go back</a> and try again.'
                )

        match = self.find_matches(i)

        saveutil = DocSaveHelper()

        if i.author_key == '__new__':
            if i._test != 'true':
                a = new_doc('/type/author', name=i.author_name)
                comment = utils.get_message('comment_new_author')
                # Save, but don't commit, new author.
                # It will be committed when the Edition is created below.
                saveutil.save(a)
                i.author_key = a.key
            # since new author is created it must be a new record
            match = None

        if i._test == 'true' and not isinstance(match, list):
            if match:
                return 'Matched <a href="%s">%s</a>' % (match.key, match.key)
            else:
                return 'No match found'

        if isinstance(match, list):
            # multiple matches
            return render_template('books/check', i, match)

        elif match and match.key.startswith('/books'):
            # work match and edition match, match is an Edition
            return self.work_edition_match(match)

        elif match and match.key.startswith('/works'):
            # work match but not edition
            work = match
            return self.work_match(saveutil, work, i)
        else:
            # no match
            return self.no_match(saveutil, i)

    def find_matches(self, i):
        """
        Tries to find an edition, or work, or multiple work candidates that match the given input data.

        Case#1: No match. None is returned.
        Case#2: Work match but not edition. Work is returned.
        Case#3: Work match and edition match. Edition is returned
        Case#4: Multiple work match. List of works is returned.

        :param web.utils.Storage i: addbook user supplied formdata
        :rtype: None or list or Work or Edition
        :return: None or Work or Edition or list of Works that are likely matches.
        """

        i.publish_year = i.publish_date and self.extract_year(i.publish_date)

        # work is set from the templates/books/check.html page.
        work_key = i.get('work')

        # work_key is set to none-of-these when user selects none-of-these link.
        if work_key == 'none-of-these':
            return None  # Case 1, from check page

        work = work_key and web.ctx.site.get(work_key)
        if work:
            edition = self.try_edition_match(work=work,
                publisher=i.publisher, publish_year=i.publish_year,
                id_name=i.id_name, id_value=i.id_value)
            return edition or work  # Case 3 or 2, from check page

        edition = self.try_edition_match(
            title=i.title,
            author_key=i.author_key,
            publisher=i.publisher,
            publish_year=i.publish_year,
            id_name=i.id_name,
            id_value=i.id_value)

        if edition:
            return edition  # Case 2 or 3 or 4, from add page

        solr = get_solr()
        author_key = i.author_key and i.author_key.split("/")[-1]
        # Less exact solr search than try_edition_match(), search by supplied title and author only.
        result = solr.select({'title': i.title, 'author_key': author_key}, doc_wrapper=make_work, q_op="AND")

        if result.num_found == 0:
            return None  # Case 1, from add page
        elif result.num_found == 1:
            return result.docs[0]  # Case 2
        else:
            return result.docs  # Case 4

    def extract_year(self, value):
        """
        Extract just the 4 digit year from a date string.

        :param str value: A freeform string representing a publication date.
        :rtype: str
        :return: a four digit year
        """
        m = web.re_compile(r"(\d\d\d\d)").search(value)
        return m and m.group(1)

    def try_edition_match(self,
        work=None, title=None, author_key=None,
        publisher=None, publish_year=None, id_name=None, id_value=None):
        """
        Searches solr for potential edition matches.

        :param str work: work key e.g. /works/OL1234W
        :param str title:
        :param str author_key: e.g. /author/OL1234A
        :param str publisher:
        :param str publish_year: yyyy
        :param str id_name: from list of values in mapping below
        :param str id_value:
        :rtype: None or Edition or list
        :return: None, an Edition, or a list of Works
        """
        # insufficient data
        if not publisher and not publish_year and not id_value:
            return

        q = {}
        work and q.setdefault('key', work.key.split("/")[-1])
        title and q.setdefault('title', title)
        author_key and q.setdefault('author_key', author_key.split('/')[-1])
        publisher and q.setdefault('publisher', publisher)
        # There are some errors indexing of publish_year. Use publish_date until it is fixed
        publish_year and q.setdefault('publish_date', publish_year)

        mapping = {
            'isbn_10': 'isbn',
            'isbn_13': 'isbn',
            'lccn': 'lccn',
            'oclc_numbers': 'oclc',
            'ocaid': 'ia'
        }
        if id_value and id_name in mapping:
            if id_name.startswith('isbn'):
                id_value = id_value.replace('-', '')
            q[mapping[id_name]] = id_value

        solr = get_solr()
        result = solr.select(q, doc_wrapper=make_work, q_op="AND")

        if len(result.docs) > 1:
            # found multiple work matches
            return result.docs
        elif len(result.docs) == 1:
            # found one work match
            work = result.docs[0]
            publisher = publisher and fuzzy_find(publisher, work.publisher,
                                                 stopwords=("publisher", "publishers", "and"))

            editions = web.ctx.site.get_many(["/books/" + key for key in work.edition_key])
            for e in editions:
                d = {}
                if publisher:
                    if not e.publishers or e.publishers[0] != publisher:
                        continue
                if publish_year:
                    if not e.publish_date or publish_year != self.extract_year(e.publish_date):
                        continue
                if id_value and id_name in mapping:
                    if not id_name in e or id_value not in e[id_name]:
                        continue
                # return the first good likely matching Edition
                return e

    def work_match(self, saveutil, work, i):
        """
        Action for when a work, but not edition, is matched.
        Saves a new edition of work, created form the formdata i.
        Redirects the user to the newly created edition page in edit
        mode to add more details.

        :param DocSaveHelper saveutil:
        :param Work work: the matched work for this book
        :param web.utils.Storage i: user supplied book formdata
        :rtype: None
        """
        edition = self._make_edition(work, i)

        saveutil.save(edition)
        comment = utils.get_message("comment_add_book")
        saveutil.commit(comment=comment, action="add-book")

        raise web.seeother(edition.url("/edit?mode=add-book"))

    def work_edition_match(self, edition):
        """
        Action for when an exact work and edition match have been found.
        Redirect user to the found item's edit page to add any missing details.
        :param Edition edition:
        """
        raise web.seeother(edition.url("/edit?mode=found"))

    def no_match(self, saveutil, i):
        """
        Action to take when no matches are found.
        Creates and saves both a Work and Edition.
        Redirects the user to the work/edition edit page
        in `add-work` mode.

        :param DocSaveHelper saveutil:
        :param web.utils.Storage i:
        :rtype: None
        """
        # Any new author has been created and added to
        # saveutil, and author_key added to i
        work = new_doc("/type/work",
            title=i.title,
            authors=[{"author": {"key": i.author_key}}]
        )

        edition = self._make_edition(work, i)

        saveutil.save(work)
        saveutil.save(edition)

        comment = utils.get_message("comment_add_book")
        saveutil.commit(action="add-book", comment=comment)

        raise web.seeother(edition.url("/edit?mode=add-work"))

    def _make_edition(self, work, i):
        """
        Uses formdata 'i' to create (but not save) an edition
        of 'work'.

        :param Work work:
        :param web.utils.Storage i:
        :rtype: Edition
        :return:
        """
        edition = new_doc("/type/edition",
            works=[{"key": work.key}],
            title=i.title,
            publishers=[i.publisher],
            publish_date=i.publish_date,
        )
        if i.get("id_name") and i.get("id_value"):
            edition.set_identifiers([dict(name=i.id_name, value=i.id_value)])
        return edition


# remove existing definitions of addbook and addauthor
delegate.pages.pop('/addbook', None)
delegate.pages.pop('/addauthor', None)


class addbook(delegate.page):
    def GET(self):
        raise web.redirect("/books/add")


class addauthor(delegate.page):
    def GET(self):
        raise web.redirect("/authors")


def trim_value(value):
    """Trim strings, lists and dictionaries to remove empty/None values.

        >>> trim_value("hello ")
        'hello'
        >>> trim_value("")
        >>> trim_value([1, 2, ""])
        [1, 2]
        >>> trim_value({'x': 'a', 'y': ''})
        {'x': 'a'}
        >>> trim_value({'x': [""]})
        None
    """
    if isinstance(value, six.string_types):
        value = value.strip()
        return value or None
    elif isinstance(value, list):
        value = [v2 for v in value
                    for v2 in [trim_value(v)]
                    if v2 is not None]
        return value or None
    elif isinstance(value, dict):
        value = dict((k, v2) for k, v in value.items()
                             for v2 in [trim_value(v)]
                             if v2 is not None)
        return value or None
    else:
        return value


def trim_doc(doc):
    """Replace empty values in the document with Nones.
    """
    return web.storage((k, trim_value(v)) for k, v in doc.items() if k[:1] not in "_{")


class SaveBookHelper:
    """Helper to save edition and work using the form data coming from edition edit and work edit pages.

    This does the required trimming and processing of input data before saving.
    """
    def __init__(self, work, edition):
        """
        :param openlibrary.plugins.upstream.models.Work|None work: None if editing an orphan edition
        :param openlibrary.plugins.upstream.models.Edition|None edition: None if just editing work
        """
        self.work = work
        self.edition = edition

    def save(self, formdata):
        """
        Update work and edition documents according to the specified formdata.
        :param web.storage formdata:
        :rtype: None
        """
        comment = formdata.pop('_comment', '')

        user = accounts.get_current_user()
        delete = user and user.is_admin() and formdata.pop('_delete', '')

        formdata = utils.unflatten(formdata)
        work_data, edition_data = self.process_input(formdata)

        self.process_new_fields(formdata)

        saveutil = DocSaveHelper()

        if delete:
            if self.edition:
                self.delete(self.edition.key, comment=comment)

            if self.work and self.work.edition_count == 0:
                self.delete(self.work.key, comment=comment)
            return

        just_editing_work = edition_data is None
        if work_data:
            # Create any new authors that were added
            for i, author in enumerate(work_data.get("authors") or []):
                if author['author']['key'] == "__new__":
                    a = self.new_author(formdata['authors'][i])
                    author['author']['key'] = a.key
                    saveutil.save(a)

            if not just_editing_work:
                # Handle orphaned editions
                new_work_key = (edition_data.get('works') or [{'key': None}])[0]['key']
                if self.work is None and (new_work_key is None or new_work_key == '__new__'):
                    # i.e. not moving to another work, create empty work
                    self.work = self.new_work(self.edition)
                    edition_data.works = [{'key': self.work.key}]
                    work_data.key = self.work.key
                elif self.work is not None and new_work_key is None:
                    # we're trying to create an orphan; let's not do that
                    edition_data.works = [{'key': self.work.key}]

            if self.work is not None:
                self.work.update(work_data)
                saveutil.save(self.work)

        if self.edition and edition_data:
            # Create a new work if so desired
            new_work_key = (edition_data.get('works') or [{'key': None}])[0]['key']
            if new_work_key == "__new__" and self.work is not None:
                self.work = self.new_work(self.edition)
                edition_data.works = [{'key': self.work.key}]
                saveutil.save(self.work)

            identifiers = edition_data.pop('identifiers', [])
            self.edition.set_identifiers(identifiers)

            classifications = edition_data.pop('classifications', [])
            self.edition.set_classifications(classifications)

            self.edition.set_physical_dimensions(edition_data.pop('physical_dimensions', None))
            self.edition.set_weight(edition_data.pop('weight', None))
            self.edition.set_toc_text(edition_data.pop('table_of_contents', ''))

            if edition_data.pop('translation', None) != 'yes':
                edition_data.translation_of = None
                edition_data.translated_from = None

            self.edition.update(edition_data)
            saveutil.save(self.edition)

        saveutil.commit(comment=comment, action="edit-book")

    @staticmethod
    def new_work(edition):
        """
        :param openlibrary.plugins.upstream.models.Edition edition:
        :rtype: openlibrary.plugins.upstream.models.Work
        """
        work_key = web.ctx.site.new_key('/type/work')
        work = web.ctx.site.new(work_key, {
            'key': work_key,
            'title': edition.get('title'),
            'subtitle': edition.get('subtitle'),
            'type': {'key': '/type/work'},
            'covers': edition.get('covers', []),
        })
        return work

    @staticmethod
    def new_author(name):
        """
        :param str name:
        :rtype: openlibrary.plugins.upstream.models.Author
        """
        key = web.ctx.site.new_key("/type/author")
        return web.ctx.site.new(key, {
            "key": key,
            "type": {"key": "/type/author"},
            "name": name
        })

    @staticmethod
    def delete(key, comment=""):
        doc = web.ctx.site.new(key, {
            "key": key,
            "type": {"key": "/type/delete"}
        })
        doc._save(comment=comment)

    def process_new_fields(self, formdata):
        def f(name):
            val = formdata.get(name)
            return val and simplejson.loads(val)

        new_roles = f('select-role-json')
        new_ids = f('select-id-json')
        new_classifications = f('select-classification-json')

        if new_roles or new_ids or new_classifications:
            edition_config = web.ctx.site.get('/config/edition')

            #TODO: take care of duplicate names

            if new_roles:
                edition_config.roles += [d.get('value') or '' for d in new_roles]

            if new_ids:
                edition_config.identifiers += [{
                        "name": d.get('value') or '',
                        "label": d.get('label') or '',
                        "website": d.get("website") or '',
                        "notes": d.get("notes") or ''}
                    for d in new_ids]

            if new_classifications:
                edition_config.classifications += [{
                        "name": d.get('value') or '',
                        "label": d.get('label') or '',
                        "website": d.get("website") or '',
                        "notes": d.get("notes") or ''}
                    for d in new_classifications]

            as_admin(edition_config._save)("add new fields")

    def process_input(self, i):
        if 'edition' in i:
            edition = self.process_edition(i.edition)
        else:
            edition = None

        if 'work' in i and self.use_work_edits(i):
            work = self.process_work(i.work)
        else:
            work = None

        return work, edition

    def process_edition(self, edition):
        """Process input data for edition."""
        edition.publishers = edition.get('publishers', '').split(';')
        edition.publish_places = edition.get('publish_places', '').split(';')
        edition.distributors = edition.get('distributors', '').split(';')

        edition = trim_doc(edition)

        if edition.get('physical_dimensions') and edition.physical_dimensions.keys() == ['units']:
            edition.physical_dimensions = None

        if edition.get('weight') and edition.weight.keys() == ['units']:
            edition.weight = None

        for k in ['roles', 'identifiers', 'classifications']:
            edition[k] = edition.get(k) or []

        self._prevent_ocaid_deletion(edition)
        return edition

    def process_work(self, work):
        """
        Process input data for work.
        :param web.storage work: form data work info
        :rtype: web.storage
        """
        def read_subject(subjects):
            if not subjects:
                return

            f = StringIO(subjects.encode('utf-8')) # no unicode in csv module
            dedup = set()
            for s in csv.reader(f, dialect='excel', skipinitialspace=True).next():
                s = s.decode('utf-8')
                if s.lower() not in dedup:
                    yield s
                    dedup.add(s.lower())

        work.subjects = list(read_subject(work.get('subjects', '')))
        work.subject_places = list(read_subject(work.get('subject_places', '')))
        work.subject_times = list(read_subject(work.get('subject_times', '')))
        work.subject_people = list(read_subject(work.get('subject_people', '')))
        if ': ' in work.get('title', ''):
            work.title, work.subtitle = work.title.split(': ', 1)
        else:
            work.subtitle = None

        for k in ('excerpts', 'links'):
            work[k] = work.get(k) or []

        # ignore empty authors
        work.authors = [a for a in work.get('authors', []) if a.get('author', {}).get('key', '').strip()]

        self._prevent_system_subjects_deletion(work)
        return trim_doc(work)

    def _prevent_system_subjects_deletion(self, work):
        # Allow admins to modify system systems
        user = accounts.get_current_user()
        if user and user.is_admin():
            return

        # Note: work is the new work object from the formdata and self.work is the work doc from the database.
        old_subjects = self.work and self.work.get("subjects") or []

        # If condition is added to handle the possibility of bad data
        set_old_subjects = set(s.lower() for s in old_subjects if isinstance(s, six.string_types))
        set_new_subjects = set(s.lower() for s in work.subjects)

        for s in SYSTEM_SUBJECTS:
            # if a system subject has been removed
            if s.lower() in set_old_subjects and s.lower() not in set_new_subjects:
                work_key = self.work and self.work.key
                logger.warn("Prevented removal of system subject %r from %s.", s, work_key)
                work.subjects.append(s)

    def _prevent_ocaid_deletion(self, edition):
        # Allow admins to modify ocaid
        user = accounts.get_current_user()
        if user and user.is_admin():
            return

        # read ocaid from form data
        try:
            ocaid = [id['value'] for id in edition.get('identifiers', []) if id['name'] == 'ocaid'][0]
        except IndexError:
            ocaid = None

        # 'self.edition' is the edition doc from the db and 'edition' is the doc from formdata
        if self.edition and self.edition.get('ocaid') and self.edition.get('ocaid') != ocaid:
            logger.warn("Attempt to change ocaid of %s from %r to %r.", self.edition.key, self.edition.get('ocaid'), ocaid)
            raise ValidationException("Changing Internet Archive ID is not allowed.")

    @staticmethod
    def use_work_edits(formdata):
        """
        Check if the form data's work OLID matches the form data's edition's work OLID.
        If they don't, then we ignore the work edits.
        :param web.storage formdata: form data (parsed into a nested dict)
        :rtype: bool
        """
        if 'edition' not in formdata:
            # No edition data -> just editing work, so work data matters
            return True

        has_edition_work = 'works' in formdata.edition and \
                           formdata.edition.works and \
                           formdata.edition.works[0].key

        if has_edition_work:
            old_work_key = formdata.work.key
            new_work_key = formdata.edition.works[0].key
            return old_work_key == new_work_key
        else:
            # i.e. editing an orphan; so we care about the work
            return True


class book_edit(delegate.page):
    path = "(/books/OL\d+M)/edit"

    def GET(self, key):
        i = web.input(v=None)
        v = i.v and safeint(i.v, None)

        if not web.ctx.site.can_write(key):
            return render_template("permission_denied", web.ctx.fullpath, "Permission denied to edit " + key + ".")

        edition = web.ctx.site.get(key, v)
        if edition is None:
            raise web.notfound()

        work = edition.works and edition.works[0]

        if not work:
            # HACK: create dummy work when work is not available
            work = web.ctx.site.new('', {
                'key': '',
                'type': {'key': '/type/work'},
                'title': edition.title,
                'authors': [{'type': {'key': '/type/author_role'}, 'author': {'key': a['key']}} for a in edition.get('authors', [])],
                'subjects': edition.get('subjects', []),
            })

        return render_template('books/edit', work, edition, recaptcha=get_recaptcha())

    def POST(self, key):
        i = web.input(v=None, _method="GET")

        if spamcheck.is_spam():
            return render_template("message.html",
                "Oops",
                'Something went wrong. Please try again later.')

        recap = get_recaptcha()
        if recap and not recap.validate():
            return render_template("message.html",
                'Recaptcha solution was incorrect',
                'Please <a href="javascript:history.back()">go back</a> and try again.'
            )
        v = i.v and safeint(i.v, None)
        edition = web.ctx.site.get(key, v)

        if edition is None:
            raise web.notfound()
        if edition.works:
            work = edition.works[0]
        else:
            work = None

        add = (edition.revision == 1 and work and work.revision == 1 and work.edition_count == 1)

        try:
            helper = SaveBookHelper(work, edition)
            helper.save(web.input())

            if add:
                add_flash_message("info", utils.get_message("flash_book_added"))
            else:
                add_flash_message("info", utils.get_message("flash_book_updated"))

            raise web.seeother(edition.url())
        except ClientException as e:
            add_flash_message('error', e.message or e.json)
            return self.GET(key)
        except ValidationException as e:
            add_flash_message('error', str(e))
            return self.GET(key)


class work_edit(delegate.page):
    path = "(/works/OL\d+W)/edit"

    def GET(self, key):
        i = web.input(v=None, _method="GET")
        v = i.v and safeint(i.v, None)

        if not web.ctx.site.can_write(key):
            return render_template("permission_denied", web.ctx.fullpath, "Permission denied to edit " + key + ".")

        work = web.ctx.site.get(key, v)
        if work is None:
            raise web.notfound()

        return render_template('books/edit', work, recaptcha=get_recaptcha())

    def POST(self, key):
        i = web.input(v=None, _method="GET")

        if spamcheck.is_spam():
            return render_template("message.html",
                "Oops",
                'Something went wrong. Please try again later.')

        recap = get_recaptcha()

        if recap and not recap.validate():
            return render_template("message.html",
                'Recaptcha solution was incorrect',
                'Please <a href="javascript:history.back()">go back</a> and try again.'
            )

        v = i.v and safeint(i.v, None)
        work = web.ctx.site.get(key, v)
        if work is None:
            raise web.notfound()

        try:
            helper = SaveBookHelper(work, None)
            helper.save(web.input())
            add_flash_message("info", utils.get_message("flash_work_updated"))
            raise web.seeother(work.url())
        except (ClientException, ValidationException) as e:
            add_flash_message('error', str(e))
            return self.GET(key)


class author_edit(delegate.page):
    path = "(/authors/OL\d+A)/edit"

    def GET(self, key):
        if not web.ctx.site.can_write(key):
            return render_template("permission_denied", web.ctx.fullpath, "Permission denied to edit " + key + ".")

        author = web.ctx.site.get(key)
        if author is None:
            raise web.notfound()
        return render_template("type/author/edit", author)

    def POST(self, key):
        author = web.ctx.site.get(key)
        if author is None:
            raise web.notfound()

        i = web.input(_comment=None)
        formdata = self.process_input(i)
        try:
            if not formdata:
                raise web.badrequest()
            elif "_save" in i:
                author.update(formdata)
                author._save(comment=i._comment)
                raise web.seeother(key)
            elif "_delete" in i:
                author = web.ctx.site.new(key, {"key": key, "type": {"key": "/type/delete"}})
                author._save(comment=i._comment)
                raise web.seeother(key)
        except (ClientException, ValidationException) as e:
            add_flash_message('error', str(e))
            author.update(formdata)
            author['comment_'] = i._comment
            return render_template("type/author/edit", author)

    def process_input(self, i):
        i = utils.unflatten(i)
        if 'author' in i:
            author = trim_doc(i.author)
            alternate_names = author.get('alternate_names', None) or ''
            author.alternate_names = [name.strip() for name in alternate_names.replace("\n", ";").split(';') if name.strip()]
            author.links = author.get('links') or []
            return author


class edit(core.edit):
    """Overwrite ?m=edit behaviour for author, book and work pages."""
    def GET(self, key):
        page = web.ctx.site.get(key)

        if web.re_compile('/(authors|books|works)/OL.*').match(key):
            if page is None:
                raise web.seeother(key)
            else:
                raise web.seeother(page.url(suffix="/edit"))
        else:
            return core.edit.GET(self, key)


class daisy(delegate.page):
    path = "(/books/.*)/daisy"

    def GET(self, key):
        page = web.ctx.site.get(key)

        if not page:
            raise web.notfound()

        return render_template("books/daisy", page)


def to_json(d):
    web.header('Content-Type', 'application/json')
    return delegate.RawText(simplejson.dumps(d))


class languages_autocomplete(delegate.page):
    path = "/languages/_autocomplete"

    def GET(self):
        i = web.input(q="", limit=5)
        i.limit = safeint(i.limit, 5)

        languages = [lang for lang in utils.get_languages() if lang.name.lower().startswith(i.q.lower())]
        return to_json(languages[:i.limit])

class works_autocomplete(delegate.page):
    path = "/works/_autocomplete"

    def GET(self):
        i = web.input(q="", limit=5)
        i.limit = safeint(i.limit, 5)

        solr = get_solr()

        q = solr.escape(i.q).strip()
        if is_work_olid(q.upper()):
            # ensure uppercase; key is case sensitive in solr
            solr_q = 'key:"/works/%s"' % q.upper()
        else:
            solr_q = 'title:"%s"^2 OR title:(%s*)' % (q, q)

        params = {
            'q_op': 'AND',
            'sort': 'edition_count desc',
            'rows': i.limit,
            'fq': 'type:work',
            # limit the fields returned for better performance
            'fl': 'key,title,subtitle,cover_i,first_publish_year,author_name,edition_count'
        }

        data = solr.select(solr_q, **params)
        # exclude fake works that actually have an edition key
        docs = [d for d in data['docs'] if d['key'][-1] == 'W']

        for d in docs:
            # Required by the frontend
            d['name'] = d['key'].split('/')[-1]
            d['full_title'] = d['title']
            if 'subtitle' in d:
                d['full_title'] += ": " + d['subtitle']
        return to_json(docs)

class authors_autocomplete(delegate.page):
    path = "/authors/_autocomplete"

    def GET(self):
        i = web.input(q="", limit=5)
        i.limit = safeint(i.limit, 5)

        solr = get_solr()

        q = solr.escape(i.q).strip()
        solr_q = ''
        if is_author_olid(q.upper()):
            # ensure uppercase; key is case sensitive in solr
            solr_q = 'key:"/authors/%s"' % q.upper()
        else:
            prefix_q = q + "*"
            solr_q = 'name:(%s) OR alternate_names:(%s)' % (prefix_q, prefix_q)

        params = {
            'q_op': 'AND',
            'sort': 'work_count desc',
            'rows': i.limit,
            'fq': 'type:author'
        }

        data = solr.select(solr_q, **params)
        docs = data['docs']

        for d in docs:
            if 'top_work' in d:
                d['works'] = [d.pop('top_work')]
            else:
                d['works'] = []
            d['subjects'] = d.pop('top_subjects', [])

        return to_json(docs)


class work_identifiers(delegate.view):
    suffix = "identifiers"
    types = ["/type/edition"]

    def POST(self, edition):
        saveutil = DocSaveHelper()
        i = web.input(isbn = "")
        isbn = i.get("isbn")
        # Need to do some simple validation here. Perhaps just check if it's a number?
        if len(isbn) == 10:
            typ = "ISBN 10"
            data = [{'name': u'isbn_10', 'value': isbn}]
        elif len(isbn) == 13:
            typ = "ISBN 13"
            data = [{'name': u'isbn_13', 'value': isbn}]
        else:
            add_flash_message("error", "The ISBN number you entered was not valid")
            raise web.redirect(web.ctx.path)
        if edition.works:
            work = edition.works[0]
        else:
            work = None
        edition.set_identifiers(data)
        saveutil.save(edition)
        saveutil.commit(comment="Added an %s identifier."%typ, action="edit-book")
        add_flash_message("info", "Thank you very much for improving that record!")
        raise web.redirect(web.ctx.path)


def setup():
    """Do required setup."""
    pass<|MERGE_RESOLUTION|>--- conflicted
+++ resolved
@@ -3,10 +3,6 @@
 import web
 import simplejson
 from collections import defaultdict
-<<<<<<< HEAD
-from six import StringIO
-=======
->>>>>>> a07b457f
 import csv
 import datetime
 
