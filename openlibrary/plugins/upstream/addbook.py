--- conflicted
+++ resolved
@@ -3,10 +3,7 @@
 import web
 import simplejson
 from collections import defaultdict
-<<<<<<< HEAD
-=======
 from six import StringIO
->>>>>>> f6239bb5
 import csv
 import datetime
 import logging
@@ -23,13 +20,6 @@
 from openlibrary.utils.solr import Solr
 from openlibrary.i18n import gettext as _
 from openlibrary import accounts
-<<<<<<< HEAD
-
-from openlibrary.plugins.recaptcha import recaptcha
-from openlibrary.plugins.upstream import spamcheck, utils
-from openlibrary.plugins.upstream.account import as_admin
-from openlibrary.plugins.upstream.utils import render_template, fuzzy_find
-=======
 import logging
 
 from openlibrary.plugins.upstream import spamcheck, utils
@@ -37,7 +27,6 @@
 
 from openlibrary.plugins.upstream.account import as_admin
 from openlibrary.plugins.recaptcha import recaptcha
->>>>>>> f6239bb5
 
 import six
 from six import StringIO
