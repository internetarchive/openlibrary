--- conflicted
+++ resolved
@@ -571,12 +571,7 @@
 
             if self.work and self.work.edition_count == 0:
                 self.delete(self.work.key, comment=comment)
-<<<<<<< HEAD
             
-=======
-
-            # Handle merge request closure if mrid is provided
->>>>>>> 8880c41f
             mrid = formdata.get('mrid')
             comment = formdata.get('comment', '')
 
