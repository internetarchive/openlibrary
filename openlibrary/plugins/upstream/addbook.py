"""Handlers for adding and editing books."""

import web
import simplejson
<<<<<<< HEAD
=======
from collections import defaultdict
from six import StringIO
>>>>>>> e1e2d780
import csv
import datetime
import logging

from infogami import config
from infogami.core import code as core
from infogami.core.db import ValidationException
from infogami.utils import delegate
from infogami.utils.view import safeint, add_flash_message
from infogami.infobase.client import ClientException

from openlibrary.plugins.openlibrary.processors import urlsafe
from openlibrary.utils import is_author_olid, is_work_olid
from openlibrary.utils.solr import Solr
from openlibrary.i18n import gettext as _
from openlibrary import accounts

from openlibrary.plugins.recaptcha import recaptcha
from openlibrary.plugins.upstream import spamcheck, utils
from openlibrary.plugins.upstream.account import as_admin
from openlibrary.plugins.upstream.utils import render_template, fuzzy_find

import six
from six import StringIO
from six.moves import urllib


logger = logging.getLogger("openlibrary.book")

SYSTEM_SUBJECTS = ["Accessible Book", "Lending Library", "In Library", "Protected DAISY"]


def get_solr():
    base_url = "http://%s/solr" % config.plugin_worksearch.get('solr')
    return Solr(base_url)


def get_recaptcha():
    def recaptcha_exempt():
        """Check to see if account is an admin, or more than two years old."""
        user = web.ctx.site.get_user()
        if user and (user.is_admin() or user.is_librarian()):
            return True
        account = user and user.get_account()
        if not account:
            return False
        create_dt = account.creation_time()
        now_dt = datetime.datetime.utcnow()
        delta = now_dt - create_dt
        return delta.days > 30

    def is_plugin_enabled(name):
        plugin_names = delegate.get_plugins()
        return name in plugin_names or "openlibrary.plugins." + name in plugin_names

    if is_plugin_enabled('recaptcha') and not recaptcha_exempt():
        public_key = config.plugin_recaptcha.public_key
        private_key = config.plugin_recaptcha.private_key
        return recaptcha.Recaptcha(public_key, private_key)
    else:
        return None


def make_work(doc):
    w = web.storage(doc)
    w.key = "/works/" + w.key

    def make_author(key, name):
        key = "/authors/" + key
        return web.ctx.site.new(key, {
            "key": key,
            "type": {"key": "/type/author"},
            "name": name
        })

    w.authors = [make_author(key, name) for key, name in zip(doc['author_key'], doc['author_name'])]
    w.cover_url="/images/icons/avatar_book-sm.png"

    w.setdefault('ia', [])
    w.setdefault('first_publish_year', None)
    return w


def new_doc(type_, **data):
    """
    Create an new OL doc item.
    :param str type_: object type e.g. /type/edition
    :rtype: doc
    :return: the newly created document
    """
    key = web.ctx.site.new_key(type_)
    data['key'] = key
    data['type'] = {"key": type_}
    return web.ctx.site.new(key, data)


class DocSaveHelper:
    """Simple utility to collect the saves and save them together at the end."""
    def __init__(self):
        self.docs = []

    def save(self, doc):
        """Adds the doc to the list of docs to be saved."""
        if not isinstance(doc, dict): # thing
            doc = doc.dict()
        self.docs.append(doc)

    def commit(self, **kw):
        """Saves all the collected docs."""
        if self.docs:
            web.ctx.site.save_many(self.docs, **kw)


class addbook(delegate.page):
    path = "/books/add"

    def GET(self):
        """Main user interface for adding a book to Open Library."""

        if not self.has_permission():
            return render_template("permission_denied", "/books/add", "Permission denied to add a book to Open Library.")

        i = web.input(work=None, author=None)
        work = i.work and web.ctx.site.get(i.work)
        author = i.author and web.ctx.site.get(i.author)

        return render_template('books/add', work=work, author=author, recaptcha=get_recaptcha())

    def has_permission(self):
        """
        Can a book be added?
        :rtype: bool
        """
        return web.ctx.site.can_write("/books/add")

    def POST(self):
        i = web.input(title="", author_name="", author_key="", publisher="", publish_date="", id_name="", id_value="", _test="false")

        if spamcheck.is_spam(i):
            return render_template("message.html",
                "Oops",
                'Something went wrong. Please try again later.')

        if not web.ctx.site.get_user():
            recap = get_recaptcha()
            if recap and not recap.validate():
                return render_template('message.html',
                    'Recaptcha solution was incorrect',
                    'Please <a href="javascript:history.back()">go back</a> and try again.'
                )

        match = self.find_matches(i)

        saveutil = DocSaveHelper()

        if i.author_key == '__new__':
            if i._test != 'true':
                a = new_doc('/type/author', name=i.author_name)
                comment = utils.get_message('comment_new_author')
                # Save, but don't commit, new author.
                # It will be committed when the Edition is created below.
                saveutil.save(a)
                i.author_key = a.key
            # since new author is created it must be a new record
            match = None

        if i._test == 'true' and not isinstance(match, list):
            if match:
                return 'Matched <a href="%s">%s</a>' % (match.key, match.key)
            else:
                return 'No match found'

        if isinstance(match, list):
            # multiple matches
            return render_template('books/check', i, match)

        elif match and match.key.startswith('/books'):
            # work match and edition match, match is an Edition
            return self.work_edition_match(match)

        elif match and match.key.startswith('/works'):
            # work match but not edition
            work = match
            return self.work_match(saveutil, work, i)
        else:
            # no match
            return self.no_match(saveutil, i)

    def find_matches(self, i):
        """
        Tries to find an edition, or work, or multiple work candidates that match the given input data.

        Case#1: No match. None is returned.
        Case#2: Work match but not edition. Work is returned.
        Case#3: Work match and edition match. Edition is returned
        Case#4: Multiple work match. List of works is returned.

        :param web.utils.Storage i: addbook user supplied formdata
        :rtype: None or list or Work or Edition
        :return: None or Work or Edition or list of Works that are likely matches.
        """

        i.publish_year = i.publish_date and self.extract_year(i.publish_date)

        # work is set from the templates/books/check.html page.
        work_key = i.get('work')

        # work_key is set to none-of-these when user selects none-of-these link.
        if work_key == 'none-of-these':
            return None  # Case 1, from check page

        work = work_key and web.ctx.site.get(work_key)
        if work:
            edition = self.try_edition_match(work=work,
                publisher=i.publisher, publish_year=i.publish_year,
                id_name=i.id_name, id_value=i.id_value)
            return edition or work  # Case 3 or 2, from check page

        edition = self.try_edition_match(
            title=i.title,
            author_key=i.author_key,
            publisher=i.publisher,
            publish_year=i.publish_year,
            id_name=i.id_name,
            id_value=i.id_value)

        if edition:
            return edition  # Case 2 or 3 or 4, from add page

        solr = get_solr()
        author_key = i.author_key and i.author_key.split("/")[-1]
        # Less exact solr search than try_edition_match(), search by supplied title and author only.
        result = solr.select({'title': i.title, 'author_key': author_key}, doc_wrapper=make_work, q_op="AND")

        if result.num_found == 0:
            return None  # Case 1, from add page
        elif result.num_found == 1:
            return result.docs[0]  # Case 2
        else:
            return result.docs  # Case 4

    def extract_year(self, value):
        """
        Extract just the 4 digit year from a date string.

        :param str value: A freeform string representing a publication date.
        :rtype: str
        :return: a four digit year
        """
        m = web.re_compile(r"(\d\d\d\d)").search(value)
        return m and m.group(1)

    def try_edition_match(self,
        work=None, title=None, author_key=None,
        publisher=None, publish_year=None, id_name=None, id_value=None):
        """
        Searches solr for potential edition matches.

        :param str work: work key e.g. /works/OL1234W
        :param str title:
        :param str author_key: e.g. /author/OL1234A
        :param str publisher:
        :param str publish_year: yyyy
        :param str id_name: from list of values in mapping below
        :param str id_value:
        :rtype: None or Edition or list
        :return: None, an Edition, or a list of Works
        """
        # insufficient data
        if not publisher and not publish_year and not id_value:
            return

        q = {}
        work and q.setdefault('key', work.key.split("/")[-1])
        title and q.setdefault('title', title)
        author_key and q.setdefault('author_key', author_key.split('/')[-1])
        publisher and q.setdefault('publisher', publisher)
        # There are some errors indexing of publish_year. Use publish_date until it is fixed
        publish_year and q.setdefault('publish_date', publish_year)

        mapping = {
            'isbn_10': 'isbn',
            'isbn_13': 'isbn',
            'lccn': 'lccn',
            'oclc_numbers': 'oclc',
            'ocaid': 'ia'
        }
        if id_value and id_name in mapping:
            if id_name.startswith('isbn'):
                id_value = id_value.replace('-', '')
            q[mapping[id_name]] = id_value

        solr = get_solr()
        result = solr.select(q, doc_wrapper=make_work, q_op="AND")

        if len(result.docs) > 1:
            # found multiple work matches
            return result.docs
        elif len(result.docs) == 1:
            # found one work match
            work = result.docs[0]
            publisher = publisher and fuzzy_find(publisher, work.publisher,
                                                 stopwords=("publisher", "publishers", "and"))

            editions = web.ctx.site.get_many(["/books/" + key for key in work.edition_key])
            for e in editions:
                d = {}
                if publisher:
                    if not e.publishers or e.publishers[0] != publisher:
                        continue
                if publish_year:
                    if not e.publish_date or publish_year != self.extract_year(e.publish_date):
                        continue
                if id_value and id_name in mapping:
                    if not id_name in e or id_value not in e[id_name]:
                        continue
                # return the first good likely matching Edition
                return e

    def work_match(self, saveutil, work, i):
        """
        Action for when a work, but not edition, is matched.
        Saves a new edition of work, created form the formdata i.
        Redirects the user to the newly created edition page in edit
        mode to add more details.

        :param DocSaveHelper saveutil:
        :param Work work: the matched work for this book
        :param web.utils.Storage i: user supplied book formdata
        :rtype: None
        """
        edition = self._make_edition(work, i)

        saveutil.save(edition)
        comment = utils.get_message("comment_add_book")
        saveutil.commit(comment=comment, action="add-book")

        raise web.seeother(edition.url("/edit?mode=add-book"))

    def work_edition_match(self, edition):
        """
        Action for when an exact work and edition match have been found.
        Redirect user to the found item's edit page to add any missing details.
        :param Edition edition:
        """
        raise web.seeother(edition.url("/edit?mode=found"))

    def no_match(self, saveutil, i):
        """
        Action to take when no matches are found.
        Creates and saves both a Work and Edition.
        Redirects the user to the work/edition edit page
        in `add-work` mode.

        :param DocSaveHelper saveutil:
        :param web.utils.Storage i:
        :rtype: None
        """
        # Any new author has been created and added to
        # saveutil, and author_key added to i
        work = new_doc("/type/work",
            title=i.title,
            authors=[{"author": {"key": i.author_key}}]
        )

        edition = self._make_edition(work, i)

        saveutil.save(work)
        saveutil.save(edition)

        comment = utils.get_message("comment_add_book")
        saveutil.commit(action="add-book", comment=comment)

        raise web.seeother(edition.url("/edit?mode=add-work"))

    def _make_edition(self, work, i):
        """
        Uses formdata 'i' to create (but not save) an edition
        of 'work'.

        :param Work work:
        :param web.utils.Storage i:
        :rtype: Edition
        :return:
        """
        edition = new_doc("/type/edition",
            works=[{"key": work.key}],
            title=i.title,
            publishers=[i.publisher],
            publish_date=i.publish_date,
        )
        if i.get("id_name") and i.get("id_value"):
            edition.set_identifiers([dict(name=i.id_name, value=i.id_value)])
        return edition


# remove existing definitions of addbook and addauthor
delegate.pages.pop('/addbook', None)
delegate.pages.pop('/addauthor', None)


class addbook(delegate.page):
    def GET(self):
        raise web.redirect("/books/add")


class addauthor(delegate.page):
    def GET(self):
        raise web.redirect("/authors")


def trim_value(value):
    """Trim strings, lists and dictionaries to remove empty/None values.

        >>> trim_value("hello ")
        'hello'
        >>> trim_value("")
        >>> trim_value([1, 2, ""])
        [1, 2]
        >>> trim_value({'x': 'a', 'y': ''})
        {'x': 'a'}
        >>> trim_value({'x': [""]})
        None
    """
    if isinstance(value, six.string_types):
        value = value.strip()
        return value or None
    elif isinstance(value, list):
        value = [v2 for v in value
                    for v2 in [trim_value(v)]
                    if v2 is not None]
        return value or None
    elif isinstance(value, dict):
        value = dict((k, v2) for k, v in value.items()
                             for v2 in [trim_value(v)]
                             if v2 is not None)
        return value or None
    else:
        return value


def trim_doc(doc):
    """Replace empty values in the document with Nones.
    """
    return web.storage((k, trim_value(v)) for k, v in doc.items() if k[:1] not in "_{")


class SaveBookHelper:
    """Helper to save edition and work using the form data coming from edition edit and work edit pages.

    This does the required trimming and processing of input data before saving.
    """
    def __init__(self, work, edition):
        """
        :param openlibrary.plugins.upstream.models.Work|None work: None if editing an orphan edition
        :param openlibrary.plugins.upstream.models.Edition|None edition: None if just editing work
        """
        self.work = work
        self.edition = edition

    def save(self, formdata):
        """
        Update work and edition documents according to the specified formdata.
        :param web.storage formdata:
        :rtype: None
        """
        comment = formdata.pop('_comment', '')

        user = accounts.get_current_user()
        delete = user and user.is_admin() and formdata.pop('_delete', '')

        formdata = utils.unflatten(formdata)
        work_data, edition_data = self.process_input(formdata)

        self.process_new_fields(formdata)

        saveutil = DocSaveHelper()

        if delete:
            if self.edition:
                self.delete(self.edition.key, comment=comment)

            if self.work and self.work.edition_count == 0:
                self.delete(self.work.key, comment=comment)
            return

        just_editing_work = edition_data is None
        if work_data:
            # Create any new authors that were added
            for i, author in enumerate(work_data.get("authors") or []):
                if author['author']['key'] == "__new__":
                    a = self.new_author(formdata['authors'][i])
                    author['author']['key'] = a.key
                    saveutil.save(a)

            if not just_editing_work:
                # Handle orphaned editions
                new_work_key = (edition_data.get('works') or [{'key': None}])[0]['key']
                if self.work is None and (new_work_key is None or new_work_key == '__new__'):
                    # i.e. not moving to another work, create empty work
                    self.work = self.new_work(self.edition)
                    edition_data.works = [{'key': self.work.key}]
                    work_data.key = self.work.key
                elif self.work is not None and new_work_key is None:
                    # we're trying to create an orphan; let's not do that
                    edition_data.works = [{'key': self.work.key}]

            if self.work is not None:
                self.work.update(work_data)
                saveutil.save(self.work)

        if self.edition and edition_data:
            # Create a new work if so desired
            new_work_key = (edition_data.get('works') or [{'key': None}])[0]['key']
            if new_work_key == "__new__" and self.work is not None:
                self.work = self.new_work(self.edition)
                edition_data.works = [{'key': self.work.key}]
                saveutil.save(self.work)

            identifiers = edition_data.pop('identifiers', [])
            self.edition.set_identifiers(identifiers)

            classifications = edition_data.pop('classifications', [])
            self.edition.set_classifications(classifications)

            self.edition.set_physical_dimensions(edition_data.pop('physical_dimensions', None))
            self.edition.set_weight(edition_data.pop('weight', None))
            self.edition.set_toc_text(edition_data.pop('table_of_contents', ''))

            if edition_data.pop('translation', None) != 'yes':
                edition_data.translation_of = None
                edition_data.translated_from = None

            self.edition.update(edition_data)
            saveutil.save(self.edition)

        saveutil.commit(comment=comment, action="edit-book")

    @staticmethod
    def new_work(edition):
        """
        :param openlibrary.plugins.upstream.models.Edition edition:
        :rtype: openlibrary.plugins.upstream.models.Work
        """
        work_key = web.ctx.site.new_key('/type/work')
        work = web.ctx.site.new(work_key, {
            'key': work_key,
            'title': edition.get('title'),
            'subtitle': edition.get('subtitle'),
            'type': {'key': '/type/work'},
            'covers': edition.get('covers', []),
        })
        return work

    @staticmethod
    def new_author(name):
        """
        :param str name:
        :rtype: openlibrary.plugins.upstream.models.Author
        """
        key = web.ctx.site.new_key("/type/author")
        return web.ctx.site.new(key, {
            "key": key,
            "type": {"key": "/type/author"},
            "name": name
        })

    @staticmethod
    def delete(key, comment=""):
        doc = web.ctx.site.new(key, {
            "key": key,
            "type": {"key": "/type/delete"}
        })
        doc._save(comment=comment)

    def process_new_fields(self, formdata):
        def f(name):
            val = formdata.get(name)
            return val and simplejson.loads(val)

        new_roles = f('select-role-json')
        new_ids = f('select-id-json')
        new_classifications = f('select-classification-json')

        if new_roles or new_ids or new_classifications:
            edition_config = web.ctx.site.get('/config/edition')

            #TODO: take care of duplicate names

            if new_roles:
                edition_config.roles += [d.get('value') or '' for d in new_roles]

            if new_ids:
                edition_config.identifiers += [{
                        "name": d.get('value') or '',
                        "label": d.get('label') or '',
                        "website": d.get("website") or '',
                        "notes": d.get("notes") or ''}
                    for d in new_ids]

            if new_classifications:
                edition_config.classifications += [{
                        "name": d.get('value') or '',
                        "label": d.get('label') or '',
                        "website": d.get("website") or '',
                        "notes": d.get("notes") or ''}
                    for d in new_classifications]

            as_admin(edition_config._save)("add new fields")

    def process_input(self, i):
        if 'edition' in i:
            edition = self.process_edition(i.edition)
        else:
            edition = None

        if 'work' in i and self.use_work_edits(i):
            work = self.process_work(i.work)
        else:
            work = None

        return work, edition

    def process_edition(self, edition):
        """Process input data for edition."""
        edition.publishers = edition.get('publishers', '').split(';')
        edition.publish_places = edition.get('publish_places', '').split(';')
        edition.distributors = edition.get('distributors', '').split(';')

        edition = trim_doc(edition)

        if edition.get('physical_dimensions') and edition.physical_dimensions.keys() == ['units']:
            edition.physical_dimensions = None

        if edition.get('weight') and edition.weight.keys() == ['units']:
            edition.weight = None

        for k in ['roles', 'identifiers', 'classifications']:
            edition[k] = edition.get(k) or []

        self._prevent_ocaid_deletion(edition)
        return edition

    def process_work(self, work):
        """
        Process input data for work.
        :param web.storage work: form data work info
        :rtype: web.storage
        """
        def read_subject(subjects):
            if not subjects:
                return

            f = StringIO(subjects.encode('utf-8')) # no unicode in csv module
            dedup = set()
            for s in next(csv.reader(f, dialect='excel', skipinitialspace=True)):
                s = s.decode('utf-8')
                if s.lower() not in dedup:
                    yield s
                    dedup.add(s.lower())

        work.subjects = list(read_subject(work.get('subjects', '')))
        work.subject_places = list(read_subject(work.get('subject_places', '')))
        work.subject_times = list(read_subject(work.get('subject_times', '')))
        work.subject_people = list(read_subject(work.get('subject_people', '')))
        if ': ' in work.get('title', ''):
            work.title, work.subtitle = work.title.split(': ', 1)
        else:
            work.subtitle = None

        for k in ('excerpts', 'links'):
            work[k] = work.get(k) or []

        # ignore empty authors
        work.authors = [a for a in work.get('authors', []) if a.get('author', {}).get('key', '').strip()]

        self._prevent_system_subjects_deletion(work)
        return trim_doc(work)

    def _prevent_system_subjects_deletion(self, work):
        # Allow admins to modify system systems
        user = accounts.get_current_user()
        if user and user.is_admin():
            return

        # Note: work is the new work object from the formdata and self.work is the work doc from the database.
        old_subjects = self.work and self.work.get("subjects") or []

        # If condition is added to handle the possibility of bad data
        set_old_subjects = set(s.lower() for s in old_subjects if isinstance(s, six.string_types))
        set_new_subjects = set(s.lower() for s in work.subjects)

        for s in SYSTEM_SUBJECTS:
            # if a system subject has been removed
            if s.lower() in set_old_subjects and s.lower() not in set_new_subjects:
                work_key = self.work and self.work.key
                logger.warn("Prevented removal of system subject %r from %s.", s, work_key)
                work.subjects.append(s)

    def _prevent_ocaid_deletion(self, edition):
        # Allow admins to modify ocaid
        user = accounts.get_current_user()
        if user and user.is_admin():
            return

        # read ocaid from form data
        try:
            ocaid = [id['value'] for id in edition.get('identifiers', []) if id['name'] == 'ocaid'][0]
        except IndexError:
            ocaid = None

        # 'self.edition' is the edition doc from the db and 'edition' is the doc from formdata
        if self.edition and self.edition.get('ocaid') and self.edition.get('ocaid') != ocaid:
            logger.warn("Attempt to change ocaid of %s from %r to %r.", self.edition.key, self.edition.get('ocaid'), ocaid)
            raise ValidationException("Changing Internet Archive ID is not allowed.")

    @staticmethod
    def use_work_edits(formdata):
        """
        Check if the form data's work OLID matches the form data's edition's work OLID.
        If they don't, then we ignore the work edits.
        :param web.storage formdata: form data (parsed into a nested dict)
        :rtype: bool
        """
        if 'edition' not in formdata:
            # No edition data -> just editing work, so work data matters
            return True

        has_edition_work = 'works' in formdata.edition and \
                           formdata.edition.works and \
                           formdata.edition.works[0].key

        if has_edition_work:
            old_work_key = formdata.work.key
            new_work_key = formdata.edition.works[0].key
            return old_work_key == new_work_key
        else:
            # i.e. editing an orphan; so we care about the work
            return True


class book_edit(delegate.page):
    path = r"(/books/OL\d+M)/edit"

    def GET(self, key):
        i = web.input(v=None)
        v = i.v and safeint(i.v, None)

        if not web.ctx.site.can_write(key):
            return render_template("permission_denied", web.ctx.fullpath, "Permission denied to edit " + key + ".")

        edition = web.ctx.site.get(key, v)
        if edition is None:
            raise web.notfound()

        work = edition.works and edition.works[0]

        if not work:
            # HACK: create dummy work when work is not available
            work = web.ctx.site.new('', {
                'key': '',
                'type': {'key': '/type/work'},
                'title': edition.title,
                'authors': [{'type': {'key': '/type/author_role'}, 'author': {'key': a['key']}} for a in edition.get('authors', [])],
                'subjects': edition.get('subjects', []),
            })

        return render_template('books/edit', work, edition, recaptcha=get_recaptcha())

    def POST(self, key):
        i = web.input(v=None, _method="GET")

        if spamcheck.is_spam():
            return render_template("message.html",
                "Oops",
                'Something went wrong. Please try again later.')

        recap = get_recaptcha()
        if recap and not recap.validate():
            return render_template("message.html",
                'Recaptcha solution was incorrect',
                'Please <a href="javascript:history.back()">go back</a> and try again.'
            )
        v = i.v and safeint(i.v, None)
        edition = web.ctx.site.get(key, v)

        if edition is None:
            raise web.notfound()
        if edition.works:
            work = edition.works[0]
        else:
            work = None

        add = (edition.revision == 1 and work and work.revision == 1 and work.edition_count == 1)

        try:
            helper = SaveBookHelper(work, edition)
            helper.save(web.input())

            if add:
                add_flash_message("info", utils.get_message("flash_book_added"))
            else:
                add_flash_message("info", utils.get_message("flash_book_updated"))

            raise web.seeother(edition.url())
        except ClientException as e:
            add_flash_message('error', e.message or e.json)
            return self.GET(key)
        except ValidationException as e:
            add_flash_message('error', str(e))
            return self.GET(key)


class work_edit(delegate.page):
    path = r"(/works/OL\d+W)/edit"

    def GET(self, key):
        i = web.input(v=None, _method="GET")
        v = i.v and safeint(i.v, None)

        if not web.ctx.site.can_write(key):
            return render_template("permission_denied", web.ctx.fullpath, "Permission denied to edit " + key + ".")

        work = web.ctx.site.get(key, v)
        if work is None:
            raise web.notfound()

        return render_template('books/edit', work, recaptcha=get_recaptcha())

    def POST(self, key):
        i = web.input(v=None, _method="GET")

        if spamcheck.is_spam():
            return render_template("message.html",
                "Oops",
                'Something went wrong. Please try again later.')

        recap = get_recaptcha()

        if recap and not recap.validate():
            return render_template("message.html",
                'Recaptcha solution was incorrect',
                'Please <a href="javascript:history.back()">go back</a> and try again.'
            )

        v = i.v and safeint(i.v, None)
        work = web.ctx.site.get(key, v)
        if work is None:
            raise web.notfound()

        try:
            helper = SaveBookHelper(work, None)
            helper.save(web.input())
            add_flash_message("info", utils.get_message("flash_work_updated"))
            raise web.seeother(work.url())
        except (ClientException, ValidationException) as e:
            add_flash_message('error', str(e))
            return self.GET(key)


class author_edit(delegate.page):
    path = r"(/authors/OL\d+A)/edit"

    def GET(self, key):
        if not web.ctx.site.can_write(key):
            return render_template("permission_denied", web.ctx.fullpath, "Permission denied to edit " + key + ".")

        author = web.ctx.site.get(key)
        if author is None:
            raise web.notfound()
        return render_template("type/author/edit", author)

    def POST(self, key):
        author = web.ctx.site.get(key)
        if author is None:
            raise web.notfound()

        i = web.input(_comment=None)
        formdata = self.process_input(i)
        try:
            if not formdata:
                raise web.badrequest()
            elif "_save" in i:
                author.update(formdata)
                author._save(comment=i._comment)
                raise web.seeother(key)
            elif "_delete" in i:
                author = web.ctx.site.new(key, {"key": key, "type": {"key": "/type/delete"}})
                author._save(comment=i._comment)
                raise web.seeother(key)
        except (ClientException, ValidationException) as e:
            add_flash_message('error', str(e))
            author.update(formdata)
            author['comment_'] = i._comment
            return render_template("type/author/edit", author)

    def process_input(self, i):
        i = utils.unflatten(i)
        if 'author' in i:
            author = trim_doc(i.author)
            alternate_names = author.get('alternate_names', None) or ''
            author.alternate_names = [name.strip() for name in alternate_names.replace("\n", ";").split(';') if name.strip()]
            author.links = author.get('links') or []
            return author


class edit(core.edit):
    """Overwrite ?m=edit behaviour for author, book and work pages."""
    def GET(self, key):
        page = web.ctx.site.get(key)

        if web.re_compile('/(authors|books|works)/OL.*').match(key):
            if page is None:
                raise web.seeother(key)
            else:
                raise web.seeother(page.url(suffix="/edit"))
        else:
            return core.edit.GET(self, key)


class daisy(delegate.page):
    path = "(/books/.*)/daisy"

    def GET(self, key):
        page = web.ctx.site.get(key)

        if not page:
            raise web.notfound()

        return render_template("books/daisy", page)


def to_json(d):
    web.header('Content-Type', 'application/json')
    return delegate.RawText(simplejson.dumps(d))


class languages_autocomplete(delegate.page):
    path = "/languages/_autocomplete"

    def GET(self):
        i = web.input(q="", limit=5)
        i.limit = safeint(i.limit, 5)

        languages = [lang for lang in utils.get_languages() if lang.name.lower().startswith(i.q.lower())]
        return to_json(languages[:i.limit])

class works_autocomplete(delegate.page):
    path = "/works/_autocomplete"

    def GET(self):
        i = web.input(q="", limit=5)
        i.limit = safeint(i.limit, 5)

        solr = get_solr()

        q = solr.escape(i.q).strip()
        if is_work_olid(q.upper()):
            # ensure uppercase; key is case sensitive in solr
            solr_q = 'key:"/works/%s"' % q.upper()
        else:
            solr_q = 'title:"%s"^2 OR title:(%s*)' % (q, q)

        params = {
            'q_op': 'AND',
            'sort': 'edition_count desc',
            'rows': i.limit,
            'fq': 'type:work',
            # limit the fields returned for better performance
            'fl': 'key,title,subtitle,cover_i,first_publish_year,author_name,edition_count'
        }

        data = solr.select(solr_q, **params)
        # exclude fake works that actually have an edition key
        docs = [d for d in data['docs'] if d['key'][-1] == 'W']

        for d in docs:
            # Required by the frontend
            d['name'] = d['key'].split('/')[-1]
            d['full_title'] = d['title']
            if 'subtitle' in d:
                d['full_title'] += ": " + d['subtitle']
        return to_json(docs)

class authors_autocomplete(delegate.page):
    path = "/authors/_autocomplete"

    def GET(self):
        i = web.input(q="", limit=5)
        i.limit = safeint(i.limit, 5)

        solr = get_solr()

        q = solr.escape(i.q).strip()
        solr_q = ''
        if is_author_olid(q.upper()):
            # ensure uppercase; key is case sensitive in solr
            solr_q = 'key:"/authors/%s"' % q.upper()
        else:
            prefix_q = q + "*"
            solr_q = 'name:(%s) OR alternate_names:(%s)' % (prefix_q, prefix_q)

        params = {
            'q_op': 'AND',
            'sort': 'work_count desc',
            'rows': i.limit,
            'fq': 'type:author'
        }

        data = solr.select(solr_q, **params)
        docs = data['docs']

        for d in docs:
            if 'top_work' in d:
                d['works'] = [d.pop('top_work')]
            else:
                d['works'] = []
            d['subjects'] = d.pop('top_subjects', [])

        return to_json(docs)


class work_identifiers(delegate.view):
    suffix = "identifiers"
    types = ["/type/edition"]

    def POST(self, edition):
        saveutil = DocSaveHelper()
        i = web.input(isbn = "")
        isbn = i.get("isbn")
        # Need to do some simple validation here. Perhaps just check if it's a number?
        if len(isbn) == 10:
            typ = "ISBN 10"
            data = [{'name': u'isbn_10', 'value': isbn}]
        elif len(isbn) == 13:
            typ = "ISBN 13"
            data = [{'name': u'isbn_13', 'value': isbn}]
        else:
            add_flash_message("error", "The ISBN number you entered was not valid")
            raise web.redirect(web.ctx.path)
        if edition.works:
            work = edition.works[0]
        else:
            work = None
        edition.set_identifiers(data)
        saveutil.save(edition)
        saveutil.commit(comment="Added an %s identifier."%typ, action="edit-book")
        add_flash_message("info", "Thank you very much for improving that record!")
        raise web.redirect(web.ctx.path)


def setup():
    """Do required setup."""
    pass<|MERGE_RESOLUTION|>--- conflicted
+++ resolved
@@ -2,11 +2,7 @@
 
 import web
 import simplejson
-<<<<<<< HEAD
-=======
-from collections import defaultdict
-from six import StringIO
->>>>>>> e1e2d780
+
 import csv
 import datetime
 import logging
@@ -31,7 +27,6 @@
 
 import six
 from six import StringIO
-from six.moves import urllib
 
 
 logger = logging.getLogger("openlibrary.book")
