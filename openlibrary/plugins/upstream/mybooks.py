import json
from types import MappingProxyType
from typing import TYPE_CHECKING, Final, Literal, cast

import web
from web.template import TemplateResult

from infogami import config  # noqa: F401 side effects may be needed
from infogami.utils import delegate
from infogami.utils.view import public, render, safeint
from openlibrary import accounts
from openlibrary.accounts.model import (
    OpenLibraryAccount,  # noqa: F401 side effects may be needed
)
from openlibrary.core.booknotes import Booknotes
from openlibrary.core.bookshelves import Bookshelves
from openlibrary.core.bookshelves_events import BookshelvesEvents
from openlibrary.core.follows import PubSub
from openlibrary.core.lending import (
    add_availability,
    get_loans_of_user,
)
from openlibrary.core.models import LoggedBooksData, User
from openlibrary.core.observations import Observations, convert_observation_ids
from openlibrary.i18n import gettext as _
from openlibrary.utils import extract_numeric_id_from_olid
from openlibrary.utils.dateutil import current_year

if TYPE_CHECKING:
    from openlibrary.core.lists.model import List
    from openlibrary.plugins.upstream.models import Work

RESULTS_PER_PAGE: Final = 25


class avatar(delegate.page):
    path = "/people/([^/]+)/avatar"

    def GET(self, username: str):
        url = User.get_avatar_url(username)
        raise web.seeother(url)


class mybooks_home(delegate.page):
    path = "/people/([^/]+)/books"

    def GET(self, username: str) -> TemplateResult:
        """Renders the template for the my books overview page

        The other way to get to this page is /account/books which is
        defined in /plugins/account.py account_my_books. But we don't
        need to update that redirect because it already just redirects
        here.
        """
        mb = MyBooksTemplate(username, key='mybooks')
        template = self.render_template(mb)
        return mb.render(header_title=_("Books"), template=template)

    def render_template(self, mb):
        # Marshal loans into homogeneous data that carousel can render
        want_to_read, currently_reading, already_read, loans = [], [], [], []

        if mb.me:
            myloans = get_loans_of_user(mb.me.key)
            loans = web.Storage({"docs": [], "total_results": len(myloans)})
            for loan in myloans:
                if book := web.ctx.site.get(loan['book']):
                    book.loan = loan
                    loans.docs.append(book)
        else:
            loans = web.Storage({"docs": [], "total_results": 0})

        if mb.me or mb.is_public:
            params = {'sort': 'created', 'limit': 6, 'sort_order': 'desc', 'page': 1}
            want_to_read = mb.readlog.get_works(key='want-to-read', **params)
            currently_reading = mb.readlog.get_works(key='currently-reading', **params)
            already_read = mb.readlog.get_works(key='already-read', **params)

            want_to_read.docs = add_availability(
                [d for d in want_to_read.docs if d.get('title')]
            )[:5]
            currently_reading.docs = add_availability(
                [d for d in currently_reading.docs if d.get('title')]
            )[:5]
            already_read.docs = add_availability(
                [d for d in already_read.docs if d.get('title')]
            )[:5]
        else:
            want_to_read = web.Storage({"docs": [], "total_results": 0})
            currently_reading = web.Storage({"docs": [], "total_results": 0})
            already_read = web.Storage({"docs": [], "total_results": 0})

        # Fetch activity feed data
        activity_feed_raw = PubSub.get_feed(mb.username, limit=10)

        if activity_feed_raw is None:
            activity_feed_data = web.Storage({"docs": [], "total_results": 0})
        elif isinstance(activity_feed_raw, list):
            activity_feed_data = web.Storage(
                {"docs": activity_feed_raw, "total_results": len(activity_feed_raw)}
            )
        elif hasattr(activity_feed_raw, 'docs') and hasattr(
            activity_feed_raw, 'total_results'
        ):
            activity_feed_data = activity_feed_raw
        else:
<<<<<<< HEAD
            activity_feed_data = web.Storage({
                "docs": [activity_feed_raw] if activity_feed_raw else [],
                "total_results": 1 if activity_feed_raw else 0
            })
=======
            activity_feed_data = web.Storage(
                {
                    "docs": [activity_feed_raw] if activity_feed_raw else [],
                    "total_results": 1 if activity_feed_raw else 0,
                }
            )
>>>>>>> 8896c6b4

        docs = {
            'loans': loans,
            'want-to-read': want_to_read,
            'currently-reading': currently_reading,
            'already-read': already_read,
            'activity-feed': activity_feed_data,
        }

        return render['account/mybooks'](
            mb.user,
            docs,
            key=mb.key,
            public=mb.is_public,
            owners_page=mb.is_my_page,
            counts=mb.counts,
            lists=mb.lists,
            component_times=mb.component_times,
        )

class mybooks_notes(delegate.page):
    path = "/people/([^/]+)/books/notes"

    def GET(self, username):
        i = web.input(page=1)
        mb = MyBooksTemplate(username, key='notes')
        if mb.is_my_page:
            docs = PatronBooknotes(mb.user).get_notes(page=int(i.page))
            template = render['account/notes'](
                docs, mb.user, mb.counts['notes'], page=int(i.page)
            )
            return mb.render(header_title=_("Notes"), template=template)
        raise web.seeother(mb.user.key)


class mybooks_reviews(delegate.page):
    path = "/people/([^/]+)/books/observations"

    def GET(self, username):
        i = web.input(page=1)
        mb = MyBooksTemplate(username, key='observations')
        if mb.is_my_page:
            docs = PatronBooknotes(mb.user).get_observations(page=int(i.page))
            template = render['account/observations'](
                docs, mb.user, mb.counts['observations'], page=int(i.page)
            )
            return mb.render(header_title=_("Reviews"), template=template)
        raise web.seeother(mb.user.key)


class mybooks_feed(delegate.page):
    path = "/people/([^/]+)/books/feed"

    def GET(self, username):
        mb = MyBooksTemplate(username, key='feed')
        if mb.is_my_page:
            docs = PubSub.get_feed(username)
            doc_count = len(docs)
            template = render['account/reading_log'](
                docs,
                mb.key,
                doc_count,
                doc_count,
                mb.is_my_page,
                current_page=1,
                user=mb.me,
            )
            return mb.render(header_title=_("My Feed"), template=template)
        raise web.seeother(mb.user.key)


class readinglog_stats(delegate.page):
    path = "/people/([^/]+)/books/(want-to-read|currently-reading|already-read)(/year/\\d{4})?/stats"

    def GET(self, username, key='want-to-read', year=None):
        user = web.ctx.site.get('/people/%s' % username)
        if not user:
            return render.notfound("User %s" % username, create=False)

        cur_user = accounts.get_current_user()
        if not cur_user or cur_user.key.split('/')[-1] != username:
            return render.permission_denied(web.ctx.path, 'Permission Denied')

        yearly_reads = BookshelvesEvents.get_user_yearly_read_counts(username)
        if year:
            # eg '/year/2025'; skip the '/year/'
            year = int(year.split('/')[-1])

        readlog = ReadingLog(user=user)
        works = readlog.get_works(key, page=1, limit=2000, year=year).docs
        works_json = [
            {
                # Fallback to key if it is a redirect
                'title': w.get('title') or w.key,
                'subtitle': w.get('subtitle'),
                'key': w.get('key'),
                'author_keys': ['/authors/' + key for key in w.get('author_key', [])],
                'first_publish_year': w.get('first_publish_year') or None,
                'subjects': w.get('subject'),
                'subject_people': w.get('person'),
                'subject_places': w.get('place'),
                'subject_times': w.get('time'),
            }
            for w in works
        ]
        author_keys = {a for work in works_json for a in work['author_keys']}
        authors_json = [
            {
                'key': a.key,
                'name': a.name,
                'birth_date': a.get('birth_date'),
            }
            for a in web.ctx.site.get_many(list(author_keys))
        ]
        return render['account/readinglog_stats'](
            works_json,
            authors_json,
            len(works_json),
            user.key,
            user.displayname,
            web.ctx.path.rsplit('/', 1)[0],
            key,
            lang=web.ctx.lang,
            year=year,
            yearly_reads=yearly_reads,
        )


class readinglog_yearly(delegate.page):
    path = "/people/([^/]+)/books/already-read/year/([0-9]+)"

    def GET(self, username, year=None):
        year = int(year or current_year())
        if year < 1000:
            # The year is used in a LIKE statement when we query for the yearly summary, so
            # ensuring that the year is at least four digits long avoids incorrect results.
            raise web.badrequest(message="Year must be four digits")
        mb = MyBooksTemplate(username, 'already-read')
        mb.selected_year = str(year)
        template = mybooks_readinglog().render_template(mb, year=year)
        return mb.render(template=template, header_title=_("Already Read"))


class mybooks_readinglog(delegate.page):
    path = r'/people/([^/]+)/books/(want-to-read|currently-reading|already-read)'

    def GET(self, username, key='want-to-read'):
        mb = MyBooksTemplate(username, key)
        if mb.is_my_page or mb.is_public:
            KEYS_TITLES = {
                'currently-reading': _(
                    "Currently Reading (%(count)d)",
                    count=mb.counts['currently-reading'],
                ),
                'want-to-read': _(
                    "Want to Read (%(count)d)", count=mb.counts['want-to-read']
                ),
                'already-read': _(
                    "Already Read (%(count)d)", count=mb.counts['already-read']
                ),
            }
            template = self.render_template(mb)
            return mb.render(header_title=KEYS_TITLES[key], template=template)
        raise web.seeother(mb.user.key)

    def render_template(self, mb, year=None):
        i = web.input(page=1, sort='desc', q="", results_per_page=RESULTS_PER_PAGE)
        # Limit reading log filtering to queries of 3+ characters
        # because filtering the reading log can be computationally expensive.
        if len(i.q) < 3:
            i.q = ""
        logged_book_data: LoggedBooksData = mb.readlog.get_works(
            key=mb.key, page=i.page, sort='created', sort_order=i.sort, q=i.q, year=year
        )
        docs = add_availability(logged_book_data.docs, mode="openlibrary_work")
        doc_count = logged_book_data.total_results

        # Add ratings to "already-read" items.
        if include_ratings := mb.key == "already-read" and mb.is_my_page:
            logged_book_data.load_ratings()

        # Add yearly reading goals to the MyBooksTemplate
        if mb.key == 'already-read' and mb.is_my_page:
            mb.yearly_reads = BookshelvesEvents.get_user_yearly_read_counts(mb.username)

        ratings = logged_book_data.ratings
        return render['account/reading_log'](
            docs,
            mb.key,
            mb.counts[mb.key],
            doc_count,
            mb.is_my_page,
            i.page,
            sort_order=i.sort,
            user=mb.user,
            include_ratings=include_ratings,
            q=i.q,
            results_per_page=i.results_per_page,
            ratings=ratings,
            checkin_year=year,
        )


class public_my_books_json(delegate.page):
    path = r"/people/([^/]+)/books/(want-to-read|currently-reading|already-read)"
    encoding = "json"

    def GET(self, username, key='want-to-read'):
        i = web.input(page=1, limit=100, q="")
        key = cast(ReadingLog.READING_LOG_KEYS, key.lower())
        if len(i.q) < 3:
            i.q = ""
        page = safeint(i.page, 1)
        limit = safeint(i.limit, 100)
        # check if user's reading log is public
        user = web.ctx.site.get('/people/%s' % username)
        if not user:
            return delegate.RawText(
                json.dumps({'error': 'User %s not found' % username}),
                content_type="application/json",
            )
        is_public = user.preferences().get('public_readlog', 'no') == 'yes'
        logged_in_user = accounts.get_current_user()
        if is_public or (
            logged_in_user and logged_in_user.key.split('/')[-1] == username
        ):
            readlog = ReadingLog(user=user)
            books = readlog.get_works(key, page, limit, q=i.q).docs
            records_json = [
                {
                    'work': {
                        'title': w.get('title'),
                        'key': w.key,
                        'author_keys': [
                            '/authors/' + key for key in w.get('author_key', [])
                        ],
                        'author_names': w.get('author_name', []),
                        'first_publish_year': w.get('first_publish_year') or None,
                        'lending_edition_s': (w.get('lending_edition_s') or None),
                        'edition_key': (w.get('edition_key') or None),
                        'cover_id': (w.get('cover_i') or None),
                        'cover_edition_key': (w.get('cover_edition_key') or None),
                    },
                    'logged_edition': w.get('logged_edition') or None,
                    'logged_date': (
                        w.get('logged_date').strftime("%Y/%m/%d, %H:%M:%S")
                        if w.get('logged_date')
                        else None
                    ),
                }
                for w in books
            ]

            if page == 1 and len(records_json) < limit:
                num_found = len(records_json)
            else:
                num_found = readlog.count_shelf(key)

            return delegate.RawText(
                json.dumps(
                    {
                        'page': page,
                        'numFound': num_found,
                        'reading_log_entries': records_json,
                    }
                ),
                content_type="application/json",
            )
        else:
            return delegate.RawText(
                json.dumps({'error': 'Shelf %s not found or not accessible' % key}),
                content_type="application/json",
            )


@public
def get_patrons_work_read_status(username: str, work_key: str) -> int | None:
    if not username:
        return None
    work_id = extract_numeric_id_from_olid(work_key)
    status_id = Bookshelves.get_users_read_status_of_work(username, work_id)
    return status_id


@public
class MyBooksTemplate:
    # Reading log shelves
    READING_LOG_KEYS = frozenset(
        {
            "currently-reading",
            "want-to-read",
            "already-read",
        }
    )

    # Keys that can be accessed when not logged in
    PUBLIC_KEYS = READING_LOG_KEYS | {"lists", "list"} | {"mybooks"}

    # Keys that are only accessible when logged in
    # unioned with the public keys
    ALL_KEYS = PUBLIC_KEYS | {
        "loans",
        "feed",
        "waitlist",
        "notes",
        "observations",
        "imports",
    }

    def __init__(self, username: str, key: str) -> None:
        """The following is data required by every My Books sub-template (e.g. sidebar)"""
        self.username = username
        self.user = web.ctx.site.get('/people/%s' % self.username)

        if not self.user:
            raise render.notfound("User %s" % self.username, create=False)

        self.is_public = self.user.preferences().get('public_readlog', 'no') == 'yes'
        self.user_itemname = self.user.get_account().get('internetarchive_itemname')

        self.me = accounts.get_current_user()
        self.is_my_page = self.me and self.me.key.split('/')[-1] == self.username
        self.is_subscribed = (
            self.me.is_subscribed_user(self.username)
            if self.me and self.is_public
            else -1
        )
        self.key = key.lower()

        self.readlog = ReadingLog(user=self.user)
        self.lists = self.readlog.lists
        self.counts = (
            self.readlog.reading_log_counts
            if (self.is_my_page or self.is_public)
            else {}
        )

        self.yearly_reads: list[tuple[int, int]] = []
        self.selected_year = None

        if (self.me and self.is_my_page) or self.is_public:
            self.counts['followers'] = PubSub.count_followers(self.username)
            self.counts['following'] = PubSub.count_following(self.username)

        if self.me and self.is_my_page:
            self.counts.update(PatronBooknotes.get_counts(self.username))

        self.component_times: dict = {}

    def render_sidebar(self) -> TemplateResult:
        return render['account/sidebar'](
            self.username,
            self.key,
            self.is_my_page,
            self.is_public,
            self.counts,
            self.lists,
            self.component_times,
        )

    def render(
        self, template: TemplateResult, header_title: str, page: "List | None" = None
    ) -> TemplateResult:
        """
        Gather the data necessary to render the My Books template, and then
        render the template.
        """
        return render['account/view'](
            mb=self, template=template, header_title=header_title, page=page
        )


class ReadingLog:
    """Manages the user's account page books (reading log, waitlists, loans)"""

    # Constants
    PRESET_SHELVES = Literal["Want to Read", "Already Read", "Currently Reading"]
    READING_LOG_KEYS = Literal["want-to-read", "already-read", "currently-reading"]
    READING_LOG_KEY_TO_SHELF: MappingProxyType[READING_LOG_KEYS, PRESET_SHELVES] = (
        MappingProxyType(
            {
                "want-to-read": "Want to Read",
                "already-read": "Already Read",
                "currently-reading": "Currently Reading",
            }
        )
    )

    def __init__(self, user=None):
        self.user = user or accounts.get_current_user()

    @property
    def lists(self) -> list:
        return self.user.get_lists(limit=1000)

    @property
    def booknotes_counts(self):
        return PatronBooknotes.get_counts(self.user.get_username())

    @property
    def get_sidebar_counts(self):
        counts = self.reading_log_counts
        counts.update(self.booknotes_counts)
        return counts

    @property
    def reading_log_counts(self) -> dict[str, int]:
        counts = (
            Bookshelves.count_total_books_logged_by_user_per_shelf(
                self.user.get_username()
            )
            if self.user.get_username()
            else {}
        )
        return {
            'want-to-read': counts.get(
                Bookshelves.PRESET_BOOKSHELVES['Want to Read'], 0
            ),
            'currently-reading': counts.get(
                Bookshelves.PRESET_BOOKSHELVES['Currently Reading'], 0
            ),
            'already-read': counts.get(
                Bookshelves.PRESET_BOOKSHELVES['Already Read'], 0
            ),
        }

    def count_shelf(self, key: READING_LOG_KEYS) -> int:
        username = self.user.get_username()
        assert username
        shelf_id = Bookshelves.PRESET_BOOKSHELVES[self.READING_LOG_KEY_TO_SHELF[key]]
        return Bookshelves.count_user_books_on_shelf(username, shelf_id)

    def get_works(
        self,
        key: READING_LOG_KEYS,
        page: int = 1,
        limit: int = RESULTS_PER_PAGE,
        sort: str = 'created',
        sort_order: str = 'desc',
        q: str = "",
        year: int | None = None,
    ) -> LoggedBooksData:
        """
        Get works for want-to-read, currently-reading, and already-read as
        determined by {key}.

        See LoggedBooksData for specifics on what's returned.
        """
        shelf = self.READING_LOG_KEY_TO_SHELF[key]

        # Mypy is unhappy about the sort argument not being a literal string.
        # Although this doesn't satisfy Mypy, at least make sure sort is either
        # "created asc" or "created desc"
        if sort + " " + sort_order == "created asc":
            sort_literal = "created_asc"
        else:
            sort_literal = "created desc"

        logged_books: LoggedBooksData = Bookshelves.get_users_logged_books(
            self.user.get_username(),
            bookshelf_id=Bookshelves.PRESET_BOOKSHELVES[shelf],
            page=page,
            limit=limit,
            sort=sort_literal,  # type: ignore[arg-type]
            checkin_year=year,
            q=q,
        )

        return logged_books


@public
def get_read_status(work_key, username):
    work_id = extract_numeric_id_from_olid(work_key.split('/')[-1])
    return Bookshelves.get_users_read_status_of_work(username, work_id)


@public
def add_read_statuses(username, works):
    work_ids = [extract_numeric_id_from_olid(work.key.split('/')[-1]) for work in works]
    results = Bookshelves.get_users_read_status_of_works(username, work_ids)
    results_map = {}
    for result in results:
        results_map[f"OL{result['work_id']}W"] = result['bookshelf_id']
    for work in works:
        work_olid = work.key.split('/')[-1]
        work['readinglog'] = results_map.get(work_olid)
    return works


class PatronBooknotes:
    """Manages the patron's book notes and observations"""

    def __init__(self, user: User) -> None:
        self.user = user
        self.username = user.key.split('/')[-1]

    def get_notes(self, limit: int = RESULTS_PER_PAGE, page: int = 1) -> list:
        notes = Booknotes.get_notes_grouped_by_work(
            self.username, limit=limit, page=page
        )

        for entry in notes:
            entry['work_key'] = f"/works/OL{entry['work_id']}W"
            entry['work'] = self._get_work(entry['work_key'])
            entry['work_details'] = self._get_work_details(entry['work'])
            entry['notes'] = {i['edition_id']: i['notes'] for i in entry['notes']}
            entry['editions'] = {
                k: web.ctx.site.get(f'/books/OL{k}M')
                for k in entry['notes']
                if k != Booknotes.NULL_EDITION_VALUE
            }
        return notes

    def get_observations(self, limit: int = RESULTS_PER_PAGE, page: int = 1) -> list:
        observations = Observations.get_observations_grouped_by_work(
            self.username, limit=limit, page=page
        )

        for entry in observations:
            entry['work_key'] = f"/works/OL{entry['work_id']}W"
            entry['work'] = self._get_work(entry['work_key'])
            entry['work_details'] = self._get_work_details(entry['work'])
            ids = {}
            for item in entry['observations']:
                ids[item['observation_type']] = item['observation_values']
            entry['observations'] = convert_observation_ids(ids)
        return observations

    def _get_work(self, work_key: str) -> "Work | None":
        return web.ctx.site.get(work_key)

    def _get_work_details(
        self, work: "Work"
    ) -> dict[str, list[str] | str | int | None]:
        author_keys = [a.author.key for a in work.get('authors', [])]

        return {
            'cover_url': (
                work.get_cover_url('S')
                or 'https://openlibrary.org/images/icons/avatar_book-sm.png'
            ),
            'title': work.get('title'),
            'authors': [a.name for a in web.ctx.site.get_many(author_keys)],
            'first_publish_year': work.first_publish_year or None,
        }

    @classmethod
    def get_counts(cls, username: str) -> dict[str, int]:
        return {
            'notes': Booknotes.count_works_with_notes_by_user(username),
            'observations': Observations.count_distinct_observations(username),
        }<|MERGE_RESOLUTION|>--- conflicted
+++ resolved
@@ -104,19 +104,10 @@
         ):
             activity_feed_data = activity_feed_raw
         else:
-<<<<<<< HEAD
             activity_feed_data = web.Storage({
                 "docs": [activity_feed_raw] if activity_feed_raw else [],
                 "total_results": 1 if activity_feed_raw else 0
             })
-=======
-            activity_feed_data = web.Storage(
-                {
-                    "docs": [activity_feed_raw] if activity_feed_raw else [],
-                    "total_results": 1 if activity_feed_raw else 0,
-                }
-            )
->>>>>>> 8896c6b4
 
         docs = {
             'loans': loans,
