import json
import web

from typing import Final, Literal

from infogami.utils import delegate
from infogami.utils.view import public, safeint, render

from openlibrary.i18n import gettext as _

from openlibrary import accounts
from openlibrary.utils import extract_numeric_id_from_olid
from openlibrary.utils.dateutil import current_year
from openlibrary.core.booknotes import Booknotes
from openlibrary.core.bookshelves import Bookshelves
from openlibrary.core.bookshelves_events import BookshelvesEvents
from openlibrary.core.lending import add_availability, get_loans_of_user
from openlibrary.core.observations import Observations, convert_observation_ids
from openlibrary.core.sponsorships import get_sponsored_editions
from openlibrary.core.models import LoggedBooksData
from openlibrary.core.yearly_reading_goals import YearlyReadingGoals


RESULTS_PER_PAGE: Final = 25


class mybooks_home(delegate.page):
    path = "/people/([^/]+)/books"

    def GET(self, username):
        """Renders the template for the my books overview page

        The other way to get to this page is /account/books which is
        defined in /plugins/account.py account_my_books. But we don't
        need to update that redirect because it already just redirects
        here.
        """
        mb = MyBooksTemplate(username, key='mybooks')
        template = self.render_template(mb)
        return mb.render(header_title=_("Books"), template=template)

    def render_template(self, mb):
        # Marshal loans into homogeneous data that carousel can render
        want_to_read, currently_reading, already_read, loans = [], [], [], []

        if mb.me:
            myloans = get_loans_of_user(mb.me.key)
            loans = web.Storage({"docs": [], "total_results": len(loans)})
            # TODO: should do in one web.ctx.get_many fetch
            for loan in myloans:
                book = web.ctx.site.get(loan['book'])
                book.loan = loan
                loans.docs.append(book)

        if mb.me or mb.is_public:
            params = {'sort': 'created', 'limit': 6, 'sort_order': 'asc', 'page': 1}
            want_to_read = mb.readlog.get_works(key='want-to-read', **params)
            currently_reading = mb.readlog.get_works(key='currently-reading', **params)
            already_read = mb.readlog.get_works(key='already-read', **params)

            # Ideally, do all 3 lookups in one add_availability call
            want_to_read.docs = add_availability(
                [d for d in want_to_read.docs if d.get('title')]
            )[:5]
            currently_reading.docs = add_availability(
                [d for d in currently_reading.docs if d.get('title')]
            )[:5]
            already_read.docs = add_availability(
                [d for d in already_read.docs if d.get('title')]
            )[:5]

        docs = {
            'loans': loans,
            'want-to-read': want_to_read,
            'currently-reading': currently_reading,
            'already-read': already_read,
        }
        return render['account/mybooks'](
            mb.user,
            docs,
            key=mb.key,
            public=mb.is_public,
            owners_page=mb.is_my_page,
            counts=mb.counts,
            lists=mb.lists,
            component_times=mb.component_times,
        )


class mybooks_notes(delegate.page):
    path = "/people/([^/]+)/books/notes"

    def GET(self, username):
        i = web.input(page=1)
        mb = MyBooksTemplate(username, key='notes')
        if mb.is_my_page:
            docs = PatronBooknotes(mb.user).get_notes(page=i.page)
            template = render['account/notes'](
                docs, mb.user, mb.counts['notes'], page=i.page
            )
            return mb.render(header_title=_("Notes"), template=template)
        raise web.seeother(mb.user.key)


class mybooks_reviews(delegate.page):
    path = "/people/([^/]+)/books/observations"

    def GET(self, username):
        i = web.input(page=1)
        mb = MyBooksTemplate(username, key='observations')
        if mb.is_my_page:
            docs = PatronBooknotes(mb.user).get_observations(page=i.page)
            template = render['account/observations'](
                docs, mb.user, mb.counts['observations'], page=i.page
            )
            return mb.render(header_title=_("Reviews"), template=template)
        raise web.seeother(mb.user.key)


class mybooks_sponsorships(delegate.page):
    path = "/people/([^/]+)/books/sponsorships"

    def GET(self, username, key="sponsorships"):
        i = web.input(
            page=1,
            sort='desc',
            q="",
            checkin_year=None,
            results_per_page=RESULTS_PER_PAGE,
        )
        mb = MyBooksTemplate(username, key)
        if mb.sponsorships:
            docs = (
                add_availability(
                    web.ctx.site.get_many(
                        [
                            '/books/%s' % doc['openlibrary_edition']
                            for doc in mb.sponsorships
                        ]
                    )
                )
                if mb.sponsorships
                else None
            )
            template = render['account/reading_log'](
                docs,
                mb.key,
                len(docs),
                mb.counts['sponsorships'],
                mb.is_my_page,
                i.page,
                sort_order=i.sort,
                user=mb.me,
                q=i.q,
                results_per_page=i.results_per_page,
            )
            return mb.render(header_title=_("Sponsorships"), template=template)
        raise web.seeother(mb.user.key)


class readinglog_stats(delegate.page):
    path = "/people/([^/]+)/books/(want-to-read|currently-reading|already-read)/stats"

    def GET(self, username, key='want-to-read'):
        user = web.ctx.site.get('/people/%s' % username)
        if not user:
            return render.notfound("User %s" % username, create=False)

        cur_user = accounts.get_current_user()
        if not cur_user or cur_user.key.split('/')[-1] != username:
            return render.permission_denied(web.ctx.path, 'Permission Denied')

        readlog = ReadingLog(user=user)
        works = readlog.get_works(key, page=1, limit=2000).docs
        works_json = [
            {
                # Fallback to key if it is a redirect
                'title': w.get('title') or w.key,
                'key': w.get('key'),
                'author_keys': ['/authors/' + key for key in w.get('author_key', [])],
                'first_publish_year': w.get('first_publish_year') or None,
                'subjects': w.get('subject'),
                'subject_people': w.get('person'),
                'subject_places': w.get('place'),
                'subject_times': w.get('time'),
            }
            for w in works
        ]
        author_keys = {a for work in works_json for a in work['author_keys']}
        authors_json = [
            {
                'key': a.key,
                'name': a.name,
                'birth_date': a.get('birth_date'),
            }
            for a in web.ctx.site.get_many(list(author_keys))
        ]
        return render['account/readinglog_stats'](
            works_json,
            authors_json,
            len(works_json),
            user.key,
            user.displayname,
            web.ctx.path.rsplit('/', 1)[0],
            key,
            lang=web.ctx.lang,
        )


class readinglog_yearly(delegate.page):
    path = "/people/([^/]+)/books/already-read/year/([0-9]+)"

    def GET(self, username, year=None):
        year = int(year or current_year())
        if year < 1000:
            # The year is used in a LIKE statement when we query for the yearly summary, so
            # ensuring that the year is at least four digits long avoids incorrect results.
            raise web.badrequest(message="Year must be four digits")
        mb = MyBooksTemplate(username, 'already-read')
        mb.selected_year = str(year)
        template = mybooks_readinglog().render_template(mb, year=year)
<<<<<<< HEAD
        return mb.render(template=template, header_title=_("Already Read"))
=======
        return mb.render(template=template, header_title=_("Already Read"), year=year)
>>>>>>> 8367a4f7


class mybooks_readinglog(delegate.page):
    path = r'/people/([^/]+)/books/(want-to-read|currently-reading|already-read)'

    def GET(self, username, key='want-to-read'):
        KEYS_TITLES = {
            'currently-reading': _("Currently Reading"),
            'want-to-read': _("Want to Read"),
            'already-read': _("Already Read"),
        }
        mb = MyBooksTemplate(username, key)
        if mb.is_my_page or mb.is_public:
            template = self.render_template(mb)
            return mb.render(header_title=KEYS_TITLES[key], template=template)
        raise web.seeother(mb.user.key)

    def render_template(self, mb, year=None):
        i = web.input(page=1, sort='desc', q="", results_per_page=RESULTS_PER_PAGE)
        # Limit reading log filtering to queries of 3+ characters
        # because filtering the reading log can be computationally expensive.
        if len(i.q) < 3:
            i.q = ""
        logged_book_data: LoggedBooksData = mb.readlog.get_works(
            key=mb.key, page=i.page, sort='created', sort_order=i.sort, q=i.q, year=year
        )
        docs = add_availability(logged_book_data.docs, mode="openlibrary_work")
        doc_count = logged_book_data.total_results

        # Add ratings to "already-read" items.
        if include_ratings := mb.key == "already-read" and mb.is_my_page:
            logged_book_data.load_ratings()
        
        #Add yearly reading goals to the MyBooksTemplate
        if mb.key ==  'already-read' and mb.is_my_page:
            mb.reading_goals = [str(result.year) for result in YearlyReadingGoals.select_by_username(mb.username, order = 'year DESC')]
            
        ratings = logged_book_data.ratings
        return render['account/reading_log'](
            docs,
            mb.key,
            mb.counts[mb.key],
            doc_count,
            mb.is_my_page,
            i.page,
            sort_order=i.sort,
            user=mb.user,
            include_ratings=include_ratings,
            q=i.q,
            results_per_page=i.results_per_page,
            ratings=ratings,
            checkin_year=year,
        )


class public_my_books_json(delegate.page):
    path = r"/people/([^/]+)/books/(want-to-read|currently-reading|already-read)"
    encoding = "json"

    def GET(self, username, key='want-to-read'):
        i = web.input(page=1, limit=5000, q="")
        if len(i.q) < 3:
            i.q = ""
        page = safeint(i.page, 1)
        limit = safeint(i.limit, 5000)
        # check if user's reading log is public
        user = web.ctx.site.get('/people/%s' % username)
        if not user:
            return delegate.RawText(
                json.dumps({'error': 'User %s not found' % username}),
                content_type="application/json",
            )
        is_public = user.preferences().get('public_readlog', 'no') == 'yes'
        logged_in_user = accounts.get_current_user()
        if (
            is_public
            or logged_in_user
            and logged_in_user.key.split('/')[-1] == username
        ):
            readlog = ReadingLog(user=user)
            books = readlog.get_works(key.lower(), page, limit, q=i.q).docs
            records_json = [
                {
                    'work': {
                        'title': w.get('title'),
                        'key': w.key,
                        'author_keys': [
                            '/authors/' + key for key in w.get('author_key', [])
                        ],
                        'author_names': w.get('author_name', []),
                        'first_publish_year': w.get('first_publish_year') or None,
                        'lending_edition_s': (w.get('lending_edition_s') or None),
                        'edition_key': (w.get('edition_key') or None),
                        'cover_id': (w.get('cover_i') or None),
                        'cover_edition_key': (w.get('cover_edition_key') or None),
                    },
                    'logged_edition': w.get('logged_edition') or None,
                    'logged_date': (
                        w.get('logged_date').strftime("%Y/%m/%d, %H:%M:%S")
                        if w.get('logged_date')
                        else None
                    ),
                }
                for w in books
            ]
            return delegate.RawText(
                json.dumps({'page': page, 'reading_log_entries': records_json}),
                content_type="application/json",
            )
        else:
            return delegate.RawText(
                json.dumps({'error': 'Shelf %s not found or not accessible' % key}),
                content_type="application/json",
            )


@public
def get_patrons_work_read_status(username, work_key):
    if not username:
        return None
    work_id = extract_numeric_id_from_olid(work_key)
    status_id = Bookshelves.get_users_read_status_of_work(username, work_id)
    return status_id


@public
class MyBooksTemplate:
    # Reading log shelves
    READING_LOG_KEYS = {"currently-reading", "want-to-read", "already-read"}

    # Keys that can be accessed when not logged in
    PUBLIC_KEYS = READING_LOG_KEYS | {"lists", "list"} | {"mybooks"}

    # Keys that are only accessible when logged in
    # unioned with the public keys
    ALL_KEYS = PUBLIC_KEYS | {
        "loans",
        "waitlist",
        "sponsorships",
        "notes",
        "observations",
        "imports",
    }

    def __init__(self, username, key):
        """The following is data required by every My Books sub-template (e.g. sidebar)"""
        self.username = username
        self.user = web.ctx.site.get('/people/%s' % self.username)

        if not self.user:
            raise render.notfound("User %s" % self.username, create=False)

        self.is_public = self.user.preferences().get('public_readlog', 'no') == 'yes'
        self.user_itemname = self.user.get_account().get('internetarchive_itemname')

        self.me = accounts.get_current_user()
        self.my_username = self.me and self.me.key.split('/')[-1]
        self.is_my_page = self.me and self.me.key.split('/')[-1] == self.username
        self.key = key.lower()
        self.sponsorships = []

        self.readlog = ReadingLog(user=self.user)
        self.lists = self.readlog.lists
        self.counts = (
            self.readlog.reading_log_counts
            if (self.is_my_page or self.is_public)
            else []
        )
<<<<<<< HEAD
        
        self.reading_goals = []
        self.selected_year = None
=======
        self.year_dict = (
            self.readlog.get_year_dict if (self.is_my_page or self.is_public) else []
        )
>>>>>>> 8367a4f7

        if self.me and self.is_my_page:
            self.counts.update(PatronBooknotes.get_counts(self.username))
            self.sponsorships = get_sponsored_editions(self.user)
            self.counts['sponsorships'] = len(self.sponsorships)

        self.component_times = {}

    def render_sidebar(self):
        return render['account/sidebar'](
            self.username,
            self.key,
            self.is_my_page,
            self.is_public,
            self.counts,
            self.lists,
            self.component_times,
        )

<<<<<<< HEAD
    def render(self, template, header_title, page=None):
=======
    def render(self, template, header_title, page=None, year=None):
>>>>>>> 8367a4f7
        """
        Gather the data necessary to render the My Books template, and then
        render the template.
        """
        return render['account/view'](
<<<<<<< HEAD
            mb=self, template=template, header_title=header_title, page=page
=======
            mb=self, template=template, header_title=header_title, page=page, year=year
>>>>>>> 8367a4f7
        )


class ReadingLog:
    """Manages the user's account page books (reading log, waitlists, loans)"""

    # Constants
    PRESET_SHELVES = Literal["Want to Read", "Already Read", "Currently Reading"]
    READING_LOG_KEYS = Literal["want-to-read", "already-read", "currently-reading"]

    def __init__(self, user=None):
        self.user = user or accounts.get_current_user()

    @property
    def lists(self):
        return self.user.get_lists()

    @property
    def sponsorship_counts(self):
        return {'sponsorships': len(get_sponsored_editions(self.user))}

    @property
    def booknotes_counts(self):
        return PatronBooknotes.get_counts(self.user.get_username())

    @property
    def get_sidebar_counts(self):
        counts = self.reading_log_counts
        counts.update(self.sponsorship_counts)
        counts.update(self.booknotes_counts)
        return counts
<<<<<<< HEAD
    
=======

    @property
    def get_year_dict(self):
        read_books = (
            BookshelvesEvents.select_by_user_and_type(self.user.get_username(), 3)
            if self.user.get_username()
            else {}
        )
        read_books.sort(key=lambda entry: entry.event_date, reverse=True)
        # This initialization is solely to prevent garbage collection from  removing the variable, before it can be used by the loop.
        year_dict = {'filler': 0}
        for entry in read_books:
            year_dict.setdefault(entry.event_date, 0)
            year_dict[entry.event_date] += 1
        year_dict.pop('filler')
        return year_dict

>>>>>>> 8367a4f7
    @property
    def reading_log_counts(self):
        counts = (
            Bookshelves.count_total_books_logged_by_user_per_shelf(
                self.user.get_username()
            )
            if self.user.get_username()
            else {}
        )
        return {
            'want-to-read': counts.get(
                Bookshelves.PRESET_BOOKSHELVES['Want to Read'], 0
            ),
            'currently-reading': counts.get(
                Bookshelves.PRESET_BOOKSHELVES['Currently Reading'], 0
            ),
            'already-read': counts.get(
                Bookshelves.PRESET_BOOKSHELVES['Already Read'], 0
            ),
        }

    def get_works(
        self,
        key: READING_LOG_KEYS,
        page: int = 1,
        limit: int = RESULTS_PER_PAGE,
        sort: str = 'created',
        sort_order: str = 'desc',
        q: str = "",
        year: int | None = None,
    ) -> LoggedBooksData:
        """
        Get works for want-to-read, currently-reading, and already-read as
        determined by {key}.

        See LoggedBooksData for specifics on what's returned.
        """
        if key == "want-to-read":
            shelf = "Want to Read"
        elif key == "already-read":
            shelf = "Already Read"
        elif key == "currently-reading":
            shelf = "Currently Reading"
        else:
            raise ValueError(
                "key must be want-to-read, already-read, or currently-reading"
            )
        # Mypy is unhappy about the sort argument not being a literal string.
        # Although this doesn't satisfy Mypy, at least make sure sort is either
        # "created asc" or "created desc"
        if sort + " " + sort_order == "created asc":
            sort_literal = "created_asc"
        else:
            sort_literal = "created desc"

        logged_books: LoggedBooksData = Bookshelves.get_users_logged_books(
            self.user.get_username(),
            bookshelf_id=Bookshelves.PRESET_BOOKSHELVES[shelf],
            page=page,
            limit=limit,
            sort=sort_literal,  # type: ignore[arg-type]
            checkin_year=year,
            q=q,
        )

        return logged_books


@public
def get_read_status(work_key, username):
    work_id = extract_numeric_id_from_olid(work_key.split('/')[-1])
    return Bookshelves.get_users_read_status_of_work(username, work_id)


@public
def add_read_statuses(username, works):
    work_ids = [extract_numeric_id_from_olid(work.key.split('/')[-1]) for work in works]
    results = Bookshelves.get_users_read_status_of_works(username, work_ids)
    results_map = {}
    for result in results:
        results_map[f"OL{result['work_id']}W"] = result['bookshelf_id']
    for work in works:
        work_olid = work.key.split('/')[-1]
        work['readinglog'] = results_map.get(work_olid, None)
    return works


class PatronBooknotes:
    """Manages the patron's book notes and observations"""

    def __init__(self, user):
        self.user = user
        self.username = user.key.split('/')[-1]

    def get_notes(self, limit=RESULTS_PER_PAGE, page=1):
        notes = Booknotes.get_notes_grouped_by_work(
            self.username, limit=limit, page=page
        )

        for entry in notes:
            entry['work_key'] = f"/works/OL{entry['work_id']}W"
            entry['work'] = self._get_work(entry['work_key'])
            entry['work_details'] = self._get_work_details(entry['work'])
            entry['notes'] = {i['edition_id']: i['notes'] for i in entry['notes']}
            entry['editions'] = {
                k: web.ctx.site.get(f'/books/OL{k}M')
                for k in entry['notes']
                if k != Booknotes.NULL_EDITION_VALUE
            }
        return notes

    def get_observations(self, limit=RESULTS_PER_PAGE, page=1):
        observations = Observations.get_observations_grouped_by_work(
            self.username, limit=limit, page=page
        )

        for entry in observations:
            entry['work_key'] = f"/works/OL{entry['work_id']}W"
            entry['work'] = self._get_work(entry['work_key'])
            entry['work_details'] = self._get_work_details(entry['work'])
            ids = {}
            for item in entry['observations']:
                ids[item['observation_type']] = item['observation_values']
            entry['observations'] = convert_observation_ids(ids)
        return observations

    def _get_work(self, work_key):
        return web.ctx.site.get(work_key)

    def _get_work_details(self, work):
        author_keys = [a.author.key for a in work.get('authors', [])]

        return {
            'cover_url': (
                work.get_cover_url('S')
                or 'https://openlibrary.org/images/icons/avatar_book-sm.png'
            ),
            'title': work.get('title'),
            'authors': [a.name for a in web.ctx.site.get_many(author_keys)],
            'first_publish_year': work.first_publish_year or None,
        }

    @classmethod
    def get_counts(cls, username):
        return {
            'notes': Booknotes.count_works_with_notes_by_user(username),
            'observations': Observations.count_distinct_observations(username),
        }<|MERGE_RESOLUTION|>--- conflicted
+++ resolved
@@ -219,11 +219,7 @@
         mb = MyBooksTemplate(username, 'already-read')
         mb.selected_year = str(year)
         template = mybooks_readinglog().render_template(mb, year=year)
-<<<<<<< HEAD
         return mb.render(template=template, header_title=_("Already Read"))
-=======
-        return mb.render(template=template, header_title=_("Already Read"), year=year)
->>>>>>> 8367a4f7
 
 
 class mybooks_readinglog(delegate.page):
@@ -392,15 +388,10 @@
             if (self.is_my_page or self.is_public)
             else []
         )
-<<<<<<< HEAD
         
         self.reading_goals = []
         self.selected_year = None
-=======
-        self.year_dict = (
-            self.readlog.get_year_dict if (self.is_my_page or self.is_public) else []
-        )
->>>>>>> 8367a4f7
+
 
         if self.me and self.is_my_page:
             self.counts.update(PatronBooknotes.get_counts(self.username))
@@ -420,21 +411,13 @@
             self.component_times,
         )
 
-<<<<<<< HEAD
     def render(self, template, header_title, page=None):
-=======
-    def render(self, template, header_title, page=None, year=None):
->>>>>>> 8367a4f7
         """
         Gather the data necessary to render the My Books template, and then
         render the template.
         """
         return render['account/view'](
-<<<<<<< HEAD
             mb=self, template=template, header_title=header_title, page=page
-=======
-            mb=self, template=template, header_title=header_title, page=page, year=year
->>>>>>> 8367a4f7
         )
 
 
@@ -466,27 +449,7 @@
         counts.update(self.sponsorship_counts)
         counts.update(self.booknotes_counts)
         return counts
-<<<<<<< HEAD
     
-=======
-
-    @property
-    def get_year_dict(self):
-        read_books = (
-            BookshelvesEvents.select_by_user_and_type(self.user.get_username(), 3)
-            if self.user.get_username()
-            else {}
-        )
-        read_books.sort(key=lambda entry: entry.event_date, reverse=True)
-        # This initialization is solely to prevent garbage collection from  removing the variable, before it can be used by the loop.
-        year_dict = {'filler': 0}
-        for entry in read_books:
-            year_dict.setdefault(entry.event_date, 0)
-            year_dict[entry.event_date] += 1
-        year_dict.pop('filler')
-        return year_dict
-
->>>>>>> 8367a4f7
     @property
     def reading_log_counts(self):
         counts = (
