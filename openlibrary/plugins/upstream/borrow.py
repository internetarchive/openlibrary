--- conflicted
+++ resolved
@@ -17,17 +17,14 @@
 
 from openlibrary import accounts
 from openlibrary.accounts.model import OpenLibraryAccount
+from openlibrary.core import ab
 from openlibrary.core import stats
 from openlibrary.core import msgbroker
 from openlibrary.core import lending
 from openlibrary.core import waitinglist
-<<<<<<< HEAD
-from openlibrary.accounts.model import OpenLibraryAccount
-from openlibrary import accounts
-=======
-from openlibrary.core import ab
+
 from openlibrary.plugins.upstream import acs4
->>>>>>> f2554143
+
 from openlibrary.utils import dateutil
 
 
