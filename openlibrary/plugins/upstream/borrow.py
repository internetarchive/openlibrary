"""Handlers for borrowing books"""

import copy
import datetime
import time
import hmac
import re
import simplejson
import logging

import web

from infogami import config
from infogami.utils import delegate
from infogami.utils.view import public, render_template
from infogami.infobase.utils import parse_datetime

<<<<<<< HEAD
from openlibrary import accounts
from openlibrary.accounts.model import OpenLibraryAccount
from openlibrary.core import ab
=======
>>>>>>> f6239bb5
from openlibrary.core import stats
from openlibrary.core import msgbroker
from openlibrary.core import lending
from openlibrary.core import vendors
from openlibrary.core import waitinglist
<<<<<<< HEAD

from openlibrary.plugins.upstream import acs4

=======
from openlibrary.core import ab
from openlibrary.accounts.model import OpenLibraryAccount
from openlibrary import accounts
from openlibrary.plugins.upstream import acs4
>>>>>>> f6239bb5
from openlibrary.utils import dateutil


<<<<<<< HEAD
from lxml import etree

=======
>>>>>>> f6239bb5
from six.moves import urllib


logger = logging.getLogger("openlibrary.borrow")

########## Constants

lending_library_subject = u'Lending library'
in_library_subject = u'In library'
lending_subjects = set([lending_library_subject, in_library_subject])
loanstatus_url = config.get('loanstatus_url')

# ACS4 resource ids start with 'urn:uuid:'.  The meta.xml on archive.org
# adds 'acs:epub:' or 'acs:pdf:' to distinguish the file type.
acs_resource_id_prefixes = ['urn:uuid:', 'acs:epub:', 'acs:pdf:']

# Max loans a user can have at once
user_max_loans = 5

# When we generate a loan offer (.acsm) for a user we assume that the loan has occurred.
# Once the loan fulfillment inside Digital Editions the book status server will know
# the loan has occurred.  We allow this timeout so that we don't delete the OL loan
# record before fulfillment because we can't find it in the book status server.
# $$$ If a user borrows an ACS4 book and immediately returns book loan will show as
#     "not yet downloaded" for the duration of the timeout.
#     BookReader loan status is always current.
loan_fulfillment_timeout_seconds = 60*5

# How long bookreader loans should last
bookreader_loan_seconds = 60*60*24*14

# How long the auth token given to the BookReader should last.  After the auth token
# expires the BookReader will not be able to access the book.  The BookReader polls
# OL periodically to get fresh tokens.
BOOKREADER_AUTH_SECONDS = dateutil.MINUTE_SECS * 10
READER_AUTH_SECONDS = dateutil.MINUTE_SECS * 2

# Base URL for BookReader
try:
    bookreader_host = config.bookreader_host
except AttributeError:
    bookreader_host = 'archive.org'

bookreader_stream_base = 'https://' + bookreader_host + '/stream'

########## Page Handlers

# Handler for /books/{bookid}/{title}/borrow
class checkout_with_ocaid(delegate.page):

    path = "/borrow/ia/(.*)"

    def GET(self, ocaid):
        """Redirect shim: Translate an IA identifier into an OL identifier and
        then redirects user to the canonical OL borrow page.
        """
        i = web.input()
        params = urllib.parse.urlencode(i)
        ia_edition = web.ctx.site.get('/books/ia:%s' % ocaid)
        edition = web.ctx.site.get(ia_edition.location)
        url = '%s/x/borrow' % (edition.key)
        raise web.seeother(url + '?' + params)

    def POST(self, ocaid):
        """Redirect shim: Translate an IA identifier into an OL identifier and
        then forwards a borrow request to the canonical borrow
        endpoint with this OL identifier.
        """
        ia_edition = web.ctx.site.get('/books/ia:%s' % ocaid)
        borrow().POST(ia_edition.location)

# Handler for /books/{bookid}/{title}/borrow
class borrow(delegate.page):
    path = "(/books/.*)/borrow"

    def GET(self, key):
        return self.POST(key)

    def POST(self, key):
        """Called when the user wants to borrow the edition"""

        i = web.input(action='borrow', format=None, ol_host=None, _autoReadAloud=None, q="")

        if i.ol_host:
            ol_host = i.ol_host
        else:
            ol_host = 'openlibrary.org'

        edition = web.ctx.site.get(key)
        if not edition:
            raise web.notfound()

        # Make a call to availability v2 update the subjects according
        # to result if `open`, redirect to bookreader
        response = lending.get_availability_of_ocaid(edition.ocaid)
        availability = response[edition.ocaid] if response else {}
        archive_url = 'https://archive.org/stream/' + edition.ocaid + '?ref=ol'
        if i._autoReadAloud is not None:
            archive_url += '&_autoReadAloud=show'

        if i.q:
            _q = urllib.parse.quote(i.q, safe='')
            archive_url += "#page/-/mode/2up/search/%s" % _q

        if availability and availability['status'] == 'open':
            raise web.seeother(archive_url)

        error_redirect = (archive_url)
        user = accounts.get_current_user()

        if user:
            account = OpenLibraryAccount.get_by_email(user.email)
            ia_itemname = account.itemname if account else None
        if not user or not ia_itemname:
            web.setcookie(config.login_cookie_name, "", expires=-1)
            redirect_url = "/account/login?redirect=%s/borrow?action=%s" % (edition.url(), i.action)
            if i._autoReadAloud is not None:
                redirect_url += '&_autoReadAloud=' + i._autoReadAloud
            raise web.seeother(redirect_url)

        action = i.action

        # Intercept a 'borrow' action if the user has already
        # borrowed the book and convert to a 'read' action.
        # Added so that direct bookreader links being routed through
        # here can use a single action of 'borrow', regardless of
        # whether the book has been checked out or not.
        if action == 'borrow' and user.has_borrowed(edition):
            action = 'read'

        bookPath = '/stream/' + edition.ocaid
        if i._autoReadAloud is not None:
            bookPath += '?_autoReadAloud=show'

        if action == 'borrow':
            resource_type = i.format or 'bookreader'

            if resource_type not in ['epub', 'pdf', 'bookreader']:
                raise web.seeother(error_redirect)

            user_meets_borrow_criteria = user_can_borrow_edition(user, edition, resource_type)

            if user_meets_borrow_criteria:
                # This must be called before the loan is initiated,
                # otherwise the user's waitlist status will be cleared
                # upon loan creation
                track_loan = False if is_users_turn_to_borrow(user, edition) else True

                loan = lending.create_loan(
                    identifier=edition.ocaid,
                    resource_type=resource_type,
                    user_key=ia_itemname,
                    book_key=key)

                if loan:
                    loan_link = loan['loan_link']
                    if resource_type == 'bookreader':
                        if track_loan:
                            # As of 2017-12-14, Petabox will be
                            # responsible for tracking borrows which
                            # are the result of waitlist redemptions,
                            # so we don't want to track them here to
                            # avoid double accounting. When a reader
                            # is at the head of a waitlist and goes to
                            # claim their loan, Petabox now checks
                            # whether the waitlist was initiated from
                            # OL, and if it was, petabox tracks
                            # ol.loans.bookreader accordingly via
                            # lending.create_loan.
                            stats.increment('ol.loans.bookreader')

                        raise web.seeother(make_bookreader_auth_link(
                            loan.get_key(), edition.ocaid,
                            bookPath, ol_host,
                            ia_userid=ia_itemname))
                    elif resource_type == 'pdf':
                        stats.increment('ol.loans.pdf')
                        raise web.seeother(loan_link)
                    elif resource_type == 'epub':
                        stats.increment('ol.loans.epub')
                        raise web.seeother(loan_link)
                else:
                    raise web.seeother(error_redirect)
            else:
                raise web.seeother(error_redirect)

        elif action == 'return':
            # Check that this user has the loan
            user.update_loan_status()
            loans = get_loans(user)

            # We pick the first loan that the user has for this book that is returnable.
            # Assumes a user can't borrow multiple formats (resource_type) of the same book.
            user_loan = None
            for loan in loans:
                # Handle the case of multiple edition records for the same
                # ocaid and the user borrowed from one and returning from another
                has_loan = (loan['book'] == edition.key or loan['ocaid'] == edition.ocaid)
                if has_loan:
                    user_loan = loan
                    break

            if not user_loan:
                # $$$ add error message
                raise web.seeother(error_redirect)

            user_loan.return_loan()

            # Show the page with "you've returned this". Use a dummy slug.
            # $$$ this would do better in a session variable that can be cleared
            #     after the message is shown once
            raise web.seeother(edition.url())

        elif action == 'read':
            # Look for loans for this book
            user.update_loan_status()
            loans = get_loans(user)
            for loan in loans:
                if loan['book'] == edition.key:
                    raise web.seeother(make_bookreader_auth_link(
                        loan['_key'], edition.ocaid, bookPath,
                        ol_host, ia_userid=ia_itemname
                    ))
        elif action == 'join-waitinglist':
            return self.POST_join_waitinglist(edition, user)
        elif action == 'leave-waitinglist':
            return self.POST_leave_waitinglist(edition, user, i)

        # Action not recognized
        raise web.seeother(error_redirect)

    def POST_join_waitinglist(self, edition, user):
        waitinglist.join_waitinglist(user.key, edition.key)
        stats.increment('ol.loans.joinWaitlist')
        raise web.redirect(edition.url())

    def POST_leave_waitinglist(self, edition, user, i):
        waitinglist.leave_waitinglist(user.key, edition.key)
        stats.increment('ol.loans.leaveWaitlist')
        if i.get("redirect"):
            raise web.redirect(i.redirect)
        else:
            raise web.redirect(edition.url())

# Handler for /books/{bookid}/{title}/_borrow_status
class borrow_status(delegate.page):
    path = "(/books/.*)/_borrow_status"

    def GET(self, key):
        global lending_subjects

        i = web.input(callback=None)

        edition = web.ctx.site.get(key)

        if not edition:
            raise web.notfound()

        edition.update_loan_status()
        available_formats = [loan['resource_type'] for loan in edition.get_available_loans()]
        loan_available = len(available_formats) > 0
        subjects = set([])

        for work in edition.get('works', []):
            for subject in work.get_subjects():
                if subject in lending_subjects:
                    subjects.add(subject)

        output = {
                'id' : key,
                'loan_available': loan_available,
                'available_formats': available_formats,
                'lending_subjects': [lending_subject for lending_subject in subjects]
        }

        output_text = simplejson.dumps( output )

        content_type = "application/json"
        if i.callback:
            content_type = "text/javascript"
            output_text = '%s ( %s );' % (i.callback, output_text)

        return delegate.RawText(output_text, content_type=content_type)


class borrow_admin(delegate.page):
    path = "(/books/.*)/borrow_admin"

    def GET(self, key):
        if not is_admin():
            return render_template('permission_denied', web.ctx.path, "Permission denied.")

        edition = web.ctx.site.get(key)
        if not edition:
            raise web.notfound()

        if edition.ocaid:
            lending.sync_loan(edition.ocaid)
            ebook_key = "ebooks/" + edition.ocaid
            ebook = web.ctx.site.store.get(ebook_key) or {}
        else:
            ebook = None

        edition_loans = get_edition_loans(edition)

        user_loans = []
        user = accounts.get_current_user()
        if user:
            user_loans = get_loans(user)

        return render_template("borrow_admin", edition, edition_loans, ebook, user_loans, web.ctx.ip)

    def POST(self, key):
        if not is_admin():
            return render_template('permission_denied', web.ctx.path, "Permission denied.")

        edition = web.ctx.site.get(key)
        if not edition:
            raise web.notfound()
        if not edition.ocaid:
            raise web.seeother(edition.url("/borrow_admin"))

        lending.sync_loan(edition.ocaid)
        i = web.input(action=None, loan_key=None)

        if i.action == 'delete' and i.loan_key:
            loan = lending.get_loan(edition.ocaid)
            if loan and loan['_key'] == i.loan_key:
                loan.delete()
        elif i.action == 'update_loan_info':
            waitinglist.update_waitinglist(edition.ocaid)
        raise web.seeother(web.ctx.path + '/borrow_admin')

class borrow_admin_no_update(delegate.page):
    path = "(/books/.*)/borrow_admin_no_update"

    def GET(self, key):
        if not is_admin():
            return render_template('permission_denied', web.ctx.path, "Permission denied.")

        edition = web.ctx.site.get(key)

        if not edition:
            raise web.notfound()

        edition_loans = get_edition_loans(edition)

        user_loans = []
        user = accounts.get_current_user()
        if user:
            user_loans = get_loans(user)

        return render_template("borrow_admin_no_update", edition, edition_loans, user_loans, web.ctx.ip)

    def POST(self, key):
        if not is_admin():
            return render_template('permission_denied', web.ctx.path, "Permission denied.")

        i = web.input(action=None, loan_key=None)

        if i.action == 'delete' and i.loan_key:
            delete_loan(i.loan_key)

        raise web.seeother(web.ctx.path) # $$$ why doesn't this redirect to borrow_admin_no_update?

class ia_loan_status(delegate.page):
    path = r"/ia_loan_status/(.*)"

    def GET(self, itemid):
        d = get_borrow_status(itemid, include_resources=False, include_ia=False)
        return delegate.RawText(simplejson.dumps(d), content_type="application/json")

@public
def get_borrow_status(itemid, include_resources=True, include_ia=True, edition=None):
    """Returns borrow status for each of the sources and formats.

    If the optinal argument editions is provided, it uses that edition instead
    of finding edition from itemid. This is added for performance reasons.
    """
    loan = lending.get_loan(itemid)
    has_loan = bool(loan)

    if edition:
        editions = [edition]
    else:
        edition_keys = web.ctx.site.things({"type": "/type/edition", "ocaid": itemid})
        editions = web.ctx.site.get_many(edition_keys)
    has_waitinglist = editions and any(e.get_waitinglist_size() > 0 for e in editions)

    d = {
        'identifier': itemid,
        'checkedout': has_loan or has_waitinglist,
        'has_loan': has_loan,
        'has_waitinglist': has_waitinglist,
    }
    if include_ia:
        ia_checkedout = lending.is_loaned_out_on_ia(itemid)
        d['checkedout'] = d['checkedout'] or ia_checkedout
        d['checkedout_on_ia'] = ia_checkedout

    if include_resources:
        d.update({
            'resource_bookreader': 'absent',
            'resource_pdf': 'absent',
            'resource_epub': 'absent',
        })
        if editions:
            resources = editions[0].get_lending_resources()
            resource_pattern = r'acs:(\w+):(.*)'
            for resource_urn in resources:
                if resource_urn.startswith('acs:'):
                    (resource_type, resource_id) = re.match(resource_pattern, resource_urn).groups()
                else:
                    resource_type, resource_id = "bookreader", resource_urn
                resource_type = "resource_" + resource_type
                if is_loaned_out(resource_id):
                    d[resource_type] = 'checkedout'
                else:
                    d[resource_type] = 'available'
    return web.storage(d)

# Handler for /iauth/{itemid}
class ia_auth(delegate.page):
    path = r"/ia_auth/(.*)"

    def GET(self, item_id):
        i = web.input(_method='GET', callback=None, loan=None, token=None)

        resource_id = 'bookreader:%s' % item_id
        content_type = "application/json"

        # check that identifier is valid

        user = accounts.get_current_user()
        auth_json = simplejson.dumps(
            get_ia_auth_dict(user, item_id, i.loan, i.token))

        output = auth_json

        if i.callback:
            content_type = "text/javascript"
            output = '%s ( %s );' % (i.callback, output)

        return delegate.RawText(output, content_type=content_type)


# Handler for /borrow/receive_notification - receive ACS4 status update notifications
class borrow_receive_notification(delegate.page):
    path = r"/borrow/receive_notification"

    def GET(self):
        web.header('Content-Type', 'application/json')
        output = simplejson.dumps({'success': False, 'error': 'Only POST is supported'})
        return delegate.RawText(output, content_type='application/json')

    def POST(self):
        data = web.data()
        try:
            notify_xml = etree.fromstring(data)

            # XXX verify signature?  Should be acs4 function...
            notify_obj = acs4.el_to_o(notify_xml)

            output = simplejson.dumps({'success':True})
        except Exception as e:
            output = simplejson.dumps({'success':False, 'error': str(e)})
        return delegate.RawText(output, content_type='application/json')


class ia_borrow_notify(delegate.page):
    """Invoked by archive.org to notify about change in loan/waiting list
    status of an item.

    The payload will be of the following format:

        {"identifier": "foo00bar"}
    """
    path = "/borrow/notify"

    def POST(self):
        payload = web.data()
        d = simplejson.loads(payload)
        identifier = d and d.get('identifier')
        if identifier:
            lending.sync_loan(identifier)
            waitinglist.on_waitinglist_update(identifier)

########## Public Functions

@public
def can_borrow(edition):
    return edition.can_borrow()

@public
def is_loan_available(edition, type):
    resource_id = edition.get_lending_resource_id(type)

    if not resource_id:
        return False

    return not is_loaned_out(resource_id)

@public
def datetime_from_isoformat(expiry):
    """Returns datetime object, or None"""
    if expiry is None:
        return None
    return parse_datetime(expiry)

@public
def datetime_from_utc_timestamp(seconds):
    return datetime.datetime.utcfromtimestamp(seconds)

@public
def can_return_resource_type(resource_type):
    """Returns true if this resource can be returned from the OL site."""
    if resource_type.startswith('bookreader'):
        return True
    return False

@public
def ia_identifier_is_valid(item_id):
    """Returns false if the item id is obviously malformed. Not currently checking length."""
    if re.match(r'^[a-zA-Z0-9][a-zA-Z0-9\.\-_]*$', item_id):
        return True
    return False

@public
def get_bookreader_stream_url(itemid):
    return bookreader_stream_base + '/' + itemid

@public
def get_bookreader_host():
    return bookreader_host



########## Helper Functions

def get_all_store_values(**query):
    """Get all values by paging through all results. Note: adds store_key with the row id."""
    query = copy.deepcopy(query)
    if 'limit' not in query:
        query['limit'] = 500
    query['offset'] = 0
    values = []
    got_all = False

    while not got_all:
        #new_values = web.ctx.site.store.values(**query)
        new_items = web.ctx.site.store.items(**query)
        for new_item in new_items:
            new_item[1].update({'store_key': new_item[0]})
            # XXX-Anand: Handling the existing loans
            new_item[1].setdefault("ocaid", None)
            values.append(new_item[1])
        if len(new_items) < query['limit']:
            got_all = True
        query['offset'] += len(new_items)
    return values

def get_all_loans():
    # return web.ctx.site.store.values(type='/type/loan')
    return get_all_store_values(type='/type/loan')

def get_loans(user):
    return lending.get_loans_of_user(user.key)

def get_edition_loans(edition):
    if edition.ocaid:
        loan = lending.get_loan(edition.ocaid)
        if loan:
            return [loan]
    return []

def get_loan_link(edition, type):
    """Get the loan link, which may be an ACS4 link or BookReader link depending on the loan type"""
    resource_id = edition.get_lending_resource_id(type)

    if type == 'bookreader':
        # link to bookreader
        return (resource_id, get_bookreader_stream_url(edition.ocaid))

    raise Exception('Unknown resource type %s for loan of edition %s', edition.key, type)


def get_loan_key(resource_id):
    """Get the key for the loan associated with the resource_id"""
    # Find loan in OL
    loan_keys = web.ctx.site.store.query('/type/loan', 'resource_id', resource_id)
    if not loan_keys:
        # No local records
        return None

    # Only support single loan of resource at the moment
    if len(loan_keys) > 1:
        #raise Exception('Found too many local loan records for resource %s' % resource_id)
        logger.error("Found too many loan records for resource %s: %s", resource_id, loan_keys)

    loan_key = loan_keys[0]['key']
    return loan_key

def get_loan_status(resource_id):
    """Should only be used for ACS4 loans.  Get the status of the loan from the ACS4 server,
       via the Book Status Server (BSS)

    Typical BSS response for ACS4 looks like this:
        [
        {
            "loanuntil": "2010-06-25T00:52:04",
            "resourceid": "a8b600e2-32fd-4aeb-a2b5-641103583254",
            "returned": "F",
            "until": "2010-06-25T00:52:04"
        }
    ]
    """
    global loanstatus_url

    if not loanstatus_url:
        raise Exception('No loanstatus_url -- cannot check loan status')

    url = '%s/is_loaned_out/%s' % (loanstatus_url, resource_id)
    try:
        response = simplejson.loads(urllib.request.urlopen(url).read())
        if len(response) == 0:
            # No outstanding loans
            return None

        else:
            return response[0]

    except IOError:
        # status server is down
        # $$$ be more graceful
        #raise Exception('Loan status server not available - tried at %s', url)

        # XXX-Anand: don't crash
        return None

    raise Exception('Error communicating with loan status server for resource %s' % resource_id)

def get_all_loaned_out():
    """Returns array of BSS status for all resources currently loaned out (according to BSS)"""
    global loanstatus_url

    if not loanstatus_url:
        raise Exception('No loanstatus_url -- cannot check loan status')

    url = '%s/is_loaned_out/' % loanstatus_url
    try:
        response = simplejson.loads(urllib.request.urlopen(url).read())
        return response
    except IOError:
        raise Exception('Loan status server not available')

def is_loaned_out(resource_id):
    # bookreader loan status is stored in the private data store

    # Check our local status
    loan_key = get_loan_key(resource_id)
    if not loan_key:
        # No loan recorded
        identifier = resource_id[len('bookreader:'):]
        return lending.is_loaned_out_on_ia(identifier)

    # Find the loan and check if it has expired
    loan = web.ctx.site.store.get(loan_key)
    if loan:
        if datetime_from_isoformat(loan['expiry']) < datetime.datetime.utcnow():
            return True

    return False

def is_loaned_out_from_status(status):
    if not status:
        return False
    else:
        if status['returned'] == 'T':
            # Current loan has been returned
            return False

    # Has status and not returned
    return True

def update_loan_status(resource_id):
    """Update the loan status in OL based off status in ACS4.  Used to check for early returns."""

    # Get local loan record
    loan_key = get_loan_key(resource_id)

    if not loan_key:
        # No loan recorded, nothing to do
        return

    loan = web.ctx.site.store.get(loan_key)
    _update_loan_status(loan_key, loan, None)

def _update_loan_status(loan_key, loan, bss_status = None):
    # If this is a BookReader loan, local version of loan is authoritative
    if loan['resource_type'] == 'bookreader':
        # delete loan record if has expired
        # $$$ consolidate logic for checking expiry.  keep loan record for some time after it expires.
        if loan['expiry'] and loan['expiry'] < datetime.datetime.utcnow().isoformat():
            logger.info("%s: loan expired. deleting...", loan_key)
            web.ctx.site.store.delete(loan_key)
            on_loan_delete(loan)
        return

    # Load status from book status server
    if bss_status is None:
        bss_status = get_loan_status(loan['resource_id'])
    update_loan_from_bss_status(loan_key, loan, bss_status)

def update_loan_from_bss_status(loan_key, loan, status):
    """Update the loan status in the private data store from BSS status"""
    global loan_fulfillment_timeout_seconds

    if not resource_uses_bss(loan['resource_id']):
        raise Exception('Tried to update loan %s with ACS4/BSS status when it should not use BSS' % loan_key)

    if not is_loaned_out_from_status(status):
        # No loan record, or returned or expired

        # Check if our local loan record is fresh -- allow some time for fulfillment
        if loan['expiry'] is None:
            now = time.time()
            # $$$ loan_at in the store is in timestamp seconds until updated (from BSS) to isoformat string
            if now - loan['loaned_at'] < loan_fulfillment_timeout_seconds:
                # Don't delete the loan record - give it time to complete
                return

        # Was returned, expired, or timed out
        web.ctx.site.store.delete(loan_key)
        logger.info("%s: loan returned or expired or timedout, deleting...", loan_key)
        on_loan_delete(loan)
        return

    # Book has non-returned status
    # Update expiry
    if loan['expiry'] != status['until']:
        loan['expiry'] = status['until']
        web.ctx.site.store[loan_key] = loan
        logger.info("%s: updated expiry to %s", loan_key, loan['expiry'])
        on_loan_update(loan)

def update_all_loan_status():
    """Update the status of all loans known to Open Library by cross-checking with the book status server.
    This is called once an hour from a cron job.
    """
    # Get book status records of everything loaned out
    bss_statuses = get_all_loaned_out()
    bss_resource_ids = [status['resourceid'] for status in bss_statuses]

    loans = web.ctx.site.store.values(type='/type/loan', limit=-1)
    acs4_loans = [loan for loan in loans if loan['resource_type'] in ['epub', 'pdf']]
    for i, loan in enumerate(acs4_loans):
        logger.info("processing loan %s (%s)", loan['_key'], i)
        bss_status = None
        if resource_uses_bss(loan['resource_id']):
            try:
                bss_status = bss_statuses[bss_resource_ids.index(loan['resource_id'])]
            except ValueError:
                bss_status = None
        _update_loan_status(loan['_key'], loan, bss_status)

def resource_uses_bss(resource_id):
    """Returns true if the resource should use the BSS for status"""
    global acs_resource_id_prefixes

    if resource_id:
        for prefix in acs_resource_id_prefixes:
            if resource_id.startswith(prefix):
                return True
    return False

def user_can_borrow_edition(user, edition, resource_type):
    """Returns True if the book is eligible for lending and available, and
    if the user is pemitted to borrow this edition given their current
    number of loans and their position on the waiting list (if
    applicable)
    """
    if not edition.in_borrowable_collection():
        return False

    if user.get_loan_count() >= user_max_loans:
        return False

    realtime_availability = edition.availability
    availability_status = realtime_availability['status']
    waitlist_size = realtime_availability['num_waitlist']

    if waitlist_size:
        return is_users_turn_to_borrow(user, edition)

    #resource_type in [loan['resource_type'] for loan in edition.get_available_loans()]:
    return availability_status == 'borrow_available'

def is_users_turn_to_borrow(user, edition):
    """If this user is waiting on this edition, it can only borrowed if
    user is the user is the first in the waiting list.
    """
    waiting_loan = user.get_waiting_loan_for(edition)
    return (waiting_loan and waiting_loan['status'] == 'available'
            and waiting_loan['position'] == 1)

def is_admin():
    """"Returns True if the current user is in admin usergroup."""
    user = accounts.get_current_user()
    return user and user.key in [m.key for m in web.ctx.site.get('/usergroup/admin').members]

def return_resource(resource_id):
    """Return the book to circulation!  This object is invalid and should not be used after
    this is called.  Currently only possible for bookreader loans."""
    loan_key = get_loan_key(resource_id)
    if not loan_key:
        raise Exception('Asked to return %s but no loan recorded' % resource_id)

    loan = web.ctx.site.store.get(loan_key)

    delete_loan(loan_key, loan)

def delete_loan(loan_key, loan = None):
    if not loan:
        loan = web.ctx.site.store.get(loan_key)
        if not loan:
            raise Exception('Could not find store record for %s', loan_key)

    loan.delete()

def get_ia_auth_dict(user, item_id, user_specified_loan_key, access_token):
    """Returns response similar to one of these:
    {'success':true,'token':'1287185207-fa72103dd21073add8f87a5ad8bce845','borrowed':true}
    {'success':false,'msg':'Book is checked out','borrowed':false, 'resolution': 'You can visit <a href="http://openlibary.org/ia/someid">this book\'s page on Open Library</a>.'}
    """

    base_url = 'http://' + web.ctx.host
    resolution_dict = { 'base_url': base_url, 'item_id': item_id }

    error_message = None
    user_has_current_loan = False

    # Sanity checks
    if not ia_identifier_is_valid(item_id):
        return {
            'success': False,
            'msg': 'Invalid item id',
            'resolution': 'This book does not appear to have a valid item identifier.'
        }

    # Lookup loan information
    loan = lending.get_loan(item_id)
    loan_key = loan and loan.get_key()

    if loan_key is None:
        # Book is not checked out as a BookReader loan - may still be checked out in ACS4
        error_message = 'Lending Library Book'
        resolution_message = 'This book is part of the <a href="%(base_url)s/subjects/Lending_library">lending library</a>. Please <a href="%(base_url)s/ia/%(item_id)s/borrow">visit this book\'s page on Open Library</a> to access the book.' % resolution_dict

    else:
        # If we know who this user is, from third-party cookies and they are logged into openlibrary.org, check if they have the loan
        if user:

            if loan['user'] != user.key:
                # Borrowed by someone else - OR possibly came in through ezproxy and there's a stale login in on openlibrary.org
                error_message = 'This book is checked out'
                resolution_message = 'This book is currently checked out.  You can <a href="%(base_url)s/ia/%(item_id)s">visit this book\'s page on Open Library</a> or <a href="%(base_url)s/subjects/Lending_library">look at other books available to borrow</a>.' % resolution_dict

            elif loan['expiry'] < datetime.datetime.utcnow().isoformat():
                # User has the loan, but it's expired
                error_message = 'Your loan has expired'
                resolution_message = 'Your loan for this book has expired.  You can <a href="%(base_url)s/ia/%(item_id)s">visit this book\'s page on Open Library</a>.' % resolution_dict

            else:
                # User holds the loan - win!
                user_has_current_loan = True
        else:
            # Don't have user context - not logged in or third-party cookies disabled

            # Check if the loan id + token is valid
            if user_specified_loan_key and access_token and ia_token_is_current(item_id, access_token):
                # Win!
                user_has_current_loan = True

            else:
                # Couldn't validate using token - they need to go to Open Library
                error_message = "Lending Library Book"
                resolution_message = 'This book is part of the <a href="%(base_url)s/subjects/Lending_library" title="Open Library Lending Library">lending library</a>. Please <a href="%(base_url)s/ia/%(item_id)s/borrow" title="Borrow book page on Open Library">visit this book\'s page on Open Library</a> to access the book.  You must have cookies enabled for archive.org and openlibrary.org to access borrowed books.' % resolution_dict

    if error_message:
        return { 'success': False, 'msg': error_message, 'resolution': resolution_message }
    else:
        # No error message, make sure we thought the loan was current as sanity check
        if not user_has_current_loan:
            raise Exception('lending: no current loan for this user found but no error condition specified')

    return {
        'success': True,
        'token': make_ia_token(item_id, BOOKREADER_AUTH_SECONDS)
    }


def make_ia_token(item_id, expiry_seconds):
    """Make a key that allows a client to access the item on archive.org for the number of
       seconds from now.
    """
    # $timestamp = $time+600; //access granted for ten minutes
    # $hmac = hash_hmac('md5', "{$id}-{$timestamp}", configGetValue('ol-loan-secret'));
    # return "{$timestamp}-{$hmac}";

    try:
        access_key = config.ia_access_secret
    except AttributeError:
        raise Exception("config value config.ia_access_secret is not present -- check your config")

    timestamp = int(time.time() + expiry_seconds)
    token_data = '%s-%d' % (item_id, timestamp)

    token = '%d-%s' % (timestamp, hmac.new(access_key, token_data).hexdigest())
    return token

def ia_token_is_current(item_id, access_token):
    try:
        access_key = config.ia_access_secret
    except AttributeError:
        raise Exception("config value config.ia_access_secret is not present -- check your config")

    # Check if token has expired
    try:
        token_timestamp = access_token.split('-')[0]
    except:
        return False

    token_time = int(token_timestamp)
    now = int(time.time())
    if token_time < now:
        return False

    # Verify token is valid
    try:
        token_hmac = access_token.split('-')[1]
    except:
        return False

    expected_data = '%s-%s' % (item_id, token_timestamp)
    expected_hmac = hmac.new(access_key, expected_data).hexdigest()

    if token_hmac == expected_hmac:
        return True

    return False

def make_bookreader_auth_link(loan_key, item_id, book_path, ol_host, ia_userid=None):
    """
    Generate a link to BookReaderAuth.php that starts the BookReader
    with the information to initiate reading a borrowed book
    """
    auth_link = 'https://%s/bookreader/BookReaderAuth.php?' % bookreader_host
    params = {
        'uuid': loan_key,
        'token': make_ia_token(item_id, BOOKREADER_AUTH_SECONDS),
        'id': item_id,
        'bookPath': book_path,
        'olHost': ol_host,
        'olAuthUrl': "https://{0}/ia_auth/XXX".format(ol_host),
        'iaUserId': ia_userid,
        'iaAuthToken': make_ia_token(ia_userid, READER_AUTH_SECONDS)
    }
    return auth_link + urllib.parse.urlencode(params)

def on_loan_update(loan):
    # update the waiting list and ebook document.
    waitinglist.update_waitinglist(loan['ocaid'])

def on_loan_delete(loan):
    # update the waiting list and ebook document.
    waitinglist.update_waitinglist(loan['ocaid'])

msgbroker.subscribe("loan-created", on_loan_update)
msgbroker.subscribe("loan-completed", on_loan_delete)
lending.setup(config)
vendors.setup(config)<|MERGE_RESOLUTION|>--- conflicted
+++ resolved
@@ -15,35 +15,19 @@
 from infogami.utils.view import public, render_template
 from infogami.infobase.utils import parse_datetime
 
-<<<<<<< HEAD
-from openlibrary import accounts
-from openlibrary.accounts.model import OpenLibraryAccount
-from openlibrary.core import ab
-=======
->>>>>>> f6239bb5
 from openlibrary.core import stats
 from openlibrary.core import msgbroker
 from openlibrary.core import lending
 from openlibrary.core import vendors
 from openlibrary.core import waitinglist
-<<<<<<< HEAD
-
-from openlibrary.plugins.upstream import acs4
-
-=======
 from openlibrary.core import ab
 from openlibrary.accounts.model import OpenLibraryAccount
 from openlibrary import accounts
 from openlibrary.plugins.upstream import acs4
->>>>>>> f6239bb5
 from openlibrary.utils import dateutil
 
-
-<<<<<<< HEAD
 from lxml import etree
 
-=======
->>>>>>> f6239bb5
 from six.moves import urllib
 
 
