--- conflicted
+++ resolved
@@ -1,6 +1,4 @@
 from __future__ import print_function
-<<<<<<< HEAD
-=======
 import web
 import pdb
 
@@ -10,26 +8,16 @@
 from infogami.utils import view, template
 from infogami import config
 from infogami.plugins.api.code import jsonapi
->>>>>>> f6239bb5
-
-import pdb
+
 import re
-<<<<<<< HEAD
-=======
 import web
->>>>>>> f6239bb5
 import time
-from collections import defaultdict
+import simplejson
 from functools import partial
 from gzip import open as gzopen
-<<<<<<< HEAD
-=======
 from collections import defaultdict
->>>>>>> f6239bb5
-
-import simplejson
+
 import six
-import web
 from infogami import config, utils
 from infogami.infobase.client import Thing
 from infogami.plugins.api.code import jsonapi
@@ -90,10 +78,7 @@
     w = web.ctx.site.get(ocat[0]) if ocat else None
     return w
 
-<<<<<<< HEAD
-=======
-
->>>>>>> f6239bb5
+
 class fullsearch(delegate.page):
     def POST(self):
         errortext = None
