#!/usr/bin/python
from xml.etree.cElementTree import ElementTree
<<<<<<< HEAD
=======
from six.moves import cStringIO as StringIO
>>>>>>> e1e2d780
import os
import re
from collections import defaultdict
import cgi
import web
import simplejson
import pdb

import six
from six import StringIO
from six.moves.urllib.parse import quote_plus
from six.moves.urllib.request import urlopen

from openlibrary.plugins.search.facet_hash import facet_token

php_location = "/petabox/setup.inc"

# server_addr = ('pharosdb.us.archive.org', 8983)

# Solr search client; fancier version will have multiple persistent
# connections, etc.

solr_server_addr = ('pharosdb.us.archive.org', 8983)
solr_server_addr = ('h02.us.archive.org', 8993)
# solr_server_addr = ('127.0.0.1', 8983)

default_facet_list = ('has_fulltext',
                      'authors',
                      'subjects',
                      'facet_year',
                      'language',
                      'language_code',
                      'languages',
                      'publishers',
                      )

class PetaboxQueryProcessor:
    """Utility to expand search query using petabox php script."""
    def __init__(self):
        self.cache = {}

    def process(self, query):
        if query in self.cache:
            return self.cache[query]

        # this hex conversion is to defeat attempts at shell or PHP code injection
        # by including escape characters, quotes, etc. in the query.
        qhex = query.encode('hex')

        f = os.popen("""php -r 'require_once("%s");
                                 echo Search::querySolr(pack("H*", "%s"),
                                 false,
                                 array("title"=>100,
                                       # "description"=>0.000,
                                       "authors"=>15,
                                       "subjects"=>10,
                                       "language"=>10,
                                       "text"=>1,
                                       "fulltext"=>1));'""" %
                     (php_location, qhex))
        aq = f.read()
        if aq and aq[0] == '\n':
            raise SolrError('invalid response from basic query conversion', aq, php_location)

        self.cache[query] = aq
        return aq

class SimpleQueryProcessor:
    """Alternate query processor to be used when petabox php script is unavailable. To be used in development.

        >>> SimpleQueryProcessor().process("hello")
        '(title:hello^100 OR authors:hello^15 OR subjects:hello^10 OR language:hello^10 OR text:hello^1 OR fulltext:hello^1)'
        >>> SimpleQueryProcessor().process("hello world") #doctest: +NORMALIZE_WHITESPACE
        '(title:hello^100 OR authors:hello^15 OR subjects:hello^10 OR language:hello^10 OR text:hello^1 OR fulltext:hello^1)
         (title:world^100 OR authors:world^15 OR subjects:world^10 OR language:world^10 OR text:world^1 OR fulltext:world^1)'
    """
    def process(self, query):
        query = web.utf8(query)
        tokens = query.split(' ')
        return " ".join(self.process_token(t) for t in tokens)

    def process_token(self, token):
        return '(title:%s^100 OR authors:%s^15 OR subjects:%s^10 OR language:%s^10 OR text:%s^1 OR fulltext:%s^1)' % (token, token, token, token, token, token)

def create_query_processor(type):
    if type == 'simple':
        return SimpleQueryProcessor()
    else:
        return PetaboxQueryProcessor()

class SolrError(Exception): pass

import traceback                        # @@

def ocaid_to_olid(ocaid):
    return web.ctx.site.things(type='/type/edition',
                               ocaid=ocaid)

class Solr_result(object):
    def __init__(self, result_xml):
        et = ElementTree()
        try:
            w = result_xml.encode('utf-8')
            def tx(a): return (type(a), len(a))
            et.parse(StringIO(w))
        except SyntaxError as e:
            ptb = traceback.extract_stack()
            raise SolrError(e, result_xml, traceback.format_list(ptb))
        range_info = et.find('info').find('range_info')

        def gn(tagname):
            return int(range_info.findtext(tagname))
        self.total_results = gn('total_nbr')
        self.begin = gn('begin')
        self.end = gn('end')
        self.results_this_page = gn('contained_in_this_set')

        self.result_list = list(str(a.text) \
                                for a in et.getiterator('identifier'))

# rewrite of solr result class, to use python or json format result
class SR2(Solr_result):
    def __init__(self, result_json):
        try:
            e = simplejson.loads(result_json)
            # h = e['responseHeader']
            r = e['response']
            self.total_results = r['numFound']
            self.begin = r['start']
            self.end = self.begin + len(r['docs'])
            self.contained_in_this_set = len(r['docs'])
            self.result_list = list(d['identifier'] for d in r['docs'])
            self.raw_results = r['docs']
        except Exception as e:
            ptb = traceback.extract_stack()
            raise SolrError(e, result_json, traceback.format_list(ptb))

# Solr search client; fancier version will have multiple persistent
# connections, etc.
class Solr_client(object):
    def __init__(self,
                 server_addr = solr_server_addr,
                 shards = [],
                 pool_size = 1):
        self.server_addr = server_addr
        self.shards = shards

        self.query_processor = PetaboxQueryProcessor()

        # for caching expanded query strings
        self._cache = {}

    def __query_fmt(self, query, **attribs):
        # rows=None, start=None, wt=None, sort=None):
        fshards = ','.join('%s:%s/solr'%(host,port)
                           for host,port in self.shards)
        ax = list((k,v) for k,v in attribs.items() if v is not None)
        if fshards:
            ax.append(('shards', fshards))

        q = [quote_plus(query)] + ['%s=%s'%(k, quote_plus(str(v))) \
                       for k,v in ax]
        r = '&'.join(q)
        # print >> web.debug, "* query fmt: returning (%r)"% r
        return r

    @staticmethod
    def prefix_query(prefix, query):
        if '"' in query:
            query = prefix + ':' + query
        else:
            query = ' '.join(prefix + ':' + x for x in query.split(' '))
        return query

    def _prefix_query(self, prefix, query):
        return Solr_client.prefix_query(prefix, query)

    def facet_token_inverse(self, *a,**k):
        r = self.Xfacet_token_inverse(*a,**k)
        return r

    def Xfacet_token_inverse(self,
                            token,
                            facet_list = default_facet_list):
        # for now, just pull this straight from the SE
        # need to add an LRU cache for performance.  @@

        if not re.match('^[a-z]+$', token):
            raise SolrError('invalid facet token')
        m = simplejson.loads(self.raw_search('facet_tokens:%s'% token,
                                             rows=1, wt='json'))
        facet_set = set(facet_list)
        for d in m['response']['docs']:
            for k,vx in d.iteritems():
                kfs = k in facet_set
                # if not kfs: continue
                vvx = {str:(vx,), list:vx}.get(type(vx),())
                for v in map(six.text_type, vvx):
                    if facet_token(k,v) == token:
                        return (k,v)
        return None

    def isearch(self, query, loc=0):
        # iterator interface to search
        while True:
            s = search(self, query, start=loc)
            if len(s) == 0: return
            loc += len(s)
            for y in s:
                if not y.startswith('OCA/'):
                    yield y

    def search(self, query, **params):
        # advanced search: directly post a Solr search which uses fieldnames etc.
        # return list of document id's
        assert isinstance(query, str)

        server_url = 'http://%s:%d/solr/select' % self.server_addr
        query_url = '%s?q=%s&wt=json&fl=*'% \
            (server_url, self.__query_fmt(query, **params))

        try:
            ru = urlopen(query_url)
            py = ru.read()
            ru.close()
        except IOError:
            raise SolrError("Search temporarily unavailable, please try later")
        return SR2(py)

    advanced_search = search

    def fulltext_search(self, query, rows=None, start=None):
        """Does an advanced search on fulltext:blah.
        You get back a pair (x,y) where x is the total # of hits
        and y is a list of identifiers like ["foo", "bar", etc.]"""

        query = self._prefix_query('fulltext', query)
        result_list = self.raw_search(query, rows=rows, start=start)
        e = ElementTree()
        try:
            e.parse(StringIO(result_list))
        except SyntaxError as e:
            raise SolrError(e)

        total_nbr_text = e.find('info/range_info/total_nbr').text
        # total_nbr_text = e.find('result').get('numFound')  # for raw xml
        total_nbr = int(total_nbr_text) if total_nbr_text else 0

        out = []
        for r in e.getiterator('hit'):
            for d in r.find('metadata'):
                for x in list(d.getiterator()):
                    if x.tag == "identifier":
                        xid = six.text_type(x.text).encode('utf-8')
                        if xid.startswith('OCA/'):
                            xid = xid[4:]
                        elif xid.endswith('.txt'):
                            xid = xid.split('/')[-1].split('_')[0]
                        elif xid.endswith('_ZZ'):
                            xid = xid[:-3]
                        out.append(xid)
                        break
        return (total_nbr, out)


    def pagetext_search(self, locator, query, rows=None, start=None):
        """Does an advanced search on
               pagetext:blah locator:identifier
        where identifier is one of the id's from fulltext search.
        You get back a list of page numbers like [21, 25, 39]."""

        def extract(page_id):
            """TODO: DjVu format is deprecated. Is this function
            still even used?
            A page id is something like
            'adventsuburbanit00butlrich_0065.djvu',
            which this function extracts asa a locator and
            a leaf number ('adventsuburbanit00butlrich', 65). """

            g = re.search(r'(.*)_(\d{4})\.djvu$', page_id)
            a,b = g.group(1,2)
            return a, int(b)

        # try using qf= parameter here and see if it gives a speedup. @@
        # pdb.set_trace()
        query = self._prefix_query('pagetext', query)
        page_hits = self.raw_search(query,
                                    fq='locator:' + locator,
                                    rows=rows,
                                    start=start)
        XML = ElementTree()
        try:
            XML.parse(StringIO(page_hits))
        except SyntaxError as e:
            raise SolrError(e)
        page_ids = list(e.text for e in XML.getiterator('identifier'))
        return [extract(x)[1] for x in page_ids]

    def exact_facet_count(self, query, selected_facets,
                          facet_name, facet_value):
        ftoken = facet_token(facet_name, facet_value)


        # this function is temporarily broken because of how facets are handled
        # under dismax.  @@
        # well, ok, the use of dismax is temporarily backed out, but leave
        # this signal here to verify that we're not actually using exact
        # counts right now.
        raise NotImplementedError

        sf = list(s for s in selected_facets if re.match('^[a-z]{12}$', s))
        fs = ' '.join(sf+[ftoken])
        result_json = self.raw_search(
            self.basic_query(query),
            fq='facet_tokens:(%s)'% fs,
            rows=0,
            wt='json')
        result = simplejson.loads(result_json)
        n = result['response']['numFound']
        return n

    def facets(self,
               query,
               facet_list = default_facet_list,
               maxrows=5000):
        """Get facet counts for query.  Todo: statistical faceting."""

        result_set = self.raw_search(query, rows=maxrows, wt='json')

        # TODO: avoid using json here, by instead using xml response format
        # and parsing it with elementtree, if speed is acceptable.  That
        # should reduce memory usage by counting facets incrementally instead
        # of building an in-memory structure for the whole response before
        # counting the facets.
        try:
            # print >> web.debug, '*** parsing result_set=', result_set
            h1 = simplejson.loads(result_set)
        except SyntaxError as e:   # we got a solr stack dump
            # print >> web.debug, '*** syntax error result_set=(%r)'% result_set
            six.reraise(SolrError, e, result_set)

        docs = h1['response']['docs']
        r = facet_counts(docs, facet_list)
        return r

    def raw_search(self, query, **params):
        # raw search: directly post a Solr search which uses fieldnames etc.
        # return the raw xml or json result that comes from solr
        # need to refactor this class to combine some of these methods @@
        assert isinstance(query, str)

        server_url = 'http://%s:%d/solr/select' % self.server_addr
        query_url = '%s?q=%s'% (server_url, self.__query_fmt(query, **params))
        # print >> web.debug, ('raw_search', ((query,params),query_url))
        ru = urlopen(query_url)
        return ru.read()

    # translate a basic query into an advanced query, by launching PHP
    # script, passing query to it, and getting result back.
    def basic_query(self, query):
        return self.query_processor.process(query)

    def basic_search(self, query, **params):
        # basic search: use archive.org PHP script to transform the basic
        # search query into an advanced (i.e. expanded) query.  "Basic" searches
        # can actually use complicated syntax that the PHP script transforms
        # by adding search weights, range expansions, and so forth.
        assert isinstance(query, str)         # not sure what to do with unicode @@

        bquery = self.basic_query(query)
        # print >> web.debug, '* basic search: query=(%r)'% bquery
        return self.advanced_search(bquery, **params)

def snd(a__b):
    """Get second element of a tuple."""
    (a, b) = a__b
    return b

def facet_counts(result_list, facet_fields):
    """Return list of facet counts for a search result set.

    The list of field names to fact on is `facet_fields'.
    The result list from solr is `result_list'.  The structures
    look like:
       result_list = [ { fieldname1 : [values...] }, ... ]
       facet_fields = ('author', 'media_type', ...)


    >>> results = [  \
           {'title': ['Julius Caesar'],                         \
            'author': ['William Shakespeare'],                  \
            'format': ['folio'] },                              \
           {'title': ['Richard III'],                           \
            'author': ['William Shakespeare'],                  \
            'format': ['folio'] },                              \
           {'title': ['Tom Sawyer'],                            \
            'author': ['Mark Twain'],                           \
            'format': ['hardcover'] },                          \
           {'title': ['The Space Merchants'],                   \
            'author': ['Frederik Pohl', 'C. M. Kornbluth'],     \
            'format': ['paperback'] },                          \
           ]
    >>> fnames = ('author', 'topic', 'format')
    >>> facet_counts(results, fnames)  #doctest: +NORMALIZE_WHITESPACE
    [('author', [('William Shakespeare', 2),
                 ('C. M. Kornbluth', 1),
                 ('Frederik Pohl', 1),
                 ('Mark Twain', 1)]),
     ('format', [('folio', 2),
                 ('hardcover', 1),
                 ('paperback', 1)])]
    """

    facets = defaultdict(lambda: defaultdict(int))
    for r in result_list:
        for k in set(r.keys()) & set(facet_fields):
            facets_k = facets[k]        # move lookup out of loop for speed
            for x in r[k]:
                facets_k[x] += 1

    return filter(snd, ((f, sorted(facets[f].items(),
                                   key=lambda a_b: (-a_b[1],a_b[0])))
                        for f in facet_fields))

if __name__ == '__main__':
    import doctest
    doctest.testmod()<|MERGE_RESOLUTION|>--- conflicted
+++ resolved
@@ -1,19 +1,14 @@
 #!/usr/bin/python
 from xml.etree.cElementTree import ElementTree
-<<<<<<< HEAD
-=======
-from six.moves import cStringIO as StringIO
->>>>>>> e1e2d780
 import os
 import re
 from collections import defaultdict
-import cgi
 import web
 import simplejson
-import pdb
 
 import six
-from six import StringIO
+
+from six.moves import cStringIO as StringIO
 from six.moves.urllib.parse import quote_plus
 from six.moves.urllib.request import urlopen
 
