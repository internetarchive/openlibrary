#!/usr/bin/env python
"""Open Library plugin for infobase.
"""
from __future__ import print_function

import datetime
import json
import logging
import logging.config
import os
import re
import sys
import traceback
import unicodedata

import requests
import six
import web

from infogami.infobase import cache, common, config, dbstore, server

from ..utils.isbn import isbn_10_to_isbn_13, isbn_13_to_isbn_10, normalize_isbn

# relative import
from .openlibrary import schema

logger = logging.getLogger("infobase.ol")


def init_plugin():
    """Initialize infobase plugin."""
    from infogami.infobase import common, dbstore
    from infogami.infobase import logger as infobase_logger
    from infogami.infobase import server
    dbstore.default_schema = schema.get_schema()

    # Replace infobase Indexer with OL custom Indexer
    dbstore.Indexer = OLIndexer

    if config.get('errorlog'):
        common.record_exception = lambda: save_error(config.errorlog, 'infobase')

    ol = server.get_site('openlibrary.org')
    ib = server._infobase

    if config.get('writelog'):
        ib.add_event_listener(infobase_logger.Logger(config.writelog))

    ib.add_event_listener(invalidate_most_recent_change)
    setup_logging()

    if ol:
        # install custom indexer
        # XXX-Anand: this might create some trouble. Commenting out.
        # ol.store.indexer = Indexer()

        if config.get('http_listeners'):
            logger.info("setting up http listeners")
            ol.add_trigger(None, http_notify)

        # # memcache invalidator is not required now. It was added for future use.
        # _cache = config.get("cache", {})
        # if _cache.get("type") == "memcache":
        #     logger.info("setting up memcache invalidater")
        #     ol.add_trigger(None, MemcacheInvalidater())

    # hook to add count functionality
<<<<<<< HEAD
    server.app.add_mapping("/([^/]*)/count_editions_by_author", __name__ + ".count_editions_by_author")
    server.app.add_mapping("/([^/]*)/count_editions_by_work", __name__ + ".count_editions_by_work")
    server.app.add_mapping("/([^/]*)/count_edits_by_user", __name__ + ".count_edits_by_user")
    server.app.add_mapping("/([^/]*)/most_recent", __name__ + ".most_recent")
    server.app.add_mapping("/([^/]*)/clear_cache", __name__ + ".clear_cache")
    server.app.add_mapping(r"/([^/]*)/stats/(\d\d\d\d-\d\d-\d\d)", __name__ + ".stats")
    server.app.add_mapping("/([^/]*)/has_user", __name__ + ".has_user")
    server.app.add_mapping("/([^/]*)/olid_to_key", __name__ + ".olid_to_key")
    server.app.add_mapping("/_reload_config", __name__ + ".reload_config")
    server.app.add_mapping("/_inspect", __name__ + "._inspect")
=======
    server.app.add_mapping(r"/([^/]*)/count_editions_by_author", __name__ + ".count_editions_by_author")
    server.app.add_mapping(r"/([^/]*)/count_editions_by_work", __name__ + ".count_editions_by_work")
    server.app.add_mapping(r"/([^/]*)/count_edits_by_user", __name__ + ".count_edits_by_user")
    server.app.add_mapping(r"/([^/]*)/most_recent", __name__ + ".most_recent")
    server.app.add_mapping(r"/([^/]*)/clear_cache", __name__ + ".clear_cache")
    server.app.add_mapping(r"/([^/]*)/stats/(\d\d\d\d-\d\d-\d\d)", __name__ + ".stats")
    server.app.add_mapping(r"/([^/]*)/has_user", __name__ + ".has_user")
    server.app.add_mapping(r"/([^/]*)/olid_to_key", __name__ + ".olid_to_key")
    server.app.add_mapping(r"/_reload_config", __name__ + ".reload_config")
    server.app.add_mapping(r"/_inspect", __name__ + "._inspect")

>>>>>>> f9de97d6

def setup_logging():
    try:
        logconfig = config.get("logging_config_file")
        if logconfig and os.path.exists(logconfig):
            logging.config.fileConfig(logconfig, disable_existing_loggers=False)
        logger.info("logging initialized")
        logger.debug("debug")
    except Exception as e:
        print("Unable to set logging configuration:", str(e), file=sys.stderr)
        raise


class reload_config:
    @server.jsonify
    def POST(self):
        logging.info("reloading logging config")
        setup_logging()
        return {"ok": "true"}


class _inspect:
    """Backdoor to inspect the running process.

    Tries to import _inspect module and executes inspect function in that. The module is reloaded on every invocation.
    """
    def GET(self):
        sys.modules.pop("_inspect", None)
        try:
            import _inspect
            return _inspect.inspect()
        except Exception:
            return traceback.format_exc()


def get_db():
    site = server.get_site('openlibrary.org')
    return site.store.db


@web.memoize
def get_property_id(type, name):
    db = get_db()
    type_id = get_thing_id(type)
    try:
        return db.where('property', type=type_id, name=name)[0].id
    except IndexError:
        return None


def get_thing_id(key):
    try:
        return get_db().where('thing', key=key)[0].id
    except IndexError:
        return None


def count(table, type, key, value):
    pid = get_property_id(type, key)

    value_id = get_thing_id(value)
    if value_id is None:
        return 0
    return get_db().query("SELECT count(*) FROM " + table + " WHERE key_id=$pid AND value=$value_id", vars=locals())[0].count


class count_editions_by_author:
    @server.jsonify
    def GET(self, sitename):
        i = server.input('key')
        return count('edition_ref', '/type/edition', 'authors', i.key)


class count_editions_by_work:
    @server.jsonify
    def GET(self, sitename):
        i = server.input('key')
        return count('edition_ref', '/type/edition', 'works', i.key)


class count_edits_by_user:
    @server.jsonify
    def GET(self, sitename):
        i = server.input('key')
        author_id = get_thing_id(i.key)
        return get_db().query("SELECT count(*) as count FROM transaction WHERE author_id=$author_id", vars=locals())[0].count


class has_user:
    @server.jsonify
    def GET(self, sitename):
        i = server.input("username")

        # Don't allows OLIDs to be usernames
        if web.re_compile(r"OL\d+[A-Z]").match(i.username.upper()):
            return True

        key = "/user/" + i.username.lower()
        type_user = get_thing_id("/type/user")
        d = get_db().query("SELECT * from thing WHERE lower(key) = $key AND type=$type_user", vars=locals())
        return bool(d)


class stats:
    @server.jsonify
    def GET(self, sitename, today):
        return dict(self.stats(today))

    def stats(self, today):
        tomorrow = self.nextday(today)
        yield 'edits', self.edits(today, tomorrow)
        yield 'edits_by_bots', self.edits(today, tomorrow, bots=True)
        yield 'new_accounts', self.new_accounts(today, tomorrow)

    def nextday(self, today):
        return get_db().query("SELECT date($today) + 1 AS value", vars=locals())[0].value

    def edits(self, today, tomorrow, bots=False):
        tables = 'version v, transaction t'
        where = 'v.transaction_id=t.id AND t.created >= date($today) AND t.created < date($tomorrow)'

        if bots:
            where += " AND t.author_id IN (SELECT thing_id FROM account WHERE bot = 't')"

        return self.count(tables=tables, where=where, vars=locals())

    def new_accounts(self, today, tomorrow):
        type_user = get_thing_id('/type/user')
        return self.count(
            'thing',
            'type=$type_user AND created >= date($today) AND created < date($tomorrow)',
            vars=locals())

    def total_accounts(self):
        type_user = get_thing_id('/type/user')
        return self.count(tables='thing', where='type=$type_user', vars=locals())

    def count(self, tables, where, vars):
        return get_db().select(
            what="count(*) as value",
            tables=tables,
            where=where,
            vars=vars
        )[0].value


most_recent_change = None


def invalidate_most_recent_change(event):
    global most_recent_change
    most_recent_change = None


class most_recent:
    @server.jsonify
    def GET(self, sitename):
        global most_recent_change
        if most_recent_change is None:
            site = server.get_site('openlibrary.org')
            most_recent_change = site.versions({'limit': 1})[0]
        return most_recent_change


class clear_cache:
    @server.jsonify
    def POST(self, sitename):
        from infogami.infobase import cache
        cache.global_cache.clear()
        return {'done': True}


class olid_to_key:
    @server.jsonify
    def GET(self, sitename):
        i = server.input('olid')
        d = get_db().query('SELECT key FROM thing WHERE get_olid(key) = $i.olid', vars=locals())
        key = d and d[0].key or None
        return {'olid': i.olid, 'key': key}


def write(path, data):
    dir = os.path.dirname(path)
    if not os.path.exists(dir):
        os.makedirs(dir)
    f = open(path, 'w')
    f.write(data)
    f.close()


def save_error(dir, prefix):
    try:
        logger.error("Error", exc_info=True)
        error = web.djangoerror()
        now = datetime.datetime.utcnow()
        path = '%s/%04d-%02d-%02d/%s-%02d%02d%02d.%06d.html' % (
            dir,
            now.year, now.month, now.day, prefix,
            now.hour, now.minute, now.second, now.microsecond
        )
        logger.error('Error saved to %s', path)
        write(path, web.safestr(error))
    except Exception:
        logger.error('Exception in saving the error', exc_info=True)


def get_object_data(site, thing):
    """Return expanded data of specified object."""
    def expand(value):
        if isinstance(value, list):
            return [expand(v) for v in value]
        elif isinstance(value, common.Reference):
            t = site._get_thing(value)
            return t and t._get_data()
        else:
            return value

    d = thing._get_data()
    for k, v in d.items():
        # save some space by not expanding type
        if k != 'type':
            d[k] = expand(v)
    return d


def http_notify(site, old, new):
    """Notify listeners over http."""
    if isinstance(new, dict):
        data = new
    else:
        # new is a thing. call format_data to get the actual data.
        data = new.format_data()

    json_data = json.dumps(data)
    key = data['key']

    # optimize the most common case.
    # The following prefixes are never cached at the client. Avoid cache invalidation in that case.
    not_cached = ['/b/', '/a/', '/books/', '/authors/', '/works/', '/subjects/', '/publishers/', '/user/',
                  '/usergroup/', '/people/']
    for prefix in not_cached:
        if key.startswith(prefix):
            return

    for url in config.http_listeners:
        try:
            response = requests.get(url, params=json_data)
            response.raise_for_status()
            print('http_notify', repr(url), repr(key), repr(response.text), file=web.debug)
        except Exception:
            print('failed to send http_notify', repr(url), repr(key), file=web.debug)
            import traceback
            traceback.print_exc()


class MemcacheInvalidater:
    def __init__(self):
        self.memcache = self.get_memcache_client()

    def get_memcache_client(self):
        _cache = config.get('cache', {})
        if _cache.get('type') == 'memcache' and 'servers' in _cache:
            return olmemcache.Client(_cache['servers'])

    def to_dict(self, d):
        if isinstance(d, dict):
            return d
        else:
            # new is a thing. call format_data to get the actual data.
            return d.format_data()

    def __call__(self, site, old, new):
        if not old:
            return

        old = self.to_dict(old)
        new = self.to_dict(new)

        type = old['type']['key']

        if type == '/type/author':
            keys = self.invalidate_author(site, old)
        elif type == '/type/edition':
            keys = self.invalidate_edition(site, old)
        elif type == '/type/work':
            keys = self.invalidate_work(site, old)
        else:
            keys = self.invalidate_default(site, old)

        self.memcache.delete_multi(['details/' + k for k in keys])

    def invalidate_author(self, site, old):
        yield old.key

    def invalidate_edition(self, site, old):
        yield old.key

        for w in old.get('works', []):
            if 'key' in w:
                yield w['key']

    def invalidate_work(self, site, old):
        yield old.key

        # invalidate all work.editions
        editions = site.things({'type': '/type/edition', 'work': old.key})
        for e in editions:
            yield e['key']

        # invalidate old.authors
        authors = old.get('authors', [])
        for a in authors:
            if 'author' in a and 'key' in a['author']:
                yield a['author']['key']

    def invalidate_default(self, site, old):
        yield old.key


# openlibrary.utils can't be imported directly because
# openlibrary.plugins.openlibrary masks openlibrary module
olmemcache = __import__('openlibrary.utils.olmemcache', None, None, ['x'])


def MemcachedDict(servers=None):
    servers = servers or []
    """Cache implementation with OL customized memcache client."""
    client = olmemcache.Client(servers)
    return cache.MemcachedDict(memcache_client=client)


cache.register_cache('memcache', MemcachedDict)


def _process_key(key):
    mapping = (
        '/l/', '/languages/',
        '/a/', '/authors/',
        '/b/', '/books/',
        '/user/', '/people/'
    )
    for old, new in web.group(mapping, 2):
        if key.startswith(old):
            return new + key[len(old):]
    return key


def _process_data(data):
    if isinstance(data, list):
        return [_process_data(d) for d in data]
    elif isinstance(data, dict):
        if 'key' in data:
            data['key'] = _process_key(data['key'])
        return dict((k, _process_data(v)) for k, v in data.items())
    else:
        return data


def safeint(value, default=0):
    """Convers the value to integer. Returns 0, if the conversion fails."""
    try:
        return int(value)
    except Exception:
        return default


def fix_table_of_contents(table_of_contents):
    """Some books have bad table_of_contents. This function converts them in to correct format.
    """
    def row(r):
        if isinstance(r, six.string_types):
            level = 0
            label = ''
            title = web.safeunicode(r)
            pagenum = ''
        elif 'value' in r:
            level = 0
            label = ''
            title = web.safeunicode(r['value'])
            pagenum = ''
        elif isinstance(r, dict):
            level = safeint(r.get('level', '0'), 0)
            label = r.get('label', '')
            title = r.get('title', '')
            pagenum = r.get('pagenum', '')
        else:
            return {}

        return dict(level=level, label=label, title=title, pagenum=pagenum)

    d = [row(r) for r in table_of_contents]
    return [row for row in d if any(row.values())]


def process_json(key, json_str):
    if key is None or json_str is None:
        return None
    base = key[1:].split('/')[0]
    if base in ['authors', 'books', 'works', 'languages', 'people', 'usergroup', 'permission']:
        data = json.loads(json_str)
        data = _process_data(data)

        if base == 'books' and 'table_of_contents' in data:
            data['table_of_contents'] = fix_table_of_contents(data['table_of_contents'])

        json_str = json.dumps(data)
    return json_str


dbstore.process_json = process_json

_Indexer = dbstore.Indexer

re_normalize = re.compile('[^[:alphanum:] ]', re.U)


class OLIndexer(_Indexer):
    """OL custom indexer to index normalized_title etc.
    """
    def compute_index(self, doc):
        type = self.get_type(doc)

        if type == '/type/edition':
            doc = self.process_edition_doc(doc)

        return _Indexer.compute_index(self, doc)

    def get_type(self, doc):
        return doc.get('type', {}).get('key')

    def process_edition_doc(self, doc):
        """Process edition doc to add computed fields used for import.

        Make the computed field names end with an underscore to avoid conflicting with regular fields.
        """
        doc = dict(doc)

        title = doc.get('title', '')
        doc['normalized_title_'] = self.normalize_edition_title(title)

        isbns = doc.get('isbn_10', []) + doc.get('isbn_13', [])
        isbns = [normalize_isbn(isbn) for isbn in isbns if normalize_isbn(isbn)]
        doc['isbn_'] = self.expand_isbns(isbns)
        return doc

    def normalize_edition_title(self, title):
        if isinstance(title, bytes):
            title = title.decode('utf-8', 'ignore')

        if not isinstance(title, six.text_type):
            return ""

        # http://stackoverflow.com/questions/517923/what-is-the-best-way-to-remove-accents-in-a-python-unicode-string
        def strip_accents(s):
            return ''.join((c for c in unicodedata.normalize('NFD', s) if unicodedata.category(c) != 'Mn'))

        norm = strip_accents(title).lower()
        norm = norm.replace(' and ', ' ')
        if norm.startswith('the '):
            norm = norm[4:]
        elif norm.startswith('a '):
            norm = norm[2:]
        return norm.replace(' ', '')[:25]

    def expand_isbns(self, isbns):
        """Expands the list of isbns by adding ISBN-10 for ISBN-13 and vice-verse.
        """
        s = set(isbns)
        for isbn in isbns:
            if len(isbn) == 10:
                s.add(isbn_10_to_isbn_13(isbn))
            else:
                s.add(isbn_13_to_isbn_10(isbn))
        return [isbn for isbn in s if isbn is not None]<|MERGE_RESOLUTION|>--- conflicted
+++ resolved
@@ -65,18 +65,6 @@
         #     ol.add_trigger(None, MemcacheInvalidater())
 
     # hook to add count functionality
-<<<<<<< HEAD
-    server.app.add_mapping("/([^/]*)/count_editions_by_author", __name__ + ".count_editions_by_author")
-    server.app.add_mapping("/([^/]*)/count_editions_by_work", __name__ + ".count_editions_by_work")
-    server.app.add_mapping("/([^/]*)/count_edits_by_user", __name__ + ".count_edits_by_user")
-    server.app.add_mapping("/([^/]*)/most_recent", __name__ + ".most_recent")
-    server.app.add_mapping("/([^/]*)/clear_cache", __name__ + ".clear_cache")
-    server.app.add_mapping(r"/([^/]*)/stats/(\d\d\d\d-\d\d-\d\d)", __name__ + ".stats")
-    server.app.add_mapping("/([^/]*)/has_user", __name__ + ".has_user")
-    server.app.add_mapping("/([^/]*)/olid_to_key", __name__ + ".olid_to_key")
-    server.app.add_mapping("/_reload_config", __name__ + ".reload_config")
-    server.app.add_mapping("/_inspect", __name__ + "._inspect")
-=======
     server.app.add_mapping(r"/([^/]*)/count_editions_by_author", __name__ + ".count_editions_by_author")
     server.app.add_mapping(r"/([^/]*)/count_editions_by_work", __name__ + ".count_editions_by_work")
     server.app.add_mapping(r"/([^/]*)/count_edits_by_user", __name__ + ".count_edits_by_user")
@@ -88,7 +76,6 @@
     server.app.add_mapping(r"/_reload_config", __name__ + ".reload_config")
     server.app.add_mapping(r"/_inspect", __name__ + "._inspect")
 
->>>>>>> f9de97d6
 
 def setup_logging():
     try:
