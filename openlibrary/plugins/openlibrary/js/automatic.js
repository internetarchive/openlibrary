--- conflicted
+++ resolved
@@ -12,13 +12,8 @@
 
     // tabs
     options = {};
-<<<<<<< HEAD
     if ($.support.opacity){
-        options.fx = {'opacity': 'toggle'};
-=======
-    if($.support.opacity){
         options.fx = {opacity: 'toggle'};
->>>>>>> a3dda192
     }
 
     if ($('.tabs:not(.ui-tabs)').tabs) {
