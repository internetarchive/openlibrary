import { merge } from 'jquery';
import { FadingToast } from '../Toast';
import { commentOnRequest, declineRequest, claimRequest, unassignRequest } from './MergeRequestService';

let dropMenuButtons
let dropMenus

/**
 * Adds functionality for closing librarian requests.
 *
 * @param {NodeList<HTMLElement>} elems Elements that trigger request close updates
 */
export function initCloseLinks(elems) {
    for (const elem of elems) {
        elem.addEventListener('click', function () {
            const mrid = elem.dataset.mrid
            onCloseClick(mrid, elem.parentNode.parentNode.parentNode.parentNode)
        })
    }
}

/**
 * Closes librarian request with the given ID.
 *
 * Prompts patron for comment and close the given librarian request.
 * Removes the request's row from the UI on success.
 *
 * @param {Number} mrid Unique ID of the record that is being closed
 * @param {HTMLTableRowElement} parentRow The record's row in the request table
 */
async function onCloseClick(mrid, parentRow) {
    const comment = prompt('(Optional) Why are you closing this request?')
    if (comment !== null) {
        await close(mrid, comment)
            .then(result => result.json())
            .then(data => {
                if (data.status === 'ok') {
                    removeRow(parentRow)
                }
            })
            .catch(e => {
                throw e
            });
    }
}

/**
 * POSTs update to close a librarian request to Open Library's servers.
 *
 * @param {Number} mrid Unique identifier for a librarian request
 * @param {string} comment Message stating why the request was closed
 * @returns {Promise<Response>} The results of the update POST
 */
async function close(mrid, comment) {
    return declineRequest(mrid, comment)
}

/**
 * Adds functionality for commenting on librarian requests.
 *
 * @param {NodeList<HTMLElement>} elems Elements that trigger comments on requests
 */
export function initCommenting(elems) {
    for (const elem of elems) {
        elem.addEventListener('click', function () {
            const mrid = elem.dataset.mrid
            const username = elem.dataset.username;
            onCommentClick(elem.previousElementSibling, mrid, username)
        })
    }
}

/**
 * Comments on given librarian request and updates the UI.
 *
 * @param {HTMLTextAreaElement} textarea The element that contains the comment
 * @param {Number} mrid Unique identifier for the request that is being commented on
 */
async function onCommentClick(textarea, mrid, username) {
    const c = textarea.value;
    const commentCount = document.querySelector(`.comment-count-${mrid}`);

    if (c) {
        await comment(mrid, c)
            .then(result => result.json())
            .then(data => {
                if (data.status === 'ok') {
                    new FadingToast('Comment updated!').show()
                    updateCommentsView(mrid, c, username)
                    textarea.value = ''
                    commentCount.innerHTML ++
                } else {
                    new FadingToast('Failed to submit comment. Please try again in a few moments.').show()
                }
            })
            .catch(e => {
                throw e
            })
    }
}

/**
 * POSTs comment update to Open Library's servers.
 *
 * @param {Number} mrid Unique identifier for a librarian request
 * @param {string} comment The new comment
 * @returns {Promise<Response>} The results of the update POST request
 */
async function comment(mrid, comment) {
    return commentOnRequest(mrid, comment)
}

/**
 * Fetches comment HTML from server and updates table with the results.
 *
 * In the comment cell of the librarian request table, the most recent comment and
 * all other comments are in separate containers.  This function moves the previously
 * newest comment to the end of the old comments container, and adds the new comment
 * to the empty new comment container.
 *
 * @param {Number} mrid Unique identifier for the request that's being commented upon
 * @param {string} comment The new comment
 */
async function updateCommentsView(mrid, comment, username) {
  const commentCell = document.querySelector(`#comment-cell-${mrid}`);
  const hiddenCommentDiv = commentCell.querySelector('.comment-cell__old-comments-section');
  const newestComment = commentCell.querySelector('.comment-cell__newest-comment') ;

  newestComment.innerHTML = `${comment}`

  const newComment = document.createElement('div')
  newComment.innerHTML += `<div class="mr-comment__body"><span>@${username}</span> ${comment}</div>`

  hiddenCommentDiv.append(newComment);
  hiddenCommentDiv.scrollTop = hiddenCommentDiv.scrollHeight;
}

/**
 * Removes the given row from the requests table.
 *
 * @param {HTMLTableRowElement} row The row being removed
 */
function removeRow(row) {
    row.parentNode.removeChild(row)
}


/**
 * Adds functionality for toggling visibility of the older comments.
*
* @param {NodeList<HTMLElement>} elems Links that toggle comment visibility
*/
export function initShowAllCommentsLinks(elems) {
    for (const elem of elems) {
        elem.addEventListener('click', function() {
            toggleAllComments(elem)
        })
    }
}

/**
 * Toggles visibility of a request's older comments.
*
* @param {HTMLELement} elem Element which contains a reference to the old comments
*/
function toggleAllComments(elem) {
    const targetHiddenComments = elem.dataset.hiddenComments;
    const targetLatestComment = elem.dataset.latestComment || 0;
    const targetIdOldComments = elem.dataset.oldComments;
    const targetBtnComments = elem.dataset.btnComments;

    const hiddenCommentsTarget = document.querySelector(`#${targetHiddenComments}`)
    const latestCommentTarget = document.querySelector(`#${targetLatestComment}`)
    const oldCommentsTarget = document.querySelector(`#${targetIdOldComments}`)
    const targetCommentsBtn = document.querySelector(`.${targetBtnComments}`);

    hiddenCommentsTarget.classList.toggle('hidden')
    latestCommentTarget.classList.toggle('hidden')
    targetCommentsBtn.classList.toggle('border-toggle');

    oldCommentsTarget.scrollTop = oldCommentsTarget.scrollHeight;
}

export function initRequestClaiming(elems) {
    for (const elem of elems) {
        const mrid = elem.dataset.mrid;
        const unassignElements = document.querySelectorAll(`.mr-unassign[data-mrid="${mrid}"]`);

        if (unassignElements.length > 0) {
            const mergeBtn = document.querySelector(`#mr-resolve-btn-${mrid}`);
            mergeBtn.classList.add('hidden');
        }

        elem.addEventListener('click', function() {
            claim(mrid, elem);
        });
    }
}

async function claim(mrid) {
    await claimRequest(mrid)
        .then(result => result.json())
        .then(data => {
            if (data.status === 'ok') {
                const reviewerHtml = `${data.reviewer}
                    <span class="mr-unassign" data-mrid="${mrid}">&times;</span>`;
                //const mergeLinkData = document.querySelector(`#mr-resolve-link-${mrid}`).dataset;
                //const btn = document.querySelector(`#mr-resolve-btn-${mrid}`)
                const unassignElements = document.querySelectorAll(`.mr-unassign[data-mrid="${mrid}"]`);
                //for hiding the button it is being unassigned
                const mergeBtn = document.querySelector(`#mr-resolve-btn-${mrid}`);
                if (unassignElements.length > 0) {
                    mergeBtn.classList.add('hidden');
                }

                updateRow(mrid, data.newStatus, reviewerHtml, mergeBtn);
                toggleMergeLink(mrid, mergeBtn);
            }
        });
}


/**
 * Updates status and reviewer of the designated request table row.
 *
 * @param {Number} mrid The row's unique identifier
 * @param {string} status Optional new value for the row's status cell
 * @param {string} reviewer Optional new value for the row's reviewer cell
 * @param {Object} mergeLinkData Data from the resolve link to be passed into the "REVIEW" button toggle
 */
function updateRow(mrid, status=null, reviewer=null, btn) {
    if (reviewer) {
        const reviewerCell = document.querySelector(`#reviewer-cell-${mrid}`)
        reviewerCell.innerHTML = reviewer

        initUnassignment(reviewerCell.querySelectorAll('.mr-unassign'), btn)
    }
}

export function initUnassignment(elems, mergeLinkData) {

    for (const elem of elems) {
        elem.addEventListener('click', function() {
            const mrid = elem.dataset.mrid
            const btn = document.querySelector(`#mr-resolve-btn-${mrid}`)
            unassign(mrid, btn)
        })
    }
}

async function unassign(mrid, btn) {
    await unassignRequest(mrid, btn)
        .then(result => result.json())
        .then(data => {
            if (data.status === 'ok') {
                updateRow(mrid, data.newStatus, ' ', btn)
                toggleMergeLink(mrid, btn)
            }
        })

}

/**
 * Toggles hidden class on review button
 *
 * @param {Number} mrid Unique identifier for the request being claimed
 */
function toggleMergeLink(mrid, btn) {

    //const btn = document.querySelector(`#mr-resolve-btn-${mrid}`)
    console.log('What is the btn?', btn)
    if(btn.classList.contains('hidden')){
        //console.log('it does contain hidden')
        btn.classList.remove('hidden');
    } else {
        btn.classList.add('hidden');
    }
}

<<<<<<< HEAD


=======
/**
 * Toggle a dropdown menu while closing other dropdown menus.
 *
 * @param {Event} event
 * @param {string} menuButtonId
 */
function toggleAMenuWhileClosingOthers(event, menuButtonId) {
    // prevent closing of menu on bubbling unless click menuButton itself
    if (event.target.id === menuButtonId) {
        // close other open menus, then toggle selected menu
        closeOtherMenus(menuButtonId)
        event.target.firstElementChild.classList.toggle('hidden')
    }
}

/**
 * Close dropdown menus whose menu button doesn't match a given id.
 *
 * @param {string} menuButtonId
 */
function closeOtherMenus(menuButtonId) {
    dropMenuButtons.forEach((menuButton) => {
        if (menuButton.id !== menuButtonId) {
            menuButton.firstElementChild.classList.add('hidden')
        }
    })
}

/**
 * Filters of dropdown menu items using case-insensitive string matching.
 *
 * @param {Event} event
 */
function filterMenuItems(event) {
    const input = document.getElementById(event.target.id)
    const filter = input.value.toUpperCase()
    const menu = input.closest('.mr-dropdown-menu')
    const items = menu.getElementsByClassName('dropdown-item')
    // skip first item in menu
    for (let i=1; i < items.length; i++) {
        const text = items[i].textContent
        if (text.toUpperCase().indexOf(filter) > -1) {
            items[i].classList.remove('hidden')
        }
        else {
            items[i].classList.add('hidden')
        }
    }
}

/**
 * Close all dropdown menus when click anywhere on screen that's not part of
 * the dropdown menu; otherwise, keep dropdown menu open.
 *
 * @param {Event} event
 */
function closeMenusIfClickOutside(event) {
    const menusClicked = Array.from(dropMenuButtons).filter((menuButton) => {
        return menuButton.contains(event.target)
    })
    // want to preserve clicking in a menu, i.e. when filtering for users
    if (!menusClicked.length) {
        dropMenus.forEach((menu) => menu.classList.add('hidden'))
    }
}

/**
 * Initialize events for merge queue filter dropdown menu functionality.
 *
 */
export function initFilters() {
    dropMenuButtons = document.querySelectorAll('.mr-dropdown')
    dropMenus = document.querySelectorAll('.mr-dropdown-menu')
    dropMenuButtons.forEach((menuButton) => {
        menuButton.addEventListener('click', (event) => {
            toggleAMenuWhileClosingOthers(event, menuButton.id)
        })
    })
    const closeButtons = document.querySelectorAll('.dropdown-close')
    closeButtons.forEach((button) => {
        button.addEventListener('click', (event) => {
            event.target.closest('.mr-dropdown-menu').classList.toggle('hidden')
        })
    })
    const inputs = document.querySelectorAll('.filter')
    inputs.forEach((input) => {
        input.addEventListener('keyup', (event) => filterMenuItems(event))
    })
    document.addEventListener('click', (event) => closeMenusIfClickOutside(event))
}
>>>>>>> ef9a3386
<|MERGE_RESOLUTION|>--- conflicted
+++ resolved
@@ -277,10 +277,6 @@
     }
 }
 
-<<<<<<< HEAD
-
-
-=======
 /**
  * Toggle a dropdown menu while closing other dropdown menus.
  *
@@ -370,5 +366,4 @@
         input.addEventListener('keyup', (event) => filterMenuItems(event))
     })
     document.addEventListener('click', (event) => closeMenusIfClickOutside(event))
-}
->>>>>>> ef9a3386
+}