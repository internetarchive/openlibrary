/**
 * jQuery plugin to add new field in edition edit form.
 *
 * Usage:
 *     $("select#role").add_new_field({href: "#role-popup"});
 *
 * Conventions:
 *     - value of option "select xxx" must be ""
 *     - value of option "add new xxx" must be "__add__"
 *     - the popup should have a form and the type of add button must be "submit".
 *     - On submit:
 *         - JSON of the form input is appended to a hidden field with name this.id + "_json"
 *         - new option is added to the select box with value=d.value || d.label and contents=d.label, where d is the form data.
 *     - On cancel/close:
 *         - value of the select is set to "" to select "select xxx"
 */
<<<<<<< HEAD
(function($){
=======
// We are blindly concatenating JS. The ; protects us in case the concatenation
// goes wrong. This can be removed when we make use of a JS bundler e.g. webpack
// eslint-disable-next-line no-extra-semi
;(function($){
>>>>>>> 7a682828
    $.fn.add_new_field = function(_options) {
        $(this).each(function() {
            var options = _options || {href: "#" + this.id + "-popup"};
            var $this = $(this);

            var $json = $('<input type="hidden">')
                        .attr("name", this.id + "-json")
                        .addClass("repeat-ignore") // tell repeat plugin to ignore this input
                        .val("[]")
                        .insertBefore($this);

            $this.change(function(){
                var value = $this.val();
                if (value == "__add__") {
                    if (options.onshow) {
                        options.onshow.apply($this, []);
                    }
                    $.fn.colorbox({
                       inline: true,
                       opacity: "0.5",
                       href: options.href,
                       open: true
                    });
                }
            });

            // handle cancel
            $(options.href).bind("cbox_closed", function() {

               if ($this.val() == "__add__") {
                   $this.val("");
                   $this.focus();
               }
               if (options.cancel) {
                   options.cancel();
               }
            });

            // handle submit
            $("form:first", $(options.href)).submit(function(event) {
                event.preventDefault();

                // extract data
                var array = $(this).serializeArray();
                var d = {};

                for (var i in array) {
                    d[array[i].name] = $.trim(array[i].value);
                }

                // validate
                if (options.validate && options.validate.apply($this, [d]) == false) {
                    return;
                }

                // close popup
                $.fn.colorbox.close();

                // add new option
                $("<option/>")
                    .html(d.label || d.value)
                    .attr("value", d.value)
                    .insertBefore($this.find("option:last").prev()) // insert before ---
                    .parent().val(d.value);

                // add JSON to hidden field
                try {
                    var data = JSON.parse($json.val());
                }
                catch (err) {
                    var data = [];
                }
                data.push(d);
                $json.val(JSON.stringify(data));

                // finally focus the next input field
                $this.focusNextInputField();
            });
            return this;
        });
    };
})(jQuery);<|MERGE_RESOLUTION|>--- conflicted
+++ resolved
@@ -14,14 +14,10 @@
  *     - On cancel/close:
  *         - value of the select is set to "" to select "select xxx"
  */
-<<<<<<< HEAD
-(function($){
-=======
 // We are blindly concatenating JS. The ; protects us in case the concatenation
 // goes wrong. This can be removed when we make use of a JS bundler e.g. webpack
 // eslint-disable-next-line no-extra-semi
 ;(function($){
->>>>>>> 7a682828
     $.fn.add_new_field = function(_options) {
         $(this).each(function() {
             var options = _options || {href: "#" + this.id + "-popup"};
