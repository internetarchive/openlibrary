/**
 * jQuery plugin to add new field in edition edit form.
 *
 * Usage:
 *     $("select#role").add_new_field({href: "#role-popup"});
 *
 * Conventions:
 *     - value of option "select xxx" must be ""
 *     - On submit:
 *         - JSON of the form input is appended to a hidden field with name this.id + "_json"
 *         - new option is added to the select box with value=d.value || d.label and contents=d.label, where d is the form data.
 *     - On cancel/close:
 *         - value of the select is set to "" to select "select xxx"
 */
export default function($){
    $.fn.add_new_field = function(_options) {
        $(this).each(function() {
            var options = _options || {href: `#${this.id}-popup`};
            var $this = $(this);

            var $json = $('<input type="hidden">')
                .attr('name', `${this.id}-json`)
                .addClass('repeat-ignore') // tell repeat plugin to ignore this input
                .val('[]')
                .insertBefore($this);

<<<<<<< HEAD
=======
            $this.on('change', function(){
                var value = $this.val();
                if (value == '__add__') {
                    if (options.onshow) {
                        options.onshow.apply($this, []);
                    }
                    $.fn.colorbox({
                        inline: true,
                        opacity: '0.5',
                        href: options.href,
                        open: true
                    });
                }
            });

            const $href = $(options.href);
            // handle cancel
            $href.on('cbox_closed', function() {

                if ($this.val() == '__add__') {
                    $this.val('');
                    $this.trigger('focus');
                }
                if (options.cancel) {
                    options.cancel();
                }
            });

>>>>>>> 6f77c2c6
            // handle submit
            $('form').first().add($href).on('submit', function(event) {
                var array, d, i, data;
                event.preventDefault();

                // extract data
                array = $(this).serializeArray();
                d = {};

                for (i in array) {
                    d[array[i].name] = array[i].value.trim();
                }

                // validate
                if (options.validate && options.validate.apply($this, [d]) == false) {
                    return;
                }

                // add new option
                $('<option/>')
                    .html(d.label || d.value)
                    .attr('value', d.value)
                    .insertBefore($this.find('option').last().prev()) // insert before ---
                    .parent().val(d.value);

                // add JSON to hidden field
                data = null;
                try {
                    data = JSON.parse($json.val());
                }
                catch (err) {
                    data = [];
                }
                data.push(d);
                $json.val(JSON.stringify(data));

                // finally focus the next input field
                $this.focusNextInputField();
            });
            return this;
        });
    };
}<|MERGE_RESOLUTION|>--- conflicted
+++ resolved
@@ -24,37 +24,6 @@
                 .val('[]')
                 .insertBefore($this);
 
-<<<<<<< HEAD
-=======
-            $this.on('change', function(){
-                var value = $this.val();
-                if (value == '__add__') {
-                    if (options.onshow) {
-                        options.onshow.apply($this, []);
-                    }
-                    $.fn.colorbox({
-                        inline: true,
-                        opacity: '0.5',
-                        href: options.href,
-                        open: true
-                    });
-                }
-            });
-
-            const $href = $(options.href);
-            // handle cancel
-            $href.on('cbox_closed', function() {
-
-                if ($this.val() == '__add__') {
-                    $this.val('');
-                    $this.trigger('focus');
-                }
-                if (options.cancel) {
-                    options.cancel();
-                }
-            });
-
->>>>>>> 6f77c2c6
             // handle submit
             $('form').first().add($href).on('submit', function(event) {
                 var array, d, i, data;
