--- conflicted
+++ resolved
@@ -1,4 +1,3 @@
-<<<<<<< HEAD
 import { debounce } from './nonjquery_utils.js';
 import $ from 'jquery';
 
@@ -18,10 +17,7 @@
     });
 }
 
-=======
-import $ from 'jquery';
 
->>>>>>> 1e3cf58f
 export function initReadMoreButton() {
     $('.read-more-button').on('click',function(){
         const up = $(this).parent().parent();
