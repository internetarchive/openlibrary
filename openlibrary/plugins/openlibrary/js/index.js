import 'jquery';
import 'jquery-migrate';
// npm jquery-ui@1.12.1 package does not match the one we have here, so for now we load from vendor
import '../../../../vendor/js/jquery-ui/jquery-ui-1.12.1.min.js';
// For dialog boxes (e.g. add to list)
import '../../../../vendor/js/colorbox/1.5.14.js';
// jquery.form#2.36 not on npm, no longer getting worked on
import '../../../../vendor/js/jquery-form/jquery.form.js';
// jquery-validate#1.6 not on npm
import '../../../../vendor/js/jquery-validate/jquery.validate.js';
// jquery-autocomplete#1.1 with modified
import '../../../../vendor/js/jquery-autocomplete/jquery.autocomplete-modified.js';
// jquery-flot 0.7.0
import '../../../../vendor/js/flot/jquery.flot.js';
import '../../../../vendor/js/flot/jquery.flot.selection.js';
import '../../../../vendor/js/flot/jquery.flot.crosshair.js';
import '../../../../vendor/js/flot/jquery.flot.stack.js';
import '../../../../vendor/js/flot/jquery.flot.pie.js';
import { validateEmail, validatePassword } from './account.js';
import autocompleteInit from './autocomplete';
// Used only by the openlibrary/templates/books/edit/addfield.html template
import addNewFieldInit from './add_new_field';
import automaticInit from './automatic';
import bookReaderInit from './bookreader_direct';
import { ungettext, ugettext,  sprintf } from './i18n';
import addFadeInFunctionsTojQuery from './jquery.customFade';
import jQueryRepeat from './jquery.repeat';
import { enumerate, htmlquote, websafe, foreach, join, len, range } from './jsdef';
import { plot_minigraph, plot_tooltip_graph } from './plot';
import initAnalytics from './ol.analytics';
<<<<<<< HEAD
import init, { closePop, isScrolledIntoView } from './ol.js';
=======
import init, { bookCovers } from './ol.js';
>>>>>>> e3feb460
import * as Browser from './Browser';
import { commify } from './python';
import { Subject, urlencode, slice } from './subjects';
import Template from './template.js';
// Add $.fn.focusNextInputField, $.fn.ol_confirm_dialog
import { closePopup, truncate, cond } from './utils';
import initValidate from './validate';
import '../../../../static/css/js-all.less';
// polyfill Promise support for IE11
import Promise from 'promise-polyfill';

// Eventually we will export all these to a single global ol, but in the mean time
// we add them to the window object for backwards compatibility.
<<<<<<< HEAD
window.closePop = closePop;
=======
// Can be removed once removed from templates. noop function to avoid JS errors.
window.bookCovers = bookCovers;
// closePopup used in openlibrary/templates/covers/saved.html
>>>>>>> e3feb460
window.closePopup = closePopup;
window.commify = commify;
window.cond = cond;
window.enumerate = enumerate;
window.foreach = foreach;
window.htmlquote = htmlquote;
window.len = len;
window.plot_tooltip_graph = plot_tooltip_graph;
window.plot_minigraph = plot_minigraph;
window.range = range;
window.slice = slice;
window.sprintf = sprintf;
window.truncate = truncate;
window.urlencode = urlencode;
window.validateEmail = validateEmail;
window.validatePassword = validatePassword;
window.websafe = websafe;
window._ = ugettext;
window.ungettext = ungettext;
window.uggettext = ugettext;

window.Browser = Browser;
window.Subject = Subject;
window.Template = Template;

// Extend existing prototypes
String.prototype.join = join;

window.jQuery = jQuery;
window.$ = jQuery;

window.Promise = Promise;

// Initialise some things
jQuery(function () {
    const $markdownTextAreas = $('textarea.markdown');
    // Live NodeList is cast to static array to avoid infinite loops
    const $carouselElements = $('.carousel--progressively-enhanced');
    initValidate($);
    autocompleteInit($);
    addNewFieldInit($);
    automaticInit($);
    // wmd editor
    if ($markdownTextAreas.length) {
        import(/* webpackChunkName: "markdown-editor" */ './markdown-editor')
            .then((module) => module.initMarkdownEditor($markdownTextAreas));
    }
    bookReaderInit($);
    addFadeInFunctionsTojQuery($);
    jQueryRepeat($);
    initAnalytics($);
    init($);
    // conditionally load functionality based on what's in the page
    if (document.getElementsByClassName('editions-table--progressively-enhanced').length) {
        import(/* webpackChunkName: "editions-table" */ './editions-table')
            .then(module => module.initEditionsTable());
    }
    // Enable any carousels in the page
    if ($carouselElements.length) {
        import(/* webpackChunkName: "carousel" */ './carousel')
            .then((module) => module.init($carouselElements));
    }
});<|MERGE_RESOLUTION|>--- conflicted
+++ resolved
@@ -28,11 +28,7 @@
 import { enumerate, htmlquote, websafe, foreach, join, len, range } from './jsdef';
 import { plot_minigraph, plot_tooltip_graph } from './plot';
 import initAnalytics from './ol.analytics';
-<<<<<<< HEAD
-import init, { closePop, isScrolledIntoView } from './ol.js';
-=======
-import init, { bookCovers } from './ol.js';
->>>>>>> e3feb460
+import init from './ol.js';
 import * as Browser from './Browser';
 import { commify } from './python';
 import { Subject, urlencode, slice } from './subjects';
@@ -46,13 +42,7 @@
 
 // Eventually we will export all these to a single global ol, but in the mean time
 // we add them to the window object for backwards compatibility.
-<<<<<<< HEAD
-window.closePop = closePop;
-=======
-// Can be removed once removed from templates. noop function to avoid JS errors.
-window.bookCovers = bookCovers;
 // closePopup used in openlibrary/templates/covers/saved.html
->>>>>>> e3feb460
 window.closePopup = closePopup;
 window.commify = commify;
 window.cond = cond;
