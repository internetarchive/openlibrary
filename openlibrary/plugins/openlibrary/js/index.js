import 'jquery';
import 'jquery-validation';
import 'jquery-ui/ui/widgets/dialog';
import 'jquery-ui/ui/widgets/autocomplete';
// For dialog boxes (e.g. add to list)
import 'jquery-colorbox';
// jquery.form#2.36 not on npm, no longer getting worked on
import '../../../../vendor/js/jquery-form/jquery.form.js';
import autocompleteInit from './autocomplete';
import automaticInit from './automatic';
import bookReaderInit from './bookreader_direct';
import { ungettext, ugettext,  sprintf } from './i18n';
import jQueryRepeat from './jquery.repeat';
import { enumerate, htmlquote, websafe, foreach, join, len, range, jsdef_get } from './jsdef';
import initAnalytics from './ol.analytics';
import init from './ol.js';
import * as Browser from './Browser';
import { commify, urlencode, slice } from './python';
import Template from './template.js';
// Add $.fn.focusNextInputField
import { truncate, cond } from './utils';
import initValidate from './validate';
import '../../../../static/css/js-all.less';
// polyfill Promise support for IE11
import Promise from 'promise-polyfill';
import { confirmDialog, initDialogs } from './dialog';

// Eventually we will export all these to a single global ol, but in the mean time
// we add them to the window object for backwards compatibility.
window.commify = commify;
window.cond = cond;
window.enumerate = enumerate;
window.foreach = foreach;
window.htmlquote = htmlquote;
window.jsdef_get = jsdef_get;
window.len = len;
window.range = range;
window.slice = slice;
window.sprintf = sprintf;
window.truncate = truncate;
window.urlencode = urlencode;
window.websafe = websafe;
window._ = ugettext;
window.ungettext = ungettext;
window.uggettext = ugettext;

window.Browser = Browser;
window.Template = Template;

// Extend existing prototypes
String.prototype.join = join;

window.jQuery = jQuery;
window.$ = jQuery;

window.Promise = Promise;

// This to the best of our knowledge needs to be run synchronously,
// because it sends the initial pageview to analytics.
initAnalytics();

// Initialise some things
jQuery(function () {
    // conditionally load polyfill for <details> tags (IE11)
    // See http://diveintohtml5.info/everything.html#details
    if (!('open' in document.createElement('details'))) {
        import(/* webpackChunkName: "details-polyfill" */ 'details-polyfill');
    }

    // Polyfill for .matches()
    if (!Element.prototype.matches) {
        Element.prototype.matches =
          Element.prototype.msMatchesSelector ||
          Element.prototype.webkitMatchesSelector;
    }

    // Polyfill for .closest()
    if (!Element.prototype.closest) {
        Element.prototype.closest = function(s) {
            let el = this;
            do {
                if (Element.prototype.matches.call(el, s)) return el;
                el = el.parentElement || el.parentNode;
            } while (el !== null && el.nodeType === 1);
            return null;
        };
    }

    const $markdownTextAreas = $('textarea.markdown');
    const $tabs = $('#tabsAddbook,#tabsAddauthor,.tabs:not(.ui-tabs)');

    initDialogs();
    // expose ol_confirm_dialog method
    $.fn.ol_confirm_dialog = confirmDialog;

    if ($tabs.length) {
        import(/* webpackChunkName: "tabs" */ './tabs')
            .then((module) => module.initTabs($tabs));
    }

    initValidate($);
    autocompleteInit($);
    automaticInit($);
    // wmd editor
    if ($markdownTextAreas.length) {
        import(/* webpackChunkName: "markdown-editor" */ './markdown-editor')
            .then((module) => module.initMarkdownEditor($markdownTextAreas));
    }
    bookReaderInit($);
    jQueryRepeat($);
    init($);
    // conditionally load functionality based on what's in the page
    if (document.getElementsByClassName('editions-table--progressively-enhanced').length) {
        import(/* webpackChunkName: "editions-table" */ './editions-table')
            .then(module => module.initEditionsTable());
    }

    const edition = document.getElementById('tabsAddbook');
    const autocompleteAuthor = document.querySelector('.multi-input-autocomplete--author');
    const autocompleteLanguage = document.querySelector('.multi-input-autocomplete--language');
    const autocompleteWorks = document.querySelector('.multi-input-autocomplete--works');
    const autocompleteSeeds = document.querySelector('.multi-input-autocomplete--seeds');
    const autocompleteSubjects = document.querySelector('.csv-autocomplete--subjects');
    const addRowButton = document.getElementById('add_row_button');
    const roles = document.querySelector('#roles');
    const identifiers = document.querySelector('#identifiers');
    const classifications = document.querySelector('#classifications');
    const excerpts = document.getElementById('excerpts');
    const links = document.getElementById('links');

    // conditionally load for user edit page
    if (
        edition ||
        autocompleteAuthor || autocompleteLanguage || autocompleteWorks ||
        autocompleteSeeds || autocompleteSubjects ||
        addRowButton || roles || identifiers || classifications ||
        excerpts || links
    ) {
        import(/* webpackChunkName: "user-website" */ './edit')
            .then(module => {
                if (edition) {
                    module.initEdit();
                }
                if (addRowButton) {
                    module.initEditRow();
                }
                if (excerpts) {
                    module.initEditExcerpts();
                }
                if (links) {
                    module.initEditLinks();
                }
                if (autocompleteAuthor) {
                    module.initAuthorMultiInputAutocomplete();
                }
                if (roles) {
                    module.initRoleValidation();
                }
                if (identifiers) {
                    module.initIdentifierValidation();
                }
                if (classifications) {
                    module.initClassificationValidation();
                }
                if (autocompleteLanguage) {
                    module.initLanguageMultiInputAutocomplete();
                }
                if (autocompleteWorks) {
                    module.initWorksMultiInputAutocomplete();
                }
                if (autocompleteSubjects) {
                    module.initSubjectsAutocomplete();
                }
                if (autocompleteSeeds) {
                    module.initSeedsMultiInputAutocomplete();
                }
            });
    }

    // conditionally load for author merge page
    const mergePageElement = document.querySelector('#author-merge-page');
    const preMergePageElement = document.getElementById('preMerge');
    if (mergePageElement || preMergePageElement) {
        import(/* webpackChunkName: "merge" */ './merge')
            .then(module => {
                if (mergePageElement) {
                    module.initAuthorMergePage();
                }
                if (preMergePageElement) {
                    module.initAuthorView();
                }
            });
    }

    // conditionally load for type changing input
    const typeChanger = document.getElementById('type.key')
    if (typeChanger) {
        import(/* webpackChunkName: "type-changer" */ './type_changer.js')
            .then(module => module.initTypeChanger(typeChanger));
    }

    // conditionally load real time signup functionality based on class in the page
    if (document.getElementsByClassName('olform create validate').length) {
        import(/* webpackChunkName: "realtime-account-validation" */'./realtime_account_validation.js')
            .then(module => module.initRealTimeValidation());
    }
    // conditionally load clamping components
    const readMoreComponents = document.getElementsByClassName('read-more');
    const clampers = document.querySelectorAll('.clamp');
    if (readMoreComponents.length || clampers.length) {
        import(/* webpackChunkName: "readmore" */ './readmore.js')
            .then(module => {
                if (readMoreComponents.length) {
                    module.ReadMoreComponent.init();
                }
                if (clampers.length) {
                    module.initClampers(clampers);
                }
            });
    }
    // conditionally loads Goodreads import based on class in the page
    if (document.getElementsByClassName('import-table').length) {
        import(/* webpackChunkName: "goodreads-import" */'./goodreads_import.js')
            .then(module => module.initGoodreadsImport());
    }
    // conditionally loads Related Carousels based on class in the page
    if (document.getElementsByClassName('RelatedWorksCarousel').length) {
        import(/* webpackChunkName: "carousels-partials" */'./carousels_partials.js')
            .then(module => module.initCarouselsPartials());
    }
    // conditionally load list seed item deletion dialog functionality based on id on lists pages
    if (document.getElementById('listResults')) {
        import(/* webpackChunkName: "ListViewBody" */'./lists/ListViewBody.js');
    }

    // Enable any carousels in the page
    const $carouselElements = $('.carousel--progressively-enhanced');
    if ($carouselElements.length) {
        import(/* webpackChunkName: "carousel" */ './carousel/Carousel.js')
            .then((module) => {
                $carouselElements.each((_i, el) => new module.Carousel($(el)).init());
                $('.slick-slide').each(function () {
                    if ($(this).attr('aria-describedby') !== undefined) {
                        $(this).attr('id',$(this).attr('aria-describedby'));
                    }
                });
            })
    }
    if ($('script[type="text/json+graph"]').length > 0) {
        import(/* webpackChunkName: "graphs" */ './graphs')
            .then((module) => module.init());
    }

    const readingLogCharts = document.querySelector('.readinglog-charts')
    if (readingLogCharts) {
        const readingLogConfig = JSON.parse(readingLogCharts.dataset.config)
        import(/* webpackChunkName: "readinglog-stats" */ './readinglog_stats')
            .then(module => module.init(readingLogConfig));
    }

    const pageEl = $('#page-barcodescanner');
    if (pageEl.length) {
        import(/* webpackChunkName: "page-barcodescanner" */ './page-barcodescanner')
            .then((module) => module.init());
    }

    if (document.getElementsByClassName('toast').length) {
        import(/* webpackChunkName: "Toast" */ './Toast')
            .then((module) => {
                Array.from(document.getElementsByClassName('toast'))
                    .forEach(el => new module.Toast($(el)));
            });
    }

    if ($('.lazy-thing-preview').length) {
        import(/* webpackChunkName: "lazy-thing-preview" */ './lazy-thing-preview')
            .then((module) => new module.LazyThingPreview().init());
    }

    const $observationModalLinks = $('.observations-modal-link');
    const $notesModalLinks = $('.notes-modal-link');
    const $notesPageButtons = $('.note-page-buttons');
    const $shareModalLinks = $('.share-modal-link');
    if ($observationModalLinks.length || $notesModalLinks.length || $notesPageButtons.length || $shareModalLinks.length) {
        import(/* webpackChunkName: "modal-links" */ './modals')
            .then(module => {
                if ($observationModalLinks.length) {
                    module.initObservationsModal($observationModalLinks);
                }
                if ($notesModalLinks.length) {
                    module.initNotesModal($notesModalLinks);
                }
                if ($notesPageButtons.length) {
                    module.addNotesPageButtonListeners();
                }
                if ($shareModalLinks.length) {
                    module.initShareModal($shareModalLinks)
                }
            });
    }


    const manageCoversElement = document.getElementsByClassName('manageCovers').length;
    const addCoversElement = document.getElementsByClassName('imageIntro').length;
    const saveCoversElement = document.getElementsByClassName('imageSaved').length;

    if (addCoversElement || manageCoversElement || saveCoversElement) {
        import(/* webpackChunkName: "covers" */ './covers')
            .then((module) => {
                if (manageCoversElement) {
                    module.initCoversChange();
                }
                if (addCoversElement) {
                    module.initCoversAddManage();
                }
                if (saveCoversElement) {
                    module.initCoversSaved();
                }
            });
    }

    if (document.getElementById('addbook')) {
        import(/* webpackChunkName: "add-book" */ './add-book')
            .then(module => module.initAddBookImport());
    }

    if (document.getElementById('autofill-dev-credentials')) {
        document.getElementById('username').value = 'openlibrary@example.com'
        document.getElementById('password').value = 'admin123'
        document.getElementById('remember').checked = true
    }
    const anonymizationButton = document.querySelector('.account-anonymization-button')
    const adminLinks = document.getElementById('adminLinks')
    const confirmButtons = document.querySelectorAll('.do-confirm')
    if (adminLinks || anonymizationButton || confirmButtons.length) {
        import(/* webpackChunkName: "admin" */ './admin')
            .then(module => {
                if (adminLinks) {
                    module.initAdmin();
                }
                if (anonymizationButton) {
                    module.initAnonymizationButton(anonymizationButton);
                }
                if (confirmButtons.length) {
                    module.initConfirmationButtons(confirmButtons);
                }
            });
    }

    if (window.matchMedia('(display-mode: standalone)').matches) {
        import(/* webpackChunkName: "offline-banner" */ './offline-banner')
            .then((module) => module.initOfflineBanner());
    }

    if (document.getElementById('searchFacets')) {
        import(/* webpackChunkName: "search" */ './search')
            .then((module) => module.initSearchFacets());
    }

    // Conditionally load Integrated Librarian Environment
    if (document.getElementsByClassName('show-librarian-tools').length) {
        import(/* webpackChunkName: "ile" */ './ile')
            .then((module) => module.init());
    }

    if ($('#cboxPrevious').length) {
        $('#cboxPrevious').attr({'aria-label': 'Previous button', 'aria-hidden': 'true'});
    }
    if ($('#cboxNext').length) {
        $('#cboxNext').attr({'aria-label': 'Next button', 'aria-hidden': 'true'});
    }
    if ($('#cboxSlideshow').length) {
        $('#cboxSlideshow').attr({'aria-label': 'Slideshow button', 'aria-hidden': 'true'});
    }

    const droppers = document.querySelectorAll('.dropper')
    const genericDroppers = document.querySelectorAll('.generic-dropper-wrapper')
    if (droppers.length || genericDroppers.length) {
        import(/* webpackChunkName: "droppers" */ './dropper')
            .then((module) => {
                module.initDroppers(droppers)
                module.initGenericDroppers(genericDroppers)
            })
    }

    // My Books Droppers:
    const myBooksDroppers = document.querySelectorAll('.my-books-dropper')
    if (myBooksDroppers.length) {
        const actionableListShowcases = document.querySelectorAll('.actionable-item')

        import(/* webpackChunkName: "my-books" */ './my-books')
            .then((module) => {
                module.initMyBooksAffordances(myBooksDroppers, actionableListShowcases)
            })
    }

    const nativeDialogs = document.querySelectorAll('.native-dialog')
    if (nativeDialogs.length) {
        import(/* webpackChunkName: "dialog" */ './native-dialog')
            .then(module => module.initDialogs(nativeDialogs))
    }
    const setGoalLinks = document.querySelectorAll('.set-reading-goal-link')
    const goalEditLinks = document.querySelectorAll('.edit-reading-goal-link')
    const goalSubmitButtons = document.querySelectorAll('.reading-goal-submit-button')
    const checkInForms = document.querySelectorAll('.check-in')
    const checkInPrompts = document.querySelectorAll('.check-in-prompt')
    const checkInEditLinks = document.querySelectorAll('.prompt-edit-date')
    const yearElements = document.querySelectorAll('.use-local-year')
    if (setGoalLinks.length || goalEditLinks.length || goalSubmitButtons.length || checkInForms.length || checkInPrompts.length || checkInEditLinks.length || yearElements.length) {
        import(/* webpackChunkName: "check-ins" */ './check-ins')
            .then((module) => {
                if (setGoalLinks.length) {
                    module.initYearlyGoalPrompt(setGoalLinks)
                }
                if (goalEditLinks.length) {
                    module.initGoalEditLinks(goalEditLinks)
                }
                if (goalSubmitButtons.length) {
                    module.initGoalSubmitButtons(goalSubmitButtons)
                }
                if (checkInForms.length) {
                    module.initCheckInForms(checkInForms)
                }
                if (checkInPrompts.length) {
                    module.initCheckInPrompts(checkInPrompts)
                }
                if (checkInEditLinks.length) {
                    module.initCheckInEdits(checkInEditLinks)
                }
                if (yearElements.length) {
                    module.displayLocalYear(yearElements)
                }
            })
    }

    $(document).on('click', '.slide-toggle', function () {
        $(`#${$(this).attr('aria-controls')}`).slideToggle();
    });

    $('#wikiselect').on('focus', function(){$(this).trigger('select');})

    $('.hamburger-component .mask-menu').on('click', function () {
        $('details[open]').not(this).removeAttr('open');
    });

    $('.header-dropdown').on('keydown', function (event) {
        if (event.key === 'Escape') {
            $('.header-dropdown > details[open]').removeAttr('open');
        }
    });

    $('.dropdown-menu').each(function() {
        $(this).find('a').last().on('focusout', function() {
            $('.header-dropdown > details[open]').removeAttr('open');
        });
    });

    // Open one dropdown at a time.
    $(document).on('click', function (event) {
        const $openMenus = $('.header-dropdown details[open]').parents('.header-dropdown');
        $openMenus
            .filter((_, menu) => !$(event.target).closest(menu).length)
            .find('details')
            .removeAttr('open');
    });

    // Prevent default star rating behavior:
    const ratingForms = document.querySelectorAll('.star-rating-form')
    if (ratingForms.length) {
        import(/* webpackChunkName: "star-ratings" */'./handlers')
            .then((module) => module.initRatingHandlers(ratingForms));
    }

    // Book page navbar initialization:
    const navbarWrappers = document.querySelectorAll('.nav-bar-wrapper')
    if (navbarWrappers.length) {
        // Add JS for book page navbar:
        import(/* webpackChunkName: "nav-bar" */ './edition-nav-bar')
            .then((module) => {
                module.initNavbars(navbarWrappers)
            });
        // Add sticky title component animations to desktop views:
        import(/* webpackChunkName: "compact-title" */ './compact-title')
            .then((module) => {
                const compactTitle = document.querySelector('.compact-title')
                const desktopNavbar = [...navbarWrappers].find(elem => elem.classList.contains('desktop-only'))
                module.initCompactTitle(desktopNavbar, compactTitle)
            })
    }

    // Add functionality for librarian merge request table:
    const librarianQueue = document.querySelector('.librarian-queue-wrapper')

    if (librarianQueue) {
        import(/* webpackChunkName: "merge-request-table" */'./merge-request-table')
            .then(module => {
                if (librarianQueue) {
                    module.initLibrarianQueue(librarianQueue)
                }
            })
    }

    // Add functionality to the team page for filtering members:
    const teamCards = document.querySelector('.teamCards_container')
    if (teamCards) {
        import('./team')
            .then(module => {
                if (teamCards) {
                    module.initTeamFilter();
                }
            })
    }

    // Add new providers in edit edition view:
    const addProviderRowLink = document.querySelector('#add-new-provider-row')
    if (addProviderRowLink) {
        import(/* webpackChunkName "add-provider-link" */ './add_provider')
            .then(module => module.initAddProviderRowLink(addProviderRowLink))
    }


    // Allow banner announcements to be dismissed by logged-in users:
    const banners = document.querySelectorAll('.page-banner--dismissable')
    if (banners.length) {
        import(/* webpackChunkName: "dismissible-banner" */ './banner')
            .then(module => module.initDismissibleBanners(banners))
    }

    const returnForms = document.querySelectorAll('.return-form')
    if (returnForms.length) {
        import(/* webpackChunkName: "return-form" */ './return-form')
            .then(module => module.initReturnForms(returnForms))
    }

    const crumbs = document.querySelectorAll('.crumb select');
    if (crumbs.length) {
        import(/* webpackChunkName: "breadcrumb-select" */ './breadcrumb_select')
            .then(module => module.initBreadcrumbSelect(crumbs));
    }

    const leaveWaitlistLinks = document.querySelectorAll('a.leave');
    if (leaveWaitlistLinks.length && document.getElementById('leave-waitinglist-dialog')) {
        import(/* webpackChunkName: "waitlist" */ './waitlist')
            .then(module => module.initLeaveWaitlist(leaveWaitlistLinks));
    }

    const thirdPartyLoginsIframe = document.getElementById('ia-third-party-logins');
    if (thirdPartyLoginsIframe) {
        import(/* webpackChunkName: "ia_thirdparty_logins" */ './ia_thirdparty_logins')
            .then((module) => module.initMessageEventListener(thirdPartyLoginsIframe));
    }

    // Password visibility toggle:
    const passwordVisibilityToggle = document.querySelector('.password-visibility-toggle')
    if (passwordVisibilityToggle) {
        import(/* webpackChunkName: "password-visibility-toggle" */ './password-toggle')
            .then(module => module.initPasswordToggling(passwordVisibilityToggle))
    }

    // Affiliate links:
    const affiliateLinksSection = document.querySelectorAll('.affiliate-links-section')
    if (affiliateLinksSection.length) {
        import(/* webpackChunkName: "affiliate-links" */ './affiliate-links')
            .then(module => module.initAffiliateLinks(affiliateLinksSection))
    }

<<<<<<< HEAD
    // Dark Mode toggle
    const darkMode = document.getElementById('darkMode')
    if (darkMode) {
        import('./darkMode')
            .then(module => module.initDarkMode(darkMode));
=======
// Dark Mode toggle
const darkMode = document.getElementById('darkMode')
darkMode.addEventListener('click', function() {
    if (darkMode) {
        import('./darkMode')
            .then(module => {
                if (darkMode) {
                    module.initDarkMode();
                }
            })
>>>>>>> de81c4bc
    }
});<|MERGE_RESOLUTION|>--- conflicted
+++ resolved
@@ -564,23 +564,10 @@
             .then(module => module.initAffiliateLinks(affiliateLinksSection))
     }
 
-<<<<<<< HEAD
     // Dark Mode toggle
     const darkMode = document.getElementById('darkMode')
     if (darkMode) {
         import('./darkMode')
             .then(module => module.initDarkMode(darkMode));
-=======
-// Dark Mode toggle
-const darkMode = document.getElementById('darkMode')
-darkMode.addEventListener('click', function() {
-    if (darkMode) {
-        import('./darkMode')
-            .then(module => {
-                if (darkMode) {
-                    module.initDarkMode();
-                }
-            })
->>>>>>> de81c4bc
     }
 });