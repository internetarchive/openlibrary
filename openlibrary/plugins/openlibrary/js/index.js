--- conflicted
+++ resolved
@@ -171,11 +171,11 @@
             .then((module) => module.initCoversSaved());
     }
 
-<<<<<<< HEAD
     if (document.getElementById('addbook').length) {
         import(/* webpackChunkName: "add-book" */ './add-book')
             .then(module => module.initAddBookImport());
-=======
+    }
+
     if (document.getElementById('adminLinks')) {
         import(/* webpackChunkName: "admin" */ './admin')
             .then((module) => module.initAdmin());
@@ -189,7 +189,6 @@
                     module.initAdminTiming();
                 }
             });
->>>>>>> 59cfd109
     }
 
     if ($('#cboxPrevious').length) {
