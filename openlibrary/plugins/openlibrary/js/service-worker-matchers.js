/*
// Contains all the matchers we use to decide wat to cache with the service workers.

It is in a is a separate file to avoid this error when writing tests:
    SyntaxError: Cannot use import statement outside a module
    > 1 | import { ExpirationPlugin } from 'workbox-expiration';
*/


export function matchMiscFiles({ url }) {
<<<<<<< HEAD
    const miscFiles = ['/favicon.ico', '/static/manifest.json', '/cdn/archive.org/analytics.js',
        '/cdn/archive.org/donate.js']
=======
    const miscFiles = ['/favicon.ico', '/static/manifest.json', '/cdn/archive.org/athena.js',
        '/cdn/archive.org/donate.js', '/static/css/fonts/slick.woff']
>>>>>>> f5bea9ba
    return miscFiles.includes(url.pathname);
}

export function matchSmallMediumCovers({ url }) {
    const regex = /-[SM].jpg$/;
    return regex.test(url.pathname);
}

export function matchLargeCovers({ url }) {
    const regex = /-L.jpg$/;
    return regex.test(url.pathname);
}

export function matchStaticImages({ url }) {
    const regex = /^\/images\/|^\/static\/images\//;
    return regex.test(url.pathname);
}

export function matchStaticBuild({ url }) {
    const regex = /^\/static\/build\/.*(\.js|\.css)/;
    const localhost = url.origin.includes('localhost')
    const gitpod = url.origin.includes('gitpod')
    return !localhost && !gitpod && regex.test(url.pathname);
}

export function matchArchiveOrgImage({ url }) {
    // most importantly, to cache your profile picture from loading every time
    // also caches some covers
    return url.href.startsWith('https://archive.org/services/img/');
}<|MERGE_RESOLUTION|>--- conflicted
+++ resolved
@@ -8,13 +8,8 @@
 
 
 export function matchMiscFiles({ url }) {
-<<<<<<< HEAD
-    const miscFiles = ['/favicon.ico', '/static/manifest.json', '/cdn/archive.org/analytics.js',
+    const miscFiles = ['/favicon.ico', '/static/manifest.json', '/cdn/archive.org/athena.js',
         '/cdn/archive.org/donate.js']
-=======
-    const miscFiles = ['/favicon.ico', '/static/manifest.json', '/cdn/archive.org/athena.js',
-        '/cdn/archive.org/donate.js', '/static/css/fonts/slick.woff']
->>>>>>> f5bea9ba
     return miscFiles.includes(url.pathname);
 }
 
