--- conflicted
+++ resolved
@@ -347,7 +347,6 @@
 
 export function initLanguageMultiInputAutocomplete() {
     $(function() {
-<<<<<<< HEAD
         getJqueryElements('.multi-input-autocomplete--language').forEach(
             (jqueryElement) => {
                 jqueryElement.setup_multi_input_autocomplete(
@@ -361,21 +360,7 @@
                 );
             }
         );
-=======
-        getJqueryElements('.multi-input-autocomplete--language').forEach(jqueryElement => {
-            jqueryElement.setup_multi_input_autocomplete(
-                render_language_field,
-                {
-                    endpoint: '/languages/_autocomplete',
-                    sortable: true,
-                },
-                {
-                    max: 6,
-                    formatItem: render_language_autocomplete_item
-                }
-            );
-        })
->>>>>>> cf5aaa40
+       
     });
 }
 
@@ -412,7 +397,6 @@
             /* Values in the html passed from Python code */
             const dataConfig = JSON.parse(jqueryElement[0].dataset.config || '{}');
             jqueryElement.setup_multi_input_autocomplete(
-<<<<<<< HEAD
                 'input.author-autocomplete',
                 render_author.bind(
                     null,
@@ -424,27 +408,23 @@
                     endpoint: '/authors/_autocomplete',
                     // Don't render "Create new author" if searching by key
                     addnew: (query) => !/OL\d+A/i.test(query),
-=======
                 render_work_field,
                 {
                     endpoint: '/works/_autocomplete',
                     addnew: dataConfig['addnew'] || false,
                     new_name: dataConfig['new_name'] || '',
                     allow_empty: dataConfig['allow_empty'] || false,
->>>>>>> cf5aaa40
                 },
                 {
                     minChars: 2,
                     max: 11,
                     matchSubset: false,
                     autoFill: true,
-<<<<<<< HEAD
                     formatItem: render_author_autocomplete_item,
                 }
             );
         }
     );
-=======
                     formatItem: render_work_autocomplete_item,
                 });
         });
@@ -471,7 +451,6 @@
                 formatItem: render_author_autocomplete_item
             });
     });
->>>>>>> cf5aaa40
 }
 
 export function initSubjectsAutocomplete() {
