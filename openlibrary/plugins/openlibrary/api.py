"""
This file should be for internal APIs which Open Library requires for
its experience. This does not include public facing APIs with LTS
(long term support)
"""
import itertools
from functools import reduce

import web
import re
import json
from collections import defaultdict

from infogami import config
from infogami.utils import delegate
from infogami.utils.view import render_template  # noqa: F401 used for its side effects
from infogami.plugins.api.code import jsonapi
from infogami.utils.view import add_flash_message
from openlibrary import accounts
from openlibrary.core.bookshelves import Bookshelves
from openlibrary.core.helpers import uniq
from openlibrary.core.ratings import Ratings
from openlibrary.plugins.admin.memory import Storage
from openlibrary.utils.isbn import isbn_10_to_isbn_13, normalize_isbn
from openlibrary.utils import extract_numeric_id_from_olid
from openlibrary.plugins.worksearch.subjects import get_subject
from openlibrary.accounts.model import OpenLibraryAccount
from openlibrary.core import ia, db, models, lending, helpers as h
<<<<<<< HEAD
from openlibrary.core.observations import get_observations, Observations
=======
from openlibrary.core.observations import Observations
>>>>>>> 85f9bb19
from openlibrary.core.models import Booknotes, Work
from openlibrary.core.sponsorships import qualifies_for_sponsorship
from openlibrary.core.vendors import (
    get_amazon_metadata, create_edition_from_amazon_metadata,
    search_amazon, get_betterworldbooks_metadata)


class book_availability(delegate.page):
    path = "/availability/v2"

    def GET(self):
        i = web.input(type='', ids='')
        id_type = i.type
        ids = i.ids.split(',')
        result = self.get_book_availability(id_type, ids)
        return delegate.RawText(json.dumps(result),
                                content_type="application/json")

    def POST(self):
        i = web.input(type='')
        j = json.loads(web.data())
        id_type = i.type
        ids = j.get('ids', [])
        result = self.get_book_availability(id_type, ids)
        return delegate.RawText(json.dumps(result),
                                content_type="application/json")

    def get_book_availability(self, id_type, ids):
        return (
            lending.get_availability_of_works(ids) if id_type == "openlibrary_work"
            else
            lending.get_availability_of_editions(ids) if id_type == "openlibrary_edition"
            else
            lending.get_availability_of_ocaids(ids) if id_type == "identifier"
            else []
        )


class browse(delegate.page):
    path = "/browse"
    encoding = "json"

    def GET(self):
        i = web.input(q='', page=1, limit=100, subject='',
                      work_id='', _type='', sorts='')
        sorts = i.sorts.split(',')
        page = int(i.page)
        limit = int(i.limit)
        url = lending.compose_ia_url(
            query=i.q, limit=limit, page=page, subject=i.subject,
            work_id=i.work_id, _type=i._type, sorts=sorts)
        works = lending.get_available(url=url) if url else []
        result = {
            'query': url,
            'works': [work.dict() for work in works],
        }
        return delegate.RawText(
            json.dumps(result),
            content_type="application/json")

class ratings(delegate.page):
    path = r"/works/OL(\d+)W/ratings"
    encoding = "json"

    def POST(self, work_id):
        """Registers new ratings for this work"""
        user = accounts.get_current_user()
        i = web.input(edition_id=None, rating=None, redir=False)
        key = i.edition_id if i.edition_id else ('/works/OL%sW' % work_id)
        edition_id = int(extract_numeric_id_from_olid(i.edition_id)) if i.edition_id else None

        if not user:
            raise web.seeother('/account/login?redirect=%s' % key)

        username = user.key.split('/')[2]

        def response(msg, status="success"):
            return delegate.RawText(json.dumps({
                status: msg
            }), content_type="application/json")

        if i.rating is None:
            models.Ratings.remove(username, work_id)
            r = response('removed rating')

        else:
            try:
                rating = int(i.rating)
                if rating not in models.Ratings.VALID_STAR_RATINGS:
                    raise ValueError
            except ValueError:
                return response('invalid rating', status="error")

            models.Ratings.add(
                username=username, work_id=work_id,
                rating=rating, edition_id=edition_id)
            r = response('rating added')

        if i.redir:
            raise web.seeother(key)
        return r


class booknotes(delegate.page):
    path = r"/works/OL(\d+)W/notes"
    encoding = "json"

    def POST(self, work_id):
        """
        Add a note to a work (or a work and an edition)
        GET params:
        - edition_id str (optional)
        - redir bool: if patron not logged in, redirect back to page after login

        :param str work_id: e.g. OL123W
        :rtype: json
        :return: the note
        """
        user = accounts.get_current_user()
        i = web.input(notes=None, edition_id=None, redir=None)
        edition_id = int(
            extract_numeric_id_from_olid(i.edition_id)) if i.edition_id else -1

        if not user:
            raise web.seeother('/account/login?redirect=/works/%s' % work_id)

        username = user.key.split('/')[2]

        def response(msg, status="success"):
            return delegate.RawText(json.dumps({
                status: msg
            }), content_type="application/json")

        if i.notes is None:
            Booknotes.remove(username, work_id, edition_id=edition_id)
            return response('removed note')

        Booknotes.add(
            username=username,
            work_id=work_id,
            notes=i.notes,
            edition_id=edition_id
        )

        if i.redir:
            raise web.seeother("/works/%s" % work_id)

        return response('note added')



# The GET of work_bookshelves, work_ratings, and work_likes should return some summary of likes,
# not a value tied to this logged in user. This is being used as debugging.

class work_bookshelves(delegate.page):
    path = r"/works/OL(\d+)W/bookshelves"
    encoding = "json"

    @jsonapi
    def GET(self, work_id):
        from openlibrary.core.models import Bookshelves

        result = {'counts': {}}
        counts = Bookshelves.get_num_users_by_bookshelf_by_work_id(work_id)
        for (shelf_name, shelf_id) in Bookshelves.PRESET_BOOKSHELVES_JSON.items():
            result['counts'][shelf_name] = counts.get(shelf_id, 0)

        return json.dumps(result)

    def POST(self, work_id):
        """
        Add a work (or a work and an edition) to a bookshelf.

        GET params:
        - edition_id str (optional)
        - action str: e.g. "add", "remove"
        - redir bool: if patron not logged in, redirect back to page after login
        - bookshelf_id int: which bookshelf? e.g. the ID for "want to read"?
        - dont_remove bool: if book exists & action== "add", don't try removal

        :param str work_id: e.g. OL123W
        :rtype: json
        :return: a list of bookshelves_affected
        """
        from openlibrary.core.models import Bookshelves

        user = accounts.get_current_user()
        i = web.input(edition_id=None, action="add", redir=False, bookshelf_id=None, dont_remove=False)
        key = i.edition_id if i.edition_id else ('/works/OL%sW' % work_id)

        if not user:
            raise web.seeother('/account/login?redirect=%s' % key)

        username = user.key.split('/')[2]
        current_status = Bookshelves.get_users_read_status_of_work(username, work_id)

        try:
            bookshelf_id = int(i.bookshelf_id)
            shelf_ids = Bookshelves.PRESET_BOOKSHELVES.values()
            if bookshelf_id != -1 and bookshelf_id not in shelf_ids:
                raise ValueError
        except (TypeError, ValueError):
            return delegate.RawText(json.dumps({
                'error': 'Invalid bookshelf'
            }), content_type="application/json")

        if (not i.dont_remove) and bookshelf_id == current_status or bookshelf_id == -1:
            work_bookshelf = Bookshelves.remove(
                username=username, work_id=work_id, bookshelf_id=current_status)

        else:
            edition_id = int(i.edition_id.split('/')[2][2:-1]) if i.edition_id else None
            work_bookshelf = Bookshelves.add(
                username=username, bookshelf_id=bookshelf_id,
                work_id=work_id, edition_id=edition_id)

        if i.redir:
            raise web.seeother(key)
        return delegate.RawText(json.dumps({
            'bookshelves_affected': work_bookshelf
        }), content_type="application/json")


class work_editions(delegate.page):
    path = r"(/works/OL\d+W)/editions"
    encoding = "json"

    def GET(self, key):
        doc = web.ctx.site.get(key)
        if not doc or doc.type.key != "/type/work":
            raise web.notfound('')
        else:
            i = web.input(limit=50, offset=0)
            limit = h.safeint(i.limit) or 50
            offset = h.safeint(i.offset) or 0

            data = self.get_editions_data(doc, limit=limit, offset=offset)
            return delegate.RawText(json.dumps(data), content_type="application/json")

    def get_editions_data(self, work, limit, offset):
        if limit > 1000:
            limit = 1000

        keys = web.ctx.site.things({"type": "/type/edition", "works": work.key, "limit": limit, "offset": offset})
        editions = web.ctx.site.get_many(keys, raw=True)

        size = work.edition_count
        links = {
            "self": web.ctx.fullpath,
            "work": work.key,
        }

        if offset > 0:
            links['prev'] = web.changequery(offset=min(0, offset-limit))

        if offset + len(editions) < size:
            links['next'] = web.changequery(offset=offset+limit)

        return {
            "links": links,
            "size": size,
            "entries": editions
        }


class author_works(delegate.page):
    path = r"(/authors/OL\d+A)/works"
    encoding = "json"

    def GET(self, key):
        doc = web.ctx.site.get(key)
        if not doc or doc.type.key != "/type/author":
            raise web.notfound('')
        else:
            i = web.input(limit=50, offset=0)
            limit = h.safeint(i.limit) or 50
            offset = h.safeint(i.offset) or 0

            data = self.get_works_data(doc, limit=limit, offset=offset)
            return delegate.RawText(json.dumps(data), content_type="application/json")

    def get_works_data(self, author, limit, offset):
        if limit > 1000:
            limit = 1000

        keys = web.ctx.site.things({"type": "/type/work", "authors": {"author": {"key": author.key}}, "limit": limit, "offset": offset})
        works = web.ctx.site.get_many(keys, raw=True)

        size = author.get_work_count()
        links = {
            "self": web.ctx.fullpath,
            "author": author.key,
        }

        if offset > 0:
            links['prev'] = web.changequery(offset=min(0, offset-limit))

        if offset + len(works) < size:
            links['next'] = web.changequery(offset=offset+limit)

        return {
            "links": links,
            "size": size,
            "entries": works
        }

class amazon_search_api(delegate.page):
    """Librarian + admin only endpoint to check for books
    avaialable on Amazon via the Product Advertising API
    ItemSearch operation.

    https://docs.aws.amazon.com/AWSECommerceService/latest/DG/ItemSearch.html

    Currently experimental to explore what data is avaialable to affiliates.

    :return: JSON {"results": []} containing Amazon product metadata
             for items matching the title and author search parameters.
    :rtype: str
    """

    path = '/_tools/amazon_search'

    @jsonapi
    def GET(self):
        user = accounts.get_current_user()
        if not (user and (user.is_admin() or user.is_librarian())):
            return web.HTTPError('403 Forbidden')
        i = web.input(title='', author='')
        if not (i.author or i.title):
            return json.dumps({
                'error': 'author or title required'
            })
        results = search_amazon(title=i.title, author=i.author)
        return json.dumps(results)


class sponsorship_eligibility_check(delegate.page):
    path = r'/sponsorship/eligibility/(.*)'

    @jsonapi
    def GET(self, _id):
        i = web.input(patron=None, scan_only=False)
        edition = (
            web.ctx.site.get('/books/%s' % _id)
            if re.match(r'OL[0-9]+M', _id)
            else models.Edition.from_isbn(_id)

        )
        if not edition:
            return json.dumps({"status": "error", "reason": "Invalid ISBN 13"})
        return json.dumps(
            qualifies_for_sponsorship(edition, scan_only=i.scan_only, patron=i.patron)
        )


class price_api(delegate.page):
    path = r'/prices'

    @jsonapi
    def GET(self):
        i = web.input(isbn='', asin='')
        if not (i.isbn or i.asin):
            return json.dumps({
                'error': 'isbn or asin required'
            })
        id_ = i.asin if i.asin else normalize_isbn(i.isbn)
        id_type = 'asin' if i.asin else 'isbn_' + ('13' if len(id_) == 13 else '10')

        metadata = {
            'amazon': get_amazon_metadata(id_, id_type=id_type[:4]) or {},
            'betterworldbooks': get_betterworldbooks_metadata(id_) if id_type.startswith('isbn_') else {}
        }
        # if user supplied isbn_{n} fails for amazon, we may want to check the alternate isbn

        # if bwb fails and isbn10, try again with isbn13
        if id_type == 'isbn_10' and \
           metadata['betterworldbooks'].get('price') is None:
            isbn_13 = isbn_10_to_isbn_13(id_)
            metadata['betterworldbooks'] = isbn_13 and get_betterworldbooks_metadata(
                isbn_13) or {}

        # fetch book by isbn if it exists
        # TODO: perform exisiting OL lookup by ASIN if supplied, if possible
        matches = web.ctx.site.things({
            'type': '/type/edition',
            id_type: id_,
        })

        book_key = matches[0] if matches else None

        # if no OL edition for isbn, attempt to create
        if (not book_key) and metadata.get('amazon'):
            book_key = create_edition_from_amazon_metadata(id_, id_type[:4])

        # include ol edition metadata in response, if available
        if book_key:
            ed = web.ctx.site.get(book_key)
            if ed:
                metadata['key'] = ed.key
                if getattr(ed, 'ocaid'):
                    metadata['ocaid'] = ed.ocaid

        return json.dumps(metadata)


class patron_observations(delegate.page):
    path = r"/works/OL(\d+)W/observations"
    encoding = "json"

    def GET(self, work_id):
        user = accounts.get_current_user()

        if not user:
            raise web.seeother('/account/login')

        username = user.key.split('/')[2]
        existing_records = Observations.get_patron_observations(username, work_id)

        patron_observations = defaultdict(list)

        for r in existing_records:
            kv_pair = Observations.get_key_value_pair(r['type'], r['value'])
            patron_observations[kv_pair.key].append(kv_pair.value)

        return delegate.RawText(
            json.dumps(patron_observations),
            content_type="application/json"
        )

    def POST(self, work_id):
        user = accounts.get_current_user()

        if not user:
            raise web.seeother('/account/login')

        data = json.loads(web.data())

        Observations.persist_observation(
            data['username'],
            work_id,
            data['observation'],
            data['action']
        )

        def response(msg, status="success"):
            return delegate.RawText(json.dumps({
                status: msg
            }), content_type="application/json")

        return response('Observations added')

    def DELETE(self, work_id):
        user = accounts.get_current_user()
        username = user.key.split('/')[2]

        if not user:
            raise web.seeother('/account/login')

        Observations.remove_observations(username, work_id)

        def response(msg, status="success"):
            return delegate.RawText(json.dumps({
                status: msg
            }), content_type="application/json")

        return response('Observations removed')


<<<<<<< HEAD
class merge_works(delegate.page):
    path = "/merge_works"
    encoding = "json"

    @staticmethod
    def uniq_arr_field_values_from_dicts(
            field_name: str,
            dict_one: dict,
            dict_two: dict
    ) -> list[dict]:
        """
        Concatenates the given field from all dicts, and removes
        duplicates while maintaining original order.
        Expects the field to be an array type in both dicts.
        """
        arr_one = dict_one.get(field_name, [])
        arr_two = dict_two.get(field_name, [])
        arr_one_jsons = [json.dumps(el, sort_keys=True) for el in arr_one]
        arr_two_jsons = [json.dumps(el, sort_keys=True) for el in arr_two]
        return [
            json.loads(el)
            for el in uniq(arr_one_jsons + arr_two_jsons)
        ]

    @staticmethod
    def merge_work_dupe_into_original(original: dict, dupe: dict) -> dict:
        for field_name in (
            'authors', 'excerpts', 'links', 'covers',
            'subjects', 'subject_people', 'subject_places', 'subject_times'
        ):
            original[field_name] = merge_works.uniq_arr_field_values_from_dicts(
                field_name=field_name,
                dict_one=original,
                dict_two=dupe
            )
        return original

    def merge_work_with_dupes(self, main_work: Work, dupes: list[Work]) -> dict:
        main_work_dict: dict = main_work.dict()
        work_dicts_to_merge_with: list[dict] = [el.dict() for el in dupes]

        merged_work: dict = reduce(
            lambda final_work, dupe: self.merge_work_dupe_into_original(
                final_work, dupe
            ),
            [main_work_dict, *work_dicts_to_merge_with]
        )

        merged_work['latest_revision'] = merged_work['latest_revision'] + 1
        merged_work['revision'] = merged_work['revision'] + 1
        # TODO: update last modified at
        return merged_work

    def parse_and_validate_params(self, params: Storage):
        if not params.main or not params.works_to_merge:
            return delegate.RawText(
                text=json.dumps({
                    'error': 'need both main work id and work ids to merge with !'
                }),
                content_type="application/json"
            )
        # TODO: add validations here
        main_work_id: str = params.main
        work_ids_to_merge_str: str = params.works_to_merge
        work_ids_to_merge: list[str] = work_ids_to_merge_str.split(',')
        return main_work_id, work_ids_to_merge

    def update_work_id_for_edition(
            self,
            edition_dict: dict,
            from_work_key: str,
            to_work_key: str
    ) -> dict:
        edition_dict['works'] = [
            dict(key=to_work_key) if el.get('key') == from_work_key else el
            for el in edition_dict.get('works', [])
        ]
        return edition_dict
=======
class work_delete(delegate.page):
    path = r"/works/(OL\d+W)/[^/]+/delete"
>>>>>>> 85f9bb19

    def get_editions_of_work(self, work: Work) -> list[dict]:
        keys: list = web.ctx.site.things({"type": "/type/edition", "works": work.key})
        return web.ctx.site.get_many(keys, raw=True)

<<<<<<< HEAD
    @staticmethod
    def _get_id_from_work_key(work_key: str) -> int:
        return int(work_key.replace('/works/OL', '').replace('W', ''))

    def make_redirect(self, main_work_key, dupe_work_key) -> dict:
        return {
            'location': main_work_key,
            'key': dupe_work_key,
            'type': {'key': '/type/redirect'}
        }

    def GET(self):
        params = web.input(main='', works_to_merge='')
        main_work_id, work_ids_to_merge = self.parse_and_validate_params(params)

        main_work: Work = web.ctx.site.get(f'/works/{main_work_id}')
        dupes: list[Work] = [
            web.ctx.site.get(f'/works/{el}')
            for el in work_ids_to_merge
        ]
        merged_work = self.merge_work_with_dupes(main_work, dupes)
        return delegate.RawText(
            text=json.dumps({
                'main_work_id': main_work_id,
                'work_ids_to_merge': work_ids_to_merge,
                'merged_work': merged_work
            }),
            content_type="application/json"
        )

    def POST(self) -> delegate.RawText:
        params = web.input(main='', works_to_merge='')
        main_work_id, work_ids_to_merge = self.parse_and_validate_params(params)
        main_work_key: str = f'/works/{main_work_id}'
        main_work: Work = web.ctx.site.get(main_work_key)
        dupes: list[Work] = list(filter(
            None,
            [web.ctx.site.get(f'/works/{el}') for el in work_ids_to_merge]
        ))

        # move all editions from dupes to the main work
        all_editions_to_update: list[dict] = list(itertools.chain.from_iterable([
            self.update_work_id_for_edition(edition, work.key, main_work.key)
            for edition in self.get_editions_of_work(work)
        ] for work in dupes))
        dupes_redirects: list[dict] = [
            self.make_redirect(main_work_key, work.key)
            for work in dupes
        ]
        merged_work: dict = self.merge_work_with_dupes(main_work, dupes)

        web.ctx.site.save_many([
            merged_work,
            *dupes_redirects,
            *all_editions_to_update
        ], 'merging')

        # move bookshelves and ratings from the dupes to main work
        for work in dupes:
            # TODO: Optimize query here, from should be an array
            Bookshelves.migrate_bookshelves(
                from_work_id=self._get_id_from_work_key(work.key),
                to_work_id=self._get_id_from_work_key(main_work_key)
            )
            Ratings.migrate_ratings(
                from_work_id=self._get_id_from_work_key(work.key),
                to_work_id=self._get_id_from_work_key(main_work_key)
            )

        return delegate.RawText(
            text=json.dumps({
                'main_work_id': main_work_id,
                'work_ids_to_merge': work_ids_to_merge,
                'merged_work': merged_work
            }),
            content_type="application/json"
        )
=======
    def POST(self, work_id: str):
        user = accounts.get_current_user()
        if not (user and (user.is_admin() or user.is_librarian())):
            return web.HTTPError('403 Forbidden')

        web_input = web.input(comment=None)

        comment = web_input.get('comment')

        work: Work = web.ctx.site.get(f'/works/{work_id}')
        if work is None:
            return web.HTTPError(status='404 Not Found')

        editions: list[dict] = self.get_editions_of_work(work)
        keys_to_delete: list = [el.get('key') for el in [*editions, work.dict()]]
        delete_payload: list[dict] = [
            {'key': key, 'type': {'key': '/type/delete'}}
            for key in keys_to_delete
        ]

        web.ctx.site.save_many(delete_payload, comment)
        return delegate.RawText(json.dumps({
            'status': 'ok',
        }), content_type="application/json")
>>>>>>> 85f9bb19
<|MERGE_RESOLUTION|>--- conflicted
+++ resolved
@@ -26,11 +26,7 @@
 from openlibrary.plugins.worksearch.subjects import get_subject
 from openlibrary.accounts.model import OpenLibraryAccount
 from openlibrary.core import ia, db, models, lending, helpers as h
-<<<<<<< HEAD
-from openlibrary.core.observations import get_observations, Observations
-=======
 from openlibrary.core.observations import Observations
->>>>>>> 85f9bb19
 from openlibrary.core.models import Booknotes, Work
 from openlibrary.core.sponsorships import qualifies_for_sponsorship
 from openlibrary.core.vendors import (
@@ -499,7 +495,39 @@
         return response('Observations removed')
 
 
-<<<<<<< HEAD
+class work_delete(delegate.page):
+    path = r"/works/(OL\d+W)/[^/]+/delete"
+
+    def get_editions_of_work(self, work: Work) -> list[dict]:
+        keys: list = web.ctx.site.things({"type": "/type/edition", "works": work.key})
+        return web.ctx.site.get_many(keys, raw=True)
+
+    def POST(self, work_id: str):
+        user = accounts.get_current_user()
+        if not (user and (user.is_admin() or user.is_librarian())):
+            return web.HTTPError('403 Forbidden')
+
+        web_input = web.input(comment=None)
+
+        comment = web_input.get('comment')
+
+        work: Work = web.ctx.site.get(f'/works/{work_id}')
+        if work is None:
+            return web.HTTPError(status='404 Not Found')
+
+        editions: list[dict] = self.get_editions_of_work(work)
+        keys_to_delete: list = [el.get('key') for el in [*editions, work.dict()]]
+        delete_payload: list[dict] = [
+            {'key': key, 'type': {'key': '/type/delete'}}
+            for key in keys_to_delete
+        ]
+
+        web.ctx.site.save_many(delete_payload, comment)
+        return delegate.RawText(json.dumps({
+            'status': 'ok',
+        }), content_type="application/json")
+
+
 class merge_works(delegate.page):
     path = "/merge_works"
     encoding = "json"
@@ -578,16 +606,11 @@
             for el in edition_dict.get('works', [])
         ]
         return edition_dict
-=======
-class work_delete(delegate.page):
-    path = r"/works/(OL\d+W)/[^/]+/delete"
->>>>>>> 85f9bb19
 
     def get_editions_of_work(self, work: Work) -> list[dict]:
         keys: list = web.ctx.site.things({"type": "/type/edition", "works": work.key})
         return web.ctx.site.get_many(keys, raw=True)
 
-<<<<<<< HEAD
     @staticmethod
     def _get_id_from_work_key(work_key: str) -> int:
         return int(work_key.replace('/works/OL', '').replace('W', ''))
@@ -664,30 +687,4 @@
                 'merged_work': merged_work
             }),
             content_type="application/json"
-        )
-=======
-    def POST(self, work_id: str):
-        user = accounts.get_current_user()
-        if not (user and (user.is_admin() or user.is_librarian())):
-            return web.HTTPError('403 Forbidden')
-
-        web_input = web.input(comment=None)
-
-        comment = web_input.get('comment')
-
-        work: Work = web.ctx.site.get(f'/works/{work_id}')
-        if work is None:
-            return web.HTTPError(status='404 Not Found')
-
-        editions: list[dict] = self.get_editions_of_work(work)
-        keys_to_delete: list = [el.get('key') for el in [*editions, work.dict()]]
-        delete_payload: list[dict] = [
-            {'key': key, 'type': {'key': '/type/delete'}}
-            for key in keys_to_delete
-        ]
-
-        web.ctx.site.save_many(delete_payload, comment)
-        return delegate.RawText(json.dumps({
-            'status': 'ok',
-        }), content_type="application/json")
->>>>>>> 85f9bb19
+        )