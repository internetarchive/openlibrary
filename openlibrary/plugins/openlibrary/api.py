"""
This file should be for internal APIs which Open Library requires for
its experience. This does not include public facing APIs with LTS
(long term support)
"""
import itertools
from functools import reduce

import web
import re
import json
from collections import defaultdict

from infogami import config
from infogami.utils import delegate
from infogami.utils.view import render_template  # noqa: F401 used for its side effects
from infogami.plugins.api.code import jsonapi
from infogami.utils.view import add_flash_message
from openlibrary import accounts
from openlibrary.core.bookshelves import Bookshelves
from openlibrary.core.helpers import uniq
from openlibrary.core.ratings import Ratings
from openlibrary.plugins.admin.memory import Storage
from openlibrary.utils.isbn import isbn_10_to_isbn_13, normalize_isbn
from openlibrary.utils import extract_numeric_id_from_olid
from openlibrary.plugins.worksearch.subjects import get_subject
from openlibrary.accounts.model import OpenLibraryAccount
from openlibrary.core import ia, db, models, lending, helpers as h
from openlibrary.core.observations import get_observations, Observations
from openlibrary.core.models import Booknotes, Work
from openlibrary.core.sponsorships import qualifies_for_sponsorship
from openlibrary.core.vendors import (
    get_amazon_metadata, create_edition_from_amazon_metadata,
    search_amazon, get_betterworldbooks_metadata)


class book_availability(delegate.page):
    path = "/availability/v2"

    def GET(self):
        i = web.input(type='', ids='')
        id_type = i.type
        ids = i.ids.split(',')
        result = self.get_book_availability(id_type, ids)
        return delegate.RawText(json.dumps(result),
                                content_type="application/json")

    def POST(self):
        i = web.input(type='')
        j = json.loads(web.data())
        id_type = i.type
        ids = j.get('ids', [])
        result = self.get_book_availability(id_type, ids)
        return delegate.RawText(json.dumps(result),
                                content_type="application/json")

    def get_book_availability(self, id_type, ids):
        return (
            lending.get_availability_of_works(ids) if id_type == "openlibrary_work"
            else
            lending.get_availability_of_editions(ids) if id_type == "openlibrary_edition"
            else
            lending.get_availability_of_ocaids(ids) if id_type == "identifier"
            else []
        )


class browse(delegate.page):
    path = "/browse"
    encoding = "json"

    def GET(self):
        i = web.input(q='', page=1, limit=100, subject='',
                      work_id='', _type='', sorts='')
        sorts = i.sorts.split(',')
        page = int(i.page)
        limit = int(i.limit)
        url = lending.compose_ia_url(
            query=i.q, limit=limit, page=page, subject=i.subject,
            work_id=i.work_id, _type=i._type, sorts=sorts)
        works = lending.get_available(url=url) if url else []
        result = {
            'query': url,
            'works': [work.dict() for work in works],
        }
        return delegate.RawText(
            json.dumps(result),
            content_type="application/json")

class ratings(delegate.page):
    path = r"/works/OL(\d+)W/ratings"
    encoding = "json"

    def POST(self, work_id):
        """Registers new ratings for this work"""
        user = accounts.get_current_user()
        i = web.input(edition_id=None, rating=None, redir=False)
        key = i.edition_id if i.edition_id else ('/works/OL%sW' % work_id)
        edition_id = int(extract_numeric_id_from_olid(i.edition_id)) if i.edition_id else None

        if not user:
            raise web.seeother('/account/login?redirect=%s' % key)

        username = user.key.split('/')[2]

        def response(msg, status="success"):
            return delegate.RawText(json.dumps({
                status: msg
            }), content_type="application/json")

        if i.rating is None:
            models.Ratings.remove(username, work_id)
            r = response('removed rating')

        else:
            try:
                rating = int(i.rating)
                if rating not in models.Ratings.VALID_STAR_RATINGS:
                    raise ValueError
            except ValueError:
                return response('invalid rating', status="error")

            models.Ratings.add(
                username=username, work_id=work_id,
                rating=rating, edition_id=edition_id)
            r = response('rating added')

        if i.redir:
            raise web.seeother(key)
        return r


class booknotes(delegate.page):
    path = r"/works/OL(\d+)W/notes"
    encoding = "json"

    def POST(self, work_id):
        """
        Add a note to a work (or a work and an edition)
        GET params:
        - edition_id str (optional)
        - redir bool: if patron not logged in, redirect back to page after login

        :param str work_id: e.g. OL123W
        :rtype: json
        :return: the note
        """
        user = accounts.get_current_user()
        i = web.input(notes=None, edition_id=None, redir=None)
        edition_id = int(
            extract_numeric_id_from_olid(i.edition_id)) if i.edition_id else -1

        if not user:
            raise web.seeother('/account/login?redirect=/works/%s' % work_id)

        username = user.key.split('/')[2]

        def response(msg, status="success"):
            return delegate.RawText(json.dumps({
                status: msg
            }), content_type="application/json")

        if i.notes is None:
            Booknotes.remove(username, work_id, edition_id=edition_id)
            return response('removed note')

        Booknotes.add(
            username=username,
            work_id=work_id,
            notes=i.notes,
            edition_id=edition_id
        )

        if i.redir:
            raise web.seeother("/works/%s" % work_id)

        return response('note added')



# The GET of work_bookshelves, work_ratings, and work_likes should return some summary of likes,
# not a value tied to this logged in user. This is being used as debugging.

class work_bookshelves(delegate.page):
    path = r"/works/OL(\d+)W/bookshelves"
    encoding = "json"

    @jsonapi
    def GET(self, work_id):
        from openlibrary.core.models import Bookshelves

        result = {'counts': {}}
        counts = Bookshelves.get_num_users_by_bookshelf_by_work_id(work_id)
        for (shelf_name, shelf_id) in Bookshelves.PRESET_BOOKSHELVES_JSON.items():
            result['counts'][shelf_name] = counts.get(shelf_id, 0)

        return json.dumps(result)

    def POST(self, work_id):
        """
        Add a work (or a work and an edition) to a bookshelf.

        GET params:
        - edition_id str (optional)
        - action str: e.g. "add", "remove"
        - redir bool: if patron not logged in, redirect back to page after login
        - bookshelf_id int: which bookshelf? e.g. the ID for "want to read"?
        - dont_remove bool: if book exists & action== "add", don't try removal

        :param str work_id: e.g. OL123W
        :rtype: json
        :return: a list of bookshelves_affected
        """
        from openlibrary.core.models import Bookshelves

        user = accounts.get_current_user()
        i = web.input(edition_id=None, action="add", redir=False, bookshelf_id=None, dont_remove=False)
        key = i.edition_id if i.edition_id else ('/works/OL%sW' % work_id)

        if not user:
            raise web.seeother('/account/login?redirect=%s' % key)

        username = user.key.split('/')[2]
        current_status = Bookshelves.get_users_read_status_of_work(username, work_id)

        try:
            bookshelf_id = int(i.bookshelf_id)
            shelf_ids = Bookshelves.PRESET_BOOKSHELVES.values()
            if bookshelf_id != -1 and bookshelf_id not in shelf_ids:
                raise ValueError
        except (TypeError, ValueError):
            return delegate.RawText(json.dumps({
                'error': 'Invalid bookshelf'
            }), content_type="application/json")

        if (not i.dont_remove) and bookshelf_id == current_status or bookshelf_id == -1:
            work_bookshelf = Bookshelves.remove(
                username=username, work_id=work_id, bookshelf_id=current_status)

        else:
            edition_id = int(i.edition_id.split('/')[2][2:-1]) if i.edition_id else None
            work_bookshelf = Bookshelves.add(
                username=username, bookshelf_id=bookshelf_id,
                work_id=work_id, edition_id=edition_id)

        if i.redir:
            raise web.seeother(key)
        return delegate.RawText(json.dumps({
            'bookshelves_affected': work_bookshelf
        }), content_type="application/json")


class work_editions(delegate.page):
    path = r"(/works/OL\d+W)/editions"
    encoding = "json"

    def GET(self, key):
        doc = web.ctx.site.get(key)
        if not doc or doc.type.key != "/type/work":
            raise web.notfound('')
        else:
            i = web.input(limit=50, offset=0)
            limit = h.safeint(i.limit) or 50
            offset = h.safeint(i.offset) or 0

            data = self.get_editions_data(doc, limit=limit, offset=offset)
            return delegate.RawText(json.dumps(data), content_type="application/json")

    def get_editions_data(self, work, limit, offset):
        if limit > 1000:
            limit = 1000

        keys = web.ctx.site.things({"type": "/type/edition", "works": work.key, "limit": limit, "offset": offset})
        editions = web.ctx.site.get_many(keys, raw=True)

        size = work.edition_count
        links = {
            "self": web.ctx.fullpath,
            "work": work.key,
        }

        if offset > 0:
            links['prev'] = web.changequery(offset=min(0, offset-limit))

        if offset + len(editions) < size:
            links['next'] = web.changequery(offset=offset+limit)

        return {
            "links": links,
            "size": size,
            "entries": editions
        }


class author_works(delegate.page):
    path = r"(/authors/OL\d+A)/works"
    encoding = "json"

    def GET(self, key):
        doc = web.ctx.site.get(key)
        if not doc or doc.type.key != "/type/author":
            raise web.notfound('')
        else:
            i = web.input(limit=50, offset=0)
            limit = h.safeint(i.limit) or 50
            offset = h.safeint(i.offset) or 0

            data = self.get_works_data(doc, limit=limit, offset=offset)
            return delegate.RawText(json.dumps(data), content_type="application/json")

    def get_works_data(self, author, limit, offset):
        if limit > 1000:
            limit = 1000

        keys = web.ctx.site.things({"type": "/type/work", "authors": {"author": {"key": author.key}}, "limit": limit, "offset": offset})
        works = web.ctx.site.get_many(keys, raw=True)

        size = author.get_work_count()
        links = {
            "self": web.ctx.fullpath,
            "author": author.key,
        }

        if offset > 0:
            links['prev'] = web.changequery(offset=min(0, offset-limit))

        if offset + len(works) < size:
            links['next'] = web.changequery(offset=offset+limit)

        return {
            "links": links,
            "size": size,
            "entries": works
        }

class amazon_search_api(delegate.page):
    """Librarian + admin only endpoint to check for books
    avaialable on Amazon via the Product Advertising API
    ItemSearch operation.

    https://docs.aws.amazon.com/AWSECommerceService/latest/DG/ItemSearch.html

    Currently experimental to explore what data is avaialable to affiliates.

    :return: JSON {"results": []} containing Amazon product metadata
             for items matching the title and author search parameters.
    :rtype: str
    """

    path = '/_tools/amazon_search'

    @jsonapi
    def GET(self):
        user = accounts.get_current_user()
        if not (user and (user.is_admin() or user.is_librarian())):
            return web.HTTPError('403 Forbidden')
        i = web.input(title='', author='')
        if not (i.author or i.title):
            return json.dumps({
                'error': 'author or title required'
            })
        results = search_amazon(title=i.title, author=i.author)
        return json.dumps(results)


class sponsorship_eligibility_check(delegate.page):
    path = r'/sponsorship/eligibility/(.*)'

    @jsonapi
    def GET(self, _id):
        i = web.input(patron=None, scan_only=False)
        edition = (
            web.ctx.site.get('/books/%s' % _id)
            if re.match(r'OL[0-9]+M', _id)
            else models.Edition.from_isbn(_id)

        )
        if not edition:
            return json.dumps({"status": "error", "reason": "Invalid ISBN 13"})
        return json.dumps(
            qualifies_for_sponsorship(edition, scan_only=i.scan_only, patron=i.patron)
        )


class price_api(delegate.page):
    path = r'/prices'

    @jsonapi
    def GET(self):
        i = web.input(isbn='', asin='')
        if not (i.isbn or i.asin):
            return json.dumps({
                'error': 'isbn or asin required'
            })
        id_ = i.asin if i.asin else normalize_isbn(i.isbn)
        id_type = 'asin' if i.asin else 'isbn_' + ('13' if len(id_) == 13 else '10')

        metadata = {
            'amazon': get_amazon_metadata(id_, id_type=id_type[:4]) or {},
            'betterworldbooks': get_betterworldbooks_metadata(id_) if id_type.startswith('isbn_') else {}
        }
        # if user supplied isbn_{n} fails for amazon, we may want to check the alternate isbn

        # if bwb fails and isbn10, try again with isbn13
        if id_type == 'isbn_10' and \
           metadata['betterworldbooks'].get('price') is None:
            isbn_13 = isbn_10_to_isbn_13(id_)
            metadata['betterworldbooks'] = isbn_13 and get_betterworldbooks_metadata(
                isbn_13) or {}

        # fetch book by isbn if it exists
        # TODO: perform exisiting OL lookup by ASIN if supplied, if possible
        matches = web.ctx.site.things({
            'type': '/type/edition',
            id_type: id_,
        })

        book_key = matches[0] if matches else None

        # if no OL edition for isbn, attempt to create
        if (not book_key) and metadata.get('amazon'):
            book_key = create_edition_from_amazon_metadata(id_, id_type[:4])

        # include ol edition metadata in response, if available
        if book_key:
            ed = web.ctx.site.get(book_key)
            if ed:
                metadata['key'] = ed.key
                if getattr(ed, 'ocaid'):
                    metadata['ocaid'] = ed.ocaid

        return json.dumps(metadata)


class patron_observations(delegate.page):
    path = r"/works/OL(\d+)W/observations"
    encoding = "json"

    def GET(self, work_id):
        user = accounts.get_current_user()

        if not user:
            raise web.seeother('/account/login')

        username = user.key.split('/')[2]
        existing_records = Observations.get_patron_observations(username, work_id)

        patron_observations = defaultdict(list)

        for r in existing_records:
            kv_pair = Observations.get_key_value_pair(r['type'], r['value'])
            patron_observations[kv_pair.key].append(kv_pair.value)

        return delegate.RawText(
            json.dumps(patron_observations),
            content_type="application/json"
        )

    def POST(self, work_id):
        user = accounts.get_current_user()

        if not user:
            raise web.seeother('/account/login')

        data = json.loads(web.data())

        Observations.persist_observation(
            data['username'],
            work_id,
            data['observation'],
            data['action']
        )

        def response(msg, status="success"):
            return delegate.RawText(json.dumps({
                status: msg
            }), content_type="application/json")

        return response('Observations added')

<<<<<<< HEAD

class merge_works(delegate.page):
    path = "/merge_works"
    encoding = "json"

    @staticmethod
    def uniq_arr_field_values_from_dicts(
            field_name: str,
            dict_one: dict,
            dict_two: dict
    ) -> list[dict]:
        """
        Concatenates the given field from all dicts, and removes duplicates while maintaining original order.
        Expects the field to be an array type in both dicts.
        """
        arr_one = dict_one.get(field_name, [])
        arr_two = dict_two.get(field_name, [])
        arr_one_jsons = [json.dumps(el, sort_keys=True) for el in arr_one]
        arr_two_jsons = [json.dumps(el, sort_keys=True) for el in arr_two]
        return [
            json.loads(el)
            for el in uniq(arr_one_jsons + arr_two_jsons)
        ]

    @staticmethod
    def merge_work_dupe_into_original(original: dict, dupe: dict) -> dict:
        for field_name in [
            'authors', 'excerpts', 'links', 'covers',
            'subjects', 'subject_people', 'subject_places', 'subject_times'
        ]:
            original[field_name] = merge_works.uniq_arr_field_values_from_dicts(
                field_name=field_name,
                dict_one=original,
                dict_two=dupe
            )
        return original

    def merge_work_with_dupes(self, main_work: Work, dupes: list[Work]) -> dict:
        main_work_dict: dict = main_work.dict()
        work_dicts_to_merge_with: list[dict] = [el.dict() for el in dupes]

        merged_work: dict = reduce(
            lambda final_work, dupe: self.merge_work_dupe_into_original(
                final_work, dupe
            ),
            [main_work_dict, *work_dicts_to_merge_with]
        )

        merged_work['latest_revision'] = merged_work['latest_revision'] + 1
        merged_work['revision'] = merged_work['revision'] + 1
        # TODO: update last modified at
        return merged_work

    def parse_and_validate_params(self, params: Storage):
        if not params.main or not params.works_to_merge:
            return delegate.RawText(
                text=json.dumps({
                    'error': 'need both main work id and work ids to merge with !'
                }),
                content_type="application/json"
            )
        # TODO: add validations here
        main_work_id: str = params.main
        work_ids_to_merge_str: str = params.works_to_merge
        work_ids_to_merge: list[str] = work_ids_to_merge_str.split(',')
        return main_work_id, work_ids_to_merge

    def update_work_id_for_edition(
            self,
            edition_dict: dict,
            from_work_key: str,
            to_work_key: str
    ) -> dict:
        edition_dict['works'] = [
            dict(key=to_work_key) if el.get('key') == from_work_key else el
            for el in edition_dict.get('works', [])
        ]
        return edition_dict

    def get_editions_of_work(self, work: Work) -> list[dict]:
        keys: list = web.ctx.site.things({"type": "/type/edition", "works": work.key})
        return web.ctx.site.get_many(keys, raw=True)

    @staticmethod
    def _get_id_from_work_key(work_key: str) -> int:
        return int(work_key.replace('/works/OL', '').replace('W', ''))

    def make_redirect(self, main_work_key, dupe_work_key) -> dict:
        return {
            'location': main_work_key,
            'key': dupe_work_key,
            'type': {'key': '/type/redirect'}
        }

    def GET(self):
        params = web.input(main='', works_to_merge='')
        main_work_id, work_ids_to_merge = self.parse_and_validate_params(params)

        main_work: Work = web.ctx.site.get(f'/works/{main_work_id}')
        dupes: list[Work] = [
            web.ctx.site.get(f'/works/{el}')
            for el in work_ids_to_merge
        ]
        merged_work = self.merge_work_with_dupes(main_work, dupes)
        return delegate.RawText(
            text=json.dumps({
                'main_work_id': main_work_id,
                'work_ids_to_merge': work_ids_to_merge,
                'merged_work': merged_work
            }),
            content_type="application/json"
        )

    def POST(self) -> delegate.RawText:
        params = web.input(main='', works_to_merge='')
        main_work_id, work_ids_to_merge = self.parse_and_validate_params(params)
        main_work_key: str = f'/works/{main_work_id}'
        main_work: Work = web.ctx.site.get(main_work_key)
        dupes: list[Work] = list(filter(
            None,
            [web.ctx.site.get(f'/works/{el}') for el in work_ids_to_merge]
        ))

        # move all editions from dupes to the main work
        all_editions_to_update: list[dict] = list(itertools.chain.from_iterable([
            self.update_work_id_for_edition(edition, work.key, main_work.key)
            for edition in self.get_editions_of_work(work)
        ] for work in dupes))
        dupes_redirects: list[dict] = [
            self.make_redirect(main_work_key, work.key)
            for work in dupes
        ]
        merged_work: dict = self.merge_work_with_dupes(main_work, dupes)

        web.ctx.site.save_many([
            merged_work,
            *dupes_redirects,
            *all_editions_to_update
        ], 'merging')

        # move bookshelves and ratings from the dupes to main work
        for work in dupes:
            # TODO: Optimize query here, from should be an array
            Bookshelves.migrate_bookshelves(
                from_work_id=self._get_id_from_work_key(work.key),
                to_work_id=self._get_id_from_work_key(main_work_key)
            )
            Ratings.migrate_ratings(
                from_work_id=self._get_id_from_work_key(work.key),
                to_work_id=self._get_id_from_work_key(main_work_key)
            )

        return delegate.RawText(
            text=json.dumps({
                'main_work_id': main_work_id,
                'work_ids_to_merge': work_ids_to_merge,
                'merged_work': merged_work
            }),
            content_type="application/json"
        )
=======
    def DELETE(self, work_id):
        user = accounts.get_current_user()
        username = user.key.split('/')[2]

        if not user:
            raise web.seeother('/account/login')

        Observations.remove_observations(username, work_id)

        def response(msg, status="success"):
            return delegate.RawText(json.dumps({
                status: msg
            }), content_type="application/json")

        return response('Observations removed')
>>>>>>> 3a4f8905
<|MERGE_RESOLUTION|>--- conflicted
+++ resolved
@@ -478,7 +478,22 @@
 
         return response('Observations added')
 
-<<<<<<< HEAD
+    def DELETE(self, work_id):
+        user = accounts.get_current_user()
+        username = user.key.split('/')[2]
+
+        if not user:
+            raise web.seeother('/account/login')
+
+        Observations.remove_observations(username, work_id)
+
+        def response(msg, status="success"):
+            return delegate.RawText(json.dumps({
+                status: msg
+            }), content_type="application/json")
+
+        return response('Observations removed')
+
 
 class merge_works(delegate.page):
     path = "/merge_works"
@@ -638,21 +653,4 @@
                 'merged_work': merged_work
             }),
             content_type="application/json"
-        )
-=======
-    def DELETE(self, work_id):
-        user = accounts.get_current_user()
-        username = user.key.split('/')[2]
-
-        if not user:
-            raise web.seeother('/account/login')
-
-        Observations.remove_observations(username, work_id)
-
-        def response(msg, status="success"):
-            return delegate.RawText(json.dumps({
-                status: msg
-            }), content_type="application/json")
-
-        return response('Observations removed')
->>>>>>> 3a4f8905
+        )