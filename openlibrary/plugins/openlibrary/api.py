--- conflicted
+++ resolved
@@ -473,7 +473,22 @@
 
         return response('Observations added')
 
-<<<<<<< HEAD
+    def DELETE(self, work_id):
+        user = accounts.get_current_user()
+        username = user.key.split('/')[2]
+
+        if not user:
+            raise web.seeother('/account/login')
+
+        Observations.remove_observations(username, work_id)
+
+        def response(msg, status="success"):
+            return delegate.RawText(json.dumps({
+                status: msg
+            }), content_type="application/json")
+
+        return response('Observations removed')
+
 
 class works(delegate.page):
     path = r"/works/OL(\d+)W"
@@ -504,21 +519,4 @@
         web.ctx.site.save_many(delete_payload, comment)
         return delegate.RawText(json.dumps({
             'status': 'ok',
-        }), content_type="application/json")
-=======
-    def DELETE(self, work_id):
-        user = accounts.get_current_user()
-        username = user.key.split('/')[2]
-
-        if not user:
-            raise web.seeother('/account/login')
-
-        Observations.remove_observations(username, work_id)
-
-        def response(msg, status="success"):
-            return delegate.RawText(json.dumps({
-                status: msg
-            }), content_type="application/json")
-
-        return response('Observations removed')
->>>>>>> 3a4f8905
+        }), content_type="application/json")