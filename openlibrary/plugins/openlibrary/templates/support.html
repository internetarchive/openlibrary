--- conflicted
+++ resolved
@@ -12,14 +12,8 @@
    <em>Your question has been submitted. We'll get back to you shortly.</em>
     
 
-<<<<<<< HEAD
-Please review the <a href="/help/faq">Frequently Asked Questions</a> (FAQ) 
-to see if your question is answered there before using this form.
-We are unable to help with contacting authors or purchasing books.
-=======
 <P></P>Please review the <a href="/help/faq">Frequently Asked Questions</a> (FAQ) 
 to see if your question is answered there. Thank you.</p>
->>>>>>> 475a29e0
 
  <form action="" method="post" name="spamForm" class="olform validate">
  <div class="formElement">
