"""Controller for /libraries.
"""
from __future__ import print_function
import time
import logging
import datetime
import itertools
<<<<<<< HEAD
from six import StringIO
=======
from six.moves import cStringIO as StringIO
>>>>>>> e1e2d780
import csv
import simplejson

import web
from infogami import config
from infogami.utils import delegate
from infogami.utils.view import render_template, add_flash_message, public
from openlibrary.core import inlibrary, statsdb
from openlibrary import accounts
from openlibrary.core.iprange import find_bad_ip_ranges

logger = logging.getLogger("openlibrary.libraries")
LIBRARY_OFFLINE = 'The libraries feature has been disabled.'

class libraries(delegate.page):
    def GET(self):
        raise web.notfound(LIBRARY_OFFLINE)

    def get_branches(self):
        branches = sorted(get_library_branches(), key=lambda b: b.name.upper())
        return itertools.groupby(branches, lambda b: b.name and b.name[0])

class libraries_notes(delegate.page):
    path = "(/libraries/[^/]+)/notes"

    def POST(self, key):
        doc = web.ctx.site.get(key)
        if doc is None or doc.type.key != "/type/library":
            raise web.notfound(LIBRARY_OFFLINE)
        elif not web.ctx.site.can_write(key):
            raise render_template("permission_denied")
        else:
            i = web.input(note="")

            user = accounts.get_current_user()
            author = user and {"key": user.key}
            timestamp = {"type": "/type/datetime", "value": datetime.datetime.utcnow().isoformat()}

            note = {"note": i.note, "author": {"key": user.key}, "timestamp": timestamp}

            if not doc.notes:
                doc.notes = []
            doc.notes.append(note)
        doc._save(comment="Added a note.")
        raise web.seeother(key)

def get_library_branches():
    """Returns library branches grouped by first letter."""
    libraries = inlibrary.get_libraries()
    for lib in libraries:
        for branch in lib.get_branches():
            branch.library = lib.name
            yield branch

#source: https://en.wikipedia.org/wiki/List_of_U.S._state_abbreviations
US_STATE_CODES = """
AL  01  Alabama
AK  02  Alaska
AZ  04  Arizona
AR  05  Arkansas
CA  06  California
CO  08  Colorado
CT  09  Connecticut
DE  10  Delaware
FL  12  Florida
GA  13  Georgia
HI  15  Hawaii
ID  16  Idaho
IL  17  Illinois
IN  18  Indiana
IA  19  Iowa
KS  20  Kansas
KY  21  Kentucky
A   22  Louisiana
ME  23  Maine
MD  24  Maryland
MA  25  Massachusetts
MI  26  Michigan
MN  27  Minnesota
MS  28  Mississippi
MO  29  Missouri
MT  30  Montana
NE  31  Nebraska
NV  32  Nevada
NH  33  New Hampshire
NJ  34  New Jersey
NM  35  New Mexico
NY  36  New York
NC  37  North Carolina
ND  38  North Dakota
OH  39  Ohio
OK  40  Oklahoma
OR  41  Oregon
PA  42  Pennsylvania
RI  44  Rhode Island
SC  45  South Carolina
SD  46  South Dakota
TN  47  Tennessee
TX  48  Texas
UT  49  Utah
VT  50  Vermont
VA  51  Virginia
WA  53  Washington
WV  54  West Virginia
WI  55  Wisconsin
WY  56  Wyoming
"""
def parse_state_codes():
    tokens = (line.split(None, 2) for line in US_STATE_CODES.strip().splitlines())
    return dict((code, name) for code, _, name in tokens)

US_STATE_CODES_DICT = parse_state_codes()

@public
def group_branches_by_state(branches):
    d = {}
    for branch in branches:
        state = branch.state.strip()
        if state.upper() in US_STATE_CODES_DICT:
            state = US_STATE_CODES_DICT[state.upper()]
        d.setdefault(state, []).append(branch)
    return d

def get_libraries_by_country():
    libraries = inlibrary.get_libraries()
    d = {}

    usa = "United States of America"
    aliases = {
        "US": usa,
        "U.S.": usa,
        "USA": usa,
        "U.S.A.": usa,
        "United States": usa,
        "UK": "United Kingdom"
    }
    for lib in libraries:
        for branch in lib.get_branches():
            country = aliases.get(branch.country.strip(), branch.country).strip()
            branch.library = lib
            d.setdefault(country, []).append(branch)
    return d

class libraries_dashboard(delegate.page):
    path = "/libraries/dashboard"

    def GET(self):
        raise web.notfound(LIBRARY_OFFLINE)

    def get_pending_libraries(self):
        docs = web.ctx.site.store.values(type="library", name="current_status", value="pending", limit=10000)
        return [self._create_pending_library(doc) for doc in docs]

    def _create_pending_library(self, doc):
        """Creates a library object from store doc.
        """
        doc = dict(doc)

        key = doc.pop("_key")
        if not key.startswith("/"):
            key = "/" + key

        for k in doc.keys():
            if k.startswith("_"):
                del doc[k]

        doc['key'] = key
        doc['type'] = {"key": '/type/library'}
        doc['title'] = doc.get("title", doc['name'])
        return web.ctx.site.new(key, doc)

class pending_libraries(delegate.page):
    path = r"/(libraries/pending-\d+)"

    def GET(self, key):
        doc = web.ctx.site.store.get(key)
        if not doc:
            raise web.notfound(LIBRARY_OFFLINE)
        doc["_key"] = self.generate_key(doc)
        raise web.notfound(LIBRARY_OFFLINE)

    def generate_key(self, doc):
        key = "/libraries/" + doc['name'].lower().replace(" ", "_")

        _key = key
        count = 1
        while web.ctx.site.get(key) is not None:
            key = "%s_%s" % (_key, count)
            count += 1
        return key

    def POST(self, key):
        i = web.input(_method="POST")

        if "_delete" in i:
            doc = web.ctx.site.store.get(key)
            if doc:
                doc['current_status'] = "deleted"
                web.ctx.site.store[doc['_key']] = doc
                add_flash_message("info", "The requested library has been deleted.")
                raise web.seeother("/libraries/dashboard")

        i._key = web.rstrips(i.key, "/").replace(" ", "_")
        page = libraries_dashboard()._create_pending_library(i)

        if web.ctx.site.get(page.key):
            raise web.notfound("error", "URL %s is already used. Please choose a different one." % page.key)
        elif not i.key.startswith("/libraries/"):
            raise web.notfound( "The key must start with /libraries/." )

        doc = web.ctx.site.store.get(key)
        if doc and "registered_on" in doc:
            page.registered_on = {"type": "/type/datetime", "value": doc['registered_on']}

        page._save()

        if doc:
            doc['current_status'] = "approved"
            doc['page_key'] = page.key
            web.ctx.site.store[doc['_key']] = doc
        raise web.seeother(page.key)

class libraries_register(delegate.page):
    path = "/libraries/register"
    def GET(self):
        raise web.notfound(LIBRARY_OFFLINE)

    def POST(self):
        i = web.input()
        doc = dict(i)
        errors = {}
        if not doc.get('name'):
            errors['name'] = 'name is a required field'
        addresses = doc.get('addresses', '').strip()
        if addresses:
            for line in addresses.splitlines():
                tokens = line.split('|')
                if len(tokens) != 9:
                    errors['addresses'] = 'address field is invalid'
                    break
                latlong = tokens[8]
                if ',' not in latlong or len(latlong.split(',')) != 2:
                    errors['addresses'] = 'Lat, Long is invalid'
                    break
        else:
            errors['addresses'] = 'addresses is a required field'

        ip_ranges = doc.get('ip_ranges', '').strip()
        if ip_ranges:
            bad = find_bad_ip_ranges(ip_ranges)
            if bad:
                errors['ip_ranges'] = 'Invalid IP range(s): ' + '; '.join(bad)
        else:
            errors['ip_ranges'] = 'IP ranges is a required field'

        if errors:
            raise web.notfound(LIBRARY_OFFLINE)

        seq = web.ctx.site.seq.next_value("libraries")

        doc.update({
            "_key": "libraries/pending-%d" % seq,
            "type": "library",
            "current_status": "pending",
            "registered_on": datetime.datetime.utcnow().isoformat()
        })
        web.ctx.site.store[doc['_key']] = doc

        self.sendmail(i.contact_email,
            render_template("libraries/email_confirmation"))

        if config.get("libraries_admin_email"):
            self.sendmail(config.libraries_admin_email,
                render_template("libraries/email_notification", i))

        raise web.notfound(LIBRARY_OFFLINE)

    def sendmail(self, to, msg, cc=None):
        cc = cc or []
        subject = msg.subject.strip()
        body = web.safestr(msg).strip()

        if config.get('dummy_sendmail'):
            print('To:', to, file=web.debug)
            print('From:', config.from_address, file=web.debug)
            print('Subject:', subject, file=web.debug)
            print(file=web.debug)
            print(body, file=web.debug)
        else:
            web.sendmail(config.from_address, to, subject=subject, message=body, cc=cc)


class locations(delegate.page):
    path = "/libraries/locations.txt"

    def GET(self):
        libraries = inlibrary.get_libraries()
        web.header("Content-Type", "text/plain")
        return delegate.RawText(render_template("libraries/locations", libraries))

class stats(delegate.page):
    path = "/libraries/stats"

    def GET(self):
        raise web.seeother("/stats/lending")

class stats_per_library(delegate.page):
    path = "/libraries/stats/(.*).csv"

    def GET(self, libname):
        key = "/libraries/" + libname
        lib = web.ctx.site.get(key)
        if not lib:
            raise web.notfound()

        rows = lib.get_loans_per_day("total")

        dates = [self.to_datestr(row[0]) for row in rows]
        total = [str(row[1]) for row in rows]
        pdf = [str(row[1]) for row in lib.get_loans_per_day("pdf")]
        epub = [str(row[1]) for row in lib.get_loans_per_day("epub")]
        bookreader = [str(row[1]) for row in lib.get_loans_per_day("bookreader")]

        fileobj = StringIO()
        writer = csv.writer(fileobj)
        writer.writerow(["Date", "Total Loans", "PDF Loans", "ePub Loans", "Bookreader Loans"])
        writer.writerows(zip(dates, total, pdf, epub, bookreader))

        return delegate.RawText(fileobj.getvalue(), content_type="application/csv")

    def to_datestr(self, millis):
        t = time.gmtime(millis/1000)
        return "%04d-%02d-%02d" % (t.tm_year, t.tm_mon, t.tm_mday)

@web.memoize
def get_admin_couchdb():
    # Anand - Dec 2014
    # CouchDB is no more used in production now.
    return None
    #db_url = config.get("admin", {}).get("counts_db")
    #return db_url and couchdb.Database(db_url)

class LoanStats:
    def __init__(self):
        self.db = get_admin_couchdb()

    def view(self, viewname, **kw):
        if self.db:
            return self.db.view(viewname, **kw)
        else:
            return web.storage(rows=[])

    def percent(self, value, total):
        if total == 0:
            return 0
        else:
            return (100.0 * value)/total

    def get_summary(self):
        d = web.storage({
            "total_loans": 0,
            "one_hour_loans": 0,
            "expired_loans": 0
        })

        rows = self.view("loans/duration").rows
        if not rows:
            return d

        d['total_loans']  = rows[0].value['count']

        freq = rows[0].value['freq']

        d['one_hour_loans'] = freq.get("0", 0)
        d['expired_loans'] = sum(count for time, count in freq.items() if int(time) >= 14*24)
        return d

    def get_loans_per_day(self, resource_type="total", library=None):
        if library is None:
            library = ""
        rows = self.view("loans/loans", group=True, startkey=[library], endkey=[library,{}]).rows
        return [[self.date2timestamp(*row.key[1:])*1000, row.value.get(resource_type, 0)] for row in rows]

    def date2timestamp(self, year, month=1, day=1):
        return time.mktime((year, month, day, 0, 0, 0, 0, 0, 0)) # time.mktime takes 9-tuple as argument

    def date2millis(self, year, month=1, day=1):
        return self.date2timestamp(year, month, day) * 1000

    def get_loan_duration_frequency(self):
        rows = self.view("loans/duration").rows
        if not rows:
            return []

        row = rows[0]
        d = {}
        for time, count in row.value['freq'].items():
            n = 1 + int(time)/24

            # The loan entry gets added to couch only when the loan is deleted in the database, which is probably triggered by a cron job.
            # Even though the max loan duration is 2 weeks, there is a chance that duration is more than 14.
            if n > 14:
                n =15

            d[n] = d.get(n, 0) + count
        return sorted(d.items())

    def get_average_duration_per_month(self):
        """Returns average duration per month."""
        rows = self.view("loans/duration", group_level=2).rows
        minutes_per_day = 60.0 * 24.0
        return [[self.date2timestamp(*row.key)*1000, min(14, row.value['avg']/minutes_per_day)] for row in rows]

    def get_average_duration_per_day(self):
        """Returns average duration per day."""
        return [[self.date2millis(*key), value] for key, value in self._get_average_duration_per_day()]

    def _get_average_duration_per_day(self):
        """Returns (date, duration-in-days) for each day with duration averaged per day."""
        rows = self.view("loans/duration", group=True).rows
        minutes_per_day = 60.0 * 24.0
        return [[row.key, min(14, row.value['avg']/minutes_per_day)] for row in rows]

    def _get_average_duration_per_month(self):
        """Returns (date, duration-in-days) for each day with duration averaged per month."""
        for month, chunk in itertools.groupby(self._get_average_duration_per_day(), lambda x: x[0][:2]):
            chunk = list(chunk)
            avg = sum(v for k, v in chunk) / len(chunk)
            for k, v in chunk:
                yield k, avg

    def get_average_duration_per_month(self):
        """Returns (date-in-millis, duration-in-days) for each day with duration averaged per month."""
        return [[self.date2millis(*key), value] for key, value in self._get_average_duration_per_month()]

    def get_popular_books(self, limit=10):
        rows = self.view("loans/books", reduce=False, startkey=["", {}], endkey=[""], descending=True, limit=limit).rows
        counts = [row.key[-1] for row in rows]
        keys = [row.id for row in rows]
        books = web.ctx.site.get_many(keys)
        return zip(books, counts)

    def get_loans_per_book(self, key="", limit=1):
        """Returns the distribution of #loans/book."""
        rows = self.view("loans/books", group=True, startkey=[key], endkey=[key, {}]).rows
        return [[row.key[-1], row.value] for row in rows if row.value >= limit]

    def get_loans_per_user(self, key="", limit=1):
        """Returns the distribution of #loans/user."""
        rows = self.view("loans/people", group=True, startkey=[key], endkey=[key, {}]).rows
        return [[row.key[-1], row.value] for row in rows if row.value >= limit]

    def get_loans_per_library(self):
        counts = self._get_lib_counts()
        return [((lib.key, lib.name), count) for lib, count in counts]

    def get_loans_per_state(self):
        counts = self._get_lib_counts()
        return [((lib.key, lib.name), count) for lib, count in counts if lib.lending_region]

    def _get_lib_counts(self):
        # view contains:
        #   [lib_key, status], 1
        # Need to use group_level=1 and take key[0] to get the library key.
        rows = self.view("loans/libraries", group=True, group_level=1).rows
        libraries = self._get_libraries()
        return [(libraries[row.key[0]], row.value) for row in rows if row.key[0] in libraries]

    def get_active_loans_of_libraries(self):
        """Returns count of current active loans per library as a dictionary.
        """
        rows = self.view("loans/libraries", group=True).rows
        return dict((row.key[0], row.value) for row in rows if row.key[1] == "active")

    def _get_library_names(self):
        return dict((lib.key, lib.name) for lib in inlibrary.get_libraries())

    def _get_libraries(self):
        return dict((lib.key, lib) for lib in inlibrary.get_libraries())

@public
def get_active_loans_of_libraries():
    return LoanStats().get_active_loans_of_libraries()


def on_loan_created_statsdb(loan):
    """Adds the loan info to the stats database.
    """
    key = _get_loan_key(loan)
    t_start = datetime.datetime.utcfromtimestamp(loan['loaned_at'])
    d = {
        "book": loan['book'],
        "identifier": loan['ocaid'],
        "resource_type": loan['resource_type'],
        "t_start": t_start.isoformat(),
        "status": "active"
    }
    library = inlibrary.get_library()
    d['library'] = library and library.key
    d['geoip_country'] = '' #geo_ip.get_country(web.ctx.ip)
    statsdb.add_entry(key, d)


def on_loan_completed_statsdb(loan):
    """Marks the loan as completed in the stats database.
    """
    key = _get_loan_key(loan)
    t_start = datetime.datetime.utcfromtimestamp(loan['loaned_at'])
    t_end = datetime.datetime.utcfromtimestamp(loan['returned_at'])
    d = {
        "book": loan['book'],
        "identifier": loan['ocaid'],
        "resource_type": loan['resource_type'],
        "t_start": t_start.isoformat(),
        "t_end": t_end.isoformat(),
        "status": "completed",
    }
    old = statsdb.get_entry(key)
    if old:
        olddata = simplejson.loads(old.json)
        d = dict(olddata, **d)
    statsdb.update_entry(key, d)


def _get_loan_key(loan):
    # The loan key is now changed from uuid to fixed key.
    # Using _key as key for loan stats will result in overwriting previous loans.
    # Using the unique uuid to create the loan key and falling back to _key
    # when uuid is not available.
    return "loans/" + loan.get("uuid") or loan["_key"]

def setup():
    from openlibrary.core import msgbroker
    msgbroker.subscribe("loan-created", on_loan_created_statsdb)
    msgbroker.subscribe("loan-completed", on_loan_completed_statsdb)<|MERGE_RESOLUTION|>--- conflicted
+++ resolved
@@ -5,11 +5,7 @@
 import logging
 import datetime
 import itertools
-<<<<<<< HEAD
-from six import StringIO
-=======
 from six.moves import cStringIO as StringIO
->>>>>>> e1e2d780
 import csv
 import simplejson
 
