--- conflicted
+++ resolved
@@ -8,18 +8,8 @@
 from infogami.core.code import logout as infogami_logout
 
 from openlibrary.accounts import get_current_user
-<<<<<<< HEAD
+
 from openlibrary.core.processors import ReadableUrlProcessor
-=======
-from openlibrary.core import cache  # noqa: F401 side effects may be needed
-from openlibrary.core.processors import (
-    ReadableUrlProcessor,  # noqa: F401 side effects may be needed
-)
-from openlibrary.plugins.openlibrary.home import (
-    caching_prethread,  # noqa: F401 side effects may be needed
-)
-from openlibrary.utils import dateutil  # noqa: F401 side effects may be needed
->>>>>>> 64d4b62f
 
 from openlibrary.core import helpers as h
 
