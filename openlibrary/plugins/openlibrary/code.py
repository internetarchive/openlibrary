"""
Open Library Plugin.
"""
from __future__ import absolute_import
from __future__ import print_function

import requests
import sentry_sdk
import web
import simplejson
import json
import os
import sys
import socket
import random
import datetime
import logging
from time import time

import infogami

# make sure infogami.config.features is set
if not hasattr(infogami.config, 'features'):
    infogami.config.features = []

from infogami.utils.app import metapage
from infogami.utils import delegate
from openlibrary.utils import dateutil
from infogami.utils.view import render, render_template, public, safeint, add_flash_message
from infogami.infobase import client
from infogami.core.db import ValidationException

from openlibrary.core import cache
from openlibrary.core.vendors import create_edition_from_amazon_metadata
from openlibrary.utils.isbn import isbn_13_to_isbn_10, isbn_10_to_isbn_13
from openlibrary.core.models import Edition  # noqa: E402
from openlibrary.core.lending import get_work_availability, get_edition_availability
import openlibrary.core.stats
from openlibrary.plugins.openlibrary.home import format_work_data
from openlibrary.plugins.openlibrary.stats import increment_error_count  # noqa: E402
from openlibrary.plugins.openlibrary import processors, sentry

delegate.app.add_processor(processors.ReadableUrlProcessor())
delegate.app.add_processor(processors.ProfileProcessor())
delegate.app.add_processor(processors.CORSProcessor())

try:
    from infogami.plugins.api import code as api
except:
    api = None

# http header extension for OL API
infogami.config.http_ext_header_uri = 'http://openlibrary.org/dev/docs/api'

# setup special connection with caching support
from openlibrary.plugins.openlibrary import connection
client._connection_types['ol'] = connection.OLConnection
infogami.config.infobase_parameters = dict(type='ol')

# set up infobase schema. required when running in standalone mode.
from openlibrary.core import schema
schema.register_schema()

from openlibrary.core import models
models.register_models()
models.register_types()

# Remove movefiles install hook. openlibrary manages its own files.
infogami._install_hooks = [h for h in infogami._install_hooks if h.__name__ != 'movefiles']

from openlibrary.plugins.openlibrary import lists
lists.setup()

logger = logging.getLogger('openlibrary')


class hooks(client.hook):
    def before_new_version(self, page):
        user = web.ctx.site.get_user()
        account = user and user.get_account()
        if account and account.is_blocked():
            raise ValidationException('Your account has been suspended. You are not allowed to make any edits.')

        if page.key.startswith('/a/') or page.key.startswith('/authors/'):
            if page.type.key == '/type/author':
                return

            books = web.ctx.site.things({'type': '/type/edition', 'authors': page.key})
            books = books or web.ctx.site.things({'type': '/type/work', 'authors': {'author': {'key': page.key}}})
            if page.type.key == '/type/delete' and books:
                raise ValidationException('This Author page cannot be deleted as %d record(s) still reference this id. Please remove or reassign before trying again. Referenced by: %s' % (len(books), books))
            elif page.type.key != '/type/author' and books:
                raise ValidationException('Changing type of author pages is not allowed.')


@infogami.action
def sampledump():
    """Creates a dump of objects from OL database for creating a sample database."""
    def expand_keys(keys):
        def f(k):
            if isinstance(k, dict):
                return web.ctx.site.things(k)
            elif k.endswith('*'):
                return web.ctx.site.things({'key~': k})
            else:
                return [k]
        result = []
        for k in keys:
            d = f(k)
            result += d
        return result

    def get_references(data, result=None):
        if result is None:
            result = []

        if isinstance(data, dict):
            if 'key' in data:
                result.append(data['key'])
            else:
                get_references(data.values(), result)
        elif isinstance(data, list):
            for v in data:
                get_references(v, result)
        return result

    visiting = {}
    visited = set()

    def visit(key):
        if key in visited or key.startswith('/type/'):
            return
        elif key in visiting:
            # This is a case of circular-dependency. Add a stub object to break it.
            print(simplejson.dumps({
                'key': key, 'type': visiting[key]['type']
            }))
            visited.add(key)
            return

        thing = web.ctx.site.get(key)
        if not thing:
            return

        d = thing.dict()
        d.pop('permission', None)
        d.pop('child_permission', None)
        d.pop('table_of_contents', None)

        visiting[key] = d
        for ref in get_references(d.values()):
            visit(ref)
        visited.add(key)

        print(simplejson.dumps(d))

    keys = [
        '/scan_record',
        '/scanning_center',
        {'type': '/type/scan_record', 'limit': 10},
    ]
    keys = expand_keys(keys) + ['/b/OL%dM' % i for i in range(1, 100)]
    visited = set()

    for k in keys:
        visit(k)


@infogami.action
def sampleload(filename='sampledump.txt.gz'):
    if filename.endswith('.gz'):
        import gzip
        f = gzip.open(filename)
    else:
        f = open(filename)

    queries = [simplejson.loads(line) for  line in f]
    print(web.ctx.site.save_many(queries))


class routes(delegate.page):
    path = '/developers/routes'

    def GET(self):
        class ModulesToStr(simplejson.JSONEncoder):
            def default(self, obj):
                if isinstance(obj, metapage):
                    return obj.__module__ + '.' + obj.__name__
                return super(ModulesToStr, self).default(obj)

        from openlibrary import code
        return '<pre>%s</pre>' % simplejson.dumps(
            code.delegate.pages, sort_keys=True, cls=ModulesToStr,
            indent=4, separators=(',', ': '))


class addbook(delegate.page):
    path = '/addbook'

    def GET(self):
        d = {'type': web.ctx.site.get('/type/edition')}

        i = web.input()
        author = i.get('author') and web.ctx.site.get(i.author)
        if author:
            d['authors'] = [author]

        page = web.ctx.site.new("", d)
        return render.edit(page, self.path, 'Add Book')

    def POST(self):
        from infogami.core.code import edit
        key = web.ctx.site.new_key('/type/edition')
        web.ctx.path = key
        return edit().POST(key)


class widget(delegate.page):
    path = r'/(works|books)/(OL\d+[W|M])/widget'

    def GET(self, _type, olid=None):
        if olid:
            getter = get_work_availability if _type == 'works' else get_edition_availability
            item = web.ctx.site.get('/%s/%s' % (_type, olid)) or {}
            item['olid'] = olid
            item['availability'] = getter(olid).get(item['olid'])
            item['authors'] = [web.storage(key=a.key, name=a.name or None) for a in item.get_authors()]
            return delegate.RawText(
                render_template('widget', item if _type == 'books' else format_work_data(item)),
                content_type='text/html')
        raise web.seeother('/')


class addauthor(delegate.page):
    path = '/addauthor'

    def POST(self):
        i = web.input('name')
        if len(i.name) < 2:
            return web.badrequest()
        key = web.ctx.site.new_key('/type/author')
        web.ctx.path = key
        web.ctx.site.save({'key': key, 'name': i.name, 'type': dict(key='/type/author')}, comment='New Author')
        raise web.HTTPError('200 OK', {}, key)


class clonebook(delegate.page):
    def GET(self):
        from infogami.core.code import edit
        i = web.input('key')
        page = web.ctx.site.get(i.key)
        if page is None:
            raise web.seeother(i.key)
        else:
            d =page._getdata()
            for k in ['isbn_10', 'isbn_13', 'lccn', 'oclc']:
                 d.pop(k, None)
            return render.edit(page, '/addbook', 'Clone Book')


class search(delegate.page):
    path = '/suggest/search'

    def GET(self):
        i = web.input(prefix='')
        if len(i.prefix) > 2:
            q = {'type': '/type/author', 'name~': i.prefix + '*', 'sort': 'name', 'limit': 5}
            things = web.ctx.site.things(q)
            things = [web.ctx.site.get(key) for key in things]
            result = [dict(type=[{'id': t.key, 'name': t.key}], name=web.safestr(t.name), guid=t.key, id=t.key, article=dict(id=t.key)) for t in things]
        else:
            result = []
        callback = i.pop('callback', None)
        d = dict(status='200 OK', query=dict(i, escape='html'), code='/api/status/ok', result=result)

        if callback:
            data = '%s(%s)' % (callback, simplejson.dumps(d))
        else:
            data = simplejson.dumps(d)
        raise web.HTTPError('200 OK', {}, data)


class blurb(delegate.page):
    path = '/suggest/blurb/(.*)'
    def GET(self, path):
        i = web.input()
        callback = i.pop('callback', None)
        author = web.ctx.site.get('/' +path)
        body = ''
        if author.birth_date or author.death_date:
            body = '%s - %s' % (author.birth_date, author.death_date)
        else:
            body = '%s' % author.date

        body += '<br/>'
        if author.bio:
            body += web.safestr(author.bio)

        result = dict(body=body, media_type='text/html', text_encoding='utf-8')
        d = dict(status='200 OK', code='/api/status/ok', result=result)
        if callback:
            data = '%s(%s)' % (callback, simplejson.dumps(d))
        else:
            data = simplejson.dumps(d)

        raise web.HTTPError('200 OK', {}, data)


class thumbnail(delegate.page):
    path = '/suggest/thumbnail'


@public
def get_property_type(type, name):
    for p in type.properties:
        if p.name == name:
            return p.expected_type
    return web.ctx.site.get('/type/string')


def save(filename, text):
    root = os.path.dirname(__file__)
    path = root + filename
    dir = os.path.dirname(path)
    if not os.path.exists(dir):
        os.makedirs(dir)
    f = open(path, 'w')
    f.write(text)
    f.close()


def change_ext(filename, ext):
    filename, _ = os.path.splitext(filename)
    if ext:
        filename = filename + ext
    return filename


def get_pages(type, processor):
    pages = web.ctx.site.things(dict(type=type))
    for p in pages:
        processor(web.ctx.site.get(p))


class robotstxt(delegate.page):
    path = '/robots.txt'
    def GET(self):
        web.header('Content-Type', 'text/plain')
        try:
            robots_file = 'norobots.txt' if 'dev' in infogami.config.features else 'robots.txt'
            data = open('static/' + robots_file).read()
            raise web.HTTPError('200 OK', {}, data)
        except IOError:
            raise web.notfound()


class health(delegate.page):
    path = '/health'
    def GET(self):
        web.header('Content-Type', 'text/plain')
        raise web.HTTPError('200 OK', {}, 'OK')


class isbn_lookup(delegate.page):

    path = r'/(?:isbn|ISBN)/([0-9xX-]+)'

    def GET(self, isbn):
        # Preserve the url type (e.g. `.json`) and query params
        ext = ''
        if web.ctx.encoding and web.ctx.path.endswith('.' + web.ctx.encoding):
            ext = '.' + web.ctx.encoding
        if web.ctx.env.get('QUERY_STRING'):
            ext += '?' + web.ctx.env['QUERY_STRING']

        try:
            ed = Edition.from_isbn(isbn)
            if ed:
                return web.found(ed.key + ext)
        except Exception as e:
            logger.error(e)
            return e.message

        web.ctx.status = '404 Not Found'
        return render.notfound(web.ctx.path, create=False)


class bookpage(delegate.page):
    """
    Load an edition bookpage by identifier: isbn, oclc, lccn, or ia (ocaid).
    otherwise, return a 404.
    """

    path = r'/(oclc|lccn|ia|OCLC|LCCN|IA)/([^/]*)(/.*)?'

    def GET(self, key, value, suffix=''):
        key = key.lower()

        if key == 'oclc':
            key = 'oclc_numbers'
        elif key == 'ia':
            key = 'ocaid'

        if key != 'ocaid':  # example: MN41558ucmf_6
            value = value.replace('_', ' ')

        if web.ctx.encoding and web.ctx.path.endswith('.' + web.ctx.encoding):
            ext = '.' + web.ctx.encoding
        else:
            ext = ''

        if web.ctx.env.get('QUERY_STRING'):
            ext += '?' + web.ctx.env['QUERY_STRING']

        q = {'type': '/type/edition', key: value}

        result = web.ctx.site.things(q)

        if result:
            return web.found(result[0] + ext)
        elif key == 'ocaid':
            # Try a range of ocaid alternatives:
            ocaid_alternatives = [
                    {'type': '/type/edition', 'source_records': 'ia:' + value},
                    {'type': '/type/volume', 'ia_id': value}]
            for q in ocaid_alternatives:
                result = web.ctx.site.things(q)
                if result:
                    return web.found(result[0] + ext)

            # Perform import, if possible
            from openlibrary.plugins.importapi.code import ia_importapi, BookImportError
            from openlibrary import accounts
            with accounts.RunAs('ImportBot'):
                try:
                    ia_importapi.ia_import(value, require_marc=True)
                except BookImportError:
                    logger.exception('Unable to import ia record')

            # Go the the record created, or to the dummy ia-wrapper record
            return web.found('/books/ia:' + value + ext)

        web.ctx.status = '404 Not Found'
        return render.notfound(web.ctx.path, create=False)


delegate.media_types['application/rdf+xml'] = 'rdf'
class rdf(delegate.mode):
    name = 'view'
    encoding = 'rdf'

    def GET(self, key):
        page = web.ctx.site.get(key)
        if not page:
            raise web.notfound('')
        else:
            from infogami.utils import template
            try:
                result = template.typetemplate('rdf')(page)
            except:
                raise web.notfound('')
            else:
                return delegate.RawText(result, content_type='application/rdf+xml; charset=utf-8')


delegate.media_types[' application/atom+xml;profile=opds'] = 'opds'
class opds(delegate.mode):
    name = 'view'
    encoding = 'opds'

    def GET(self, key):
        page = web.ctx.site.get(key)
        if not page:
            raise web.notfound('')
        else:
            from infogami.utils import template
            from openlibrary.plugins.openlibrary import opds
            try:
                result = template.typetemplate('opds')(page, opds)
            except:
                raise web.notfound('')
            else:
                return delegate.RawText(result, content_type=' application/atom+xml;profile=opds')


delegate.media_types['application/marcxml+xml'] = 'marcxml'
class marcxml(delegate.mode):
    name = 'view'
    encoding = 'marcxml'

    def GET(self, key):
        page = web.ctx.site.get(key)
        if page is None or page.type.key != '/type/edition':
            raise web.notfound('')
        else:
            from infogami.utils import template
            try:
                result = template.typetemplate('marcxml')(page)
            except:
                raise web.notfound('')
            else:
                return delegate.RawText(result, content_type='application/marcxml+xml; charset=utf-8')


delegate.media_types['text/x-yaml'] = 'yml'
class _yaml(delegate.mode):
    name = 'view'
    encoding = 'yml'

    def GET(self, key):
        d = self.get_data(key)

        if web.input(text='false').text.lower() == 'true':
            web.header('Content-Type', 'text/plain; charset=utf-8')
        else:
            web.header('Content-Type', 'text/x-yaml; charset=utf-8')

        raise web.ok(self.dump(d))

    def get_data(self, key):
        i = web.input(v=None)
        v = safeint(i.v, None)
        data = dict(key=key, revision=v)
        try:
            d = api.request('/get', data=data)
        except client.ClientException as e:
            if e.json:
                msg = self.dump(simplejson.loads(e.json))
            else:
                msg = e.message
            raise web.HTTPError(e.status, data=msg)

        return simplejson.loads(d)

    def dump(self, d):
        import yaml
        return yaml.safe_dump(d, indent=4, allow_unicode=True, default_flow_style=False)

    def load(self, data):
        import yaml
        return yaml.safe_load(data)


class _yaml_edit(_yaml):
    name = 'edit'
    encoding = 'yml'

    def is_admin(self):
        u = delegate.context.user
        return u and u.is_admin()

    def GET(self, key):
        # only allow admin users to edit yaml
        if not self.is_admin():
            return render.permission_denied(key, 'Permission Denied')

        try:
            d = self.get_data(key)
        except web.HTTPError as e:
            if web.ctx.status.lower() == '404 not found':
                d = {'key': key}
            else:
                raise
        return render.edit_yaml(key, self.dump(d))

    def POST(self, key):
        # only allow admin users to edit yaml
        if not self.is_admin():
            return render.permission_denied(key, 'Permission Denied')

        i = web.input(body='', _comment=None)

        if '_save' in i:
            d = self.load(i.body)
            p = web.ctx.site.new(key, d)
            try:
                p._save(i._comment)
            except (client.ClientException, ValidationException) as e:
                add_flash_message('error', str(e))
                return render.edit_yaml(key, i.body)
            raise web.seeother(key + '.yml')
        elif '_preview' in i:
            add_flash_message('Preview not supported')
            return render.edit_yaml(key, i.body)
        else:
            add_flash_message('unknown action')
            return render.edit_yaml(key, i.body)


def _get_user_root():
    user_root = infogami.config.get('infobase', {}).get('user_root', '/user')
    return web.rstrips(user_root, '/')


def _get_bots():
    bots = web.ctx.site.store.values(type='account', name='bot', value='true')
    user_root = _get_user_root()
    return [user_root + '/' + account['username'] for account in bots]


def _get_members_of_group(group_key):
    """Returns keys of all members of the group identifier by group_key."""
    usergroup = web.ctx.site.get(group_key) or {}
    return [m.key for m in usergroup.get('members', [])]


def can_write():
    """
    Any user with bot flag set can write.
    For backward-compatability, all admin users and people in api usergroup are also allowed to write.
    """
    user_key = delegate.context.user and delegate.context.user.key
    bots = _get_members_of_group('/usergroup/api') + _get_members_of_group('/usergroup/admin') + _get_bots()
    return user_key in bots

# overwrite the implementation of can_write in the infogami API plugin with this one.
api.can_write = can_write


class Forbidden(web.HTTPError):
    def __init__(self, msg=''):
        web.HTTPError.__init__(self, '403 Forbidden', {}, msg)


class BadRequest(web.HTTPError):
    def __init__(self, msg=''):
        web.HTTPError.__init__(self, '400 Bad Request', {}, msg)


class new:
    """API to create new author/edition/work/publisher/series."""

    def prepare_query(self, query):
        """
        Add key to query and returns the key.
        If query is a list multiple queries are returned.
        """
        if isinstance(query, list):
            return [self.prepare_query(q) for q in query]
        else:
            type = query['type']
            if isinstance(type, dict):
                type = type['key']
            query['key'] = web.ctx.site.new_key(type)
            return query['key']

    def verify_types(self, query):
        if isinstance(query, list):
            for q in query:
                self.verify_types(q)
        else:
            if 'type' not in query:
                raise BadRequest('Missing type')
            type = query['type']
            if isinstance(type, dict):
                if 'key' not in type:
                    raise BadRequest('Bad Type: ' + simplejson.dumps(type))
                type = type['key']

            if type not in ['/type/author', '/type/edition', '/type/work', '/type/series', '/type/publisher']:
                raise BadRequest('Bad Type: ' + simplejson.dumps(type))

    def POST(self):
        if not can_write():
            raise Forbidden('Permission Denied.')

        try:
            query = simplejson.loads(web.data())
            h = api.get_custom_headers()
            comment = h.get('comment')
            action = h.get('action')
        except Exception as e:
            raise BadRequest(str(e))

        self.verify_types(query)
        keys = self.prepare_query(query)

        try:
            if not isinstance(query, list):
                query = [query]
            web.ctx.site.save_many(query, comment=comment, action=action)
        except client.ClientException as e:
            raise BadRequest(str(e))

        # graphite/statsd tracking of bot edits
        user = delegate.context.user and delegate.context.user.key
        if user.lower().endswith('bot'):
            botname = user.replace('/people/', '', 1)
            botname = botname.replace('.', '-')
            key = 'ol.edits.bots.'+botname
            openlibrary.core.stats.increment(key)
        return simplejson.dumps(keys)

api and api.add_hook('new', new)


@public
def changequery(query=None, **kw):
    if query is None:
        query = web.input(_method='get', _unicode=False)
    for k, v in kw.items():
        if v is None:
            query.pop(k, None)
        else:
            query[k] = v

    query = dict((k, (map(web.safestr, v) if isinstance(v, list) else web.safestr(v))) for k, v in query.items())
    out = web.ctx.get('readable_path', web.ctx.path)
    if query:
        out += '?' + urllib.parse.urlencode(query, doseq=True)
    return out

# Hack to limit recent changes offset.
# Large offsets are blowing up the database.

from infogami.core.db import get_recent_changes as _get_recentchanges

from six.moves import urllib


@public
def get_recent_changes(*a, **kw):
    if 'offset' in kw and kw['offset'] > 5000:
        return []
    else:
        return _get_recentchanges(*a, **kw)


@public
def most_recent_change():
    if 'cache_most_recent' in infogami.config.features:
        v = web.ctx.site._request('/most_recent')
        v.thing = web.ctx.site.get(v.key)
        v.author = v.author and web.ctx.site.get(v.author)
        v.created = client.parse_datetime(v.created)
        return v
    else:
        return get_recent_changes(limit=1)[0]



@public
def get_cover_id(key):
    try:
        _, cat, oln = key.split('/')
<<<<<<< HEAD
        return requests.get('https://covers.openlibrary.org/%s/query?olid=%s&limit=1' % (cat, oln)).json()[0]
    except (ValueError, IndexError, TypeError, simplejson.errors.JSONDecodeError):
=======
        return requests.get(
            "https://covers.openlibrary.org/%s/query?olid=%s&limit=1" % (cat, oln)
        ).json()[0]
    except (IndexError, json.decoder.JSONDecodeError, TypeError, ValueError):
>>>>>>> 2477b2b2
        return None


local_ip = None
class invalidate(delegate.page):
    path = '/system/invalidate'
    def POST(self):
        global local_ip
        if local_ip is None:
            local_ip = socket.gethostbyname(socket.gethostname())

        if web.ctx.ip != '127.0.0.1' and web.ctx.ip.rsplit('.', 1)[0] != local_ip.rsplit('.', 1)[0]:
            raise Forbidden('Allowed only in the local network.')

        data = simplejson.loads(web.data())
        if not isinstance(data, list):
            data = [data]
        for d in data:
            thing = client.Thing(web.ctx.site, d['key'], client.storify(d))
            client._run_hooks('on_new_version', thing)
        return delegate.RawText('ok')


def save_error():
    t = datetime.datetime.utcnow()
    name = '%04d-%02d-%02d/%02d%02d%02d%06d' % (t.year, t.month, t.day, t.hour, t.minute, t.second, t.microsecond)

    path = infogami.config.get('errorlog', 'errors') + '/'+ name + '.html'
    dir = os.path.dirname(path)
    if not os.path.exists(dir):
        os.makedirs(dir)

    error = web.safestr(web.djangoerror())
    f = open(path, 'w')
    f.write(error)
    f.close()

    print('error saved to', path, file=web.debug)
    return name

def internalerror():
    i = web.input(_method='GET', debug='false')
    name = save_error()

    # TODO: move this stats stuff to plugins\openlibrary\stats.py
    # Can't have sub-metrics, so can't add more info
    openlibrary.core.stats.increment('ol.internal-errors')
    increment_error_count('ol.internal-errors-segmented')

    # TODO: move this to plugins\openlibrary\sentry.py
    if sentry.is_enabled():
        sentry_sdk.capture_exception()

    if i.debug.lower() == 'true':
        raise web.debugerror()
    else:
        msg = render.site(render.internalerror(name))
        raise web.internalerror(web.safestr(msg))

delegate.app.internalerror = internalerror
delegate.add_exception_hook(save_error)


class memory(delegate.page):
    path = '/debug/memory'

    def GET(self):
        import guppy
        h = guppy.hpy()
        return delegate.RawText(str(h.heap()))

def _get_relatedcarousels_component(workid):
    if 'env' not in web.ctx:
        delegate.fakeload()
    work = web.ctx.site.get('/works/%s' % workid) or {}
    component = render_template('books/RelatedWorksCarousel', work)
    return {0: str(component)}

def get_cached_relatedcarousels_component(*args, **kwargs):
    memoized_get_component_metadata = cache.memcache_memoize(
        _get_relatedcarousels_component, "book.bookspage.component.relatedcarousels", timeout=dateutil.HALF_DAY_SECS)
    return (memoized_get_component_metadata(*args, **kwargs) or
            memoized_get_component_metadata.update(*args, **kwargs)[0])

class Partials(delegate.page):
    path = '/partials'

    def GET(self):
        i = web.input(workid=None, _component=None)
        component = i.pop("_component")
        cached_component = {}
        if component == "RelatedWorkCarousel":
            cached_component = get_cached_relatedcarousels_component(**i)
        return delegate.RawText(simplejson.dumps(cached_component), content_type="application/json")


def is_bot():
    r"""Generated on ol-www1 within /var/log/nginx with:

    cat access.log | grep -oh "; \w*[bB]ot" | sort --unique | awk '{print tolower($2)}'
    cat access.log | grep -oh "; \w*[sS]pider" | sort --unique | awk '{print tolower($2)}'

    Manually removed singleton `bot` (to avoid overly complex grep regex)
    """
    user_agent_bots = [
        'sputnikbot', 'dotbot', 'semrushbot',
        'googlebot', 'yandexbot', 'monsidobot', 'kazbtbot',
        'seznambot', 'dubbotbot', '360spider', 'redditbot',
        'yandexmobilebot', 'linkdexbot', 'musobot', 'mojeekbot',
        'focuseekbot', 'behloolbot', 'startmebot',
        'yandexaccessibilitybot', 'uptimerobot', 'femtosearchbot',
        'pinterestbot', 'toutiaospider', 'yoozbot', 'parsijoobot',
        'equellaurlbot', 'donkeybot', 'paperlibot', 'nsrbot',
        'discordbot', 'ahrefsbot', '`googlebot', 'coccocbot',
        'buzzbot', 'laserlikebot', 'baiduspider', 'bingbot',
        'mj12bot', 'yoozbotadsbot'
    ]
    if not web.ctx.env.get('HTTP_USER_AGENT'):
        return True
    user_agent = web.ctx.env['HTTP_USER_AGENT'].lower()
    return any([bot in user_agent for bot in user_agent_bots])


def setup_template_globals():
    web.template.Template.globals.update({
        'sorted': sorted,
        'zip': zip,
        'tuple': tuple,
        'urlquote': web.urlquote,
        'isbn_13_to_isbn_10': isbn_13_to_isbn_10,
        'isbn_10_to_isbn_13': isbn_10_to_isbn_13,
        'NEWLINE': '\n',
        'random': random.Random(),

        # bad use of globals
        'is_bot': is_bot,
        'time': time,
        'input': web.input,
        'dumps': simplejson.dumps,
    })


def setup_context_defaults():
    from infogami.utils import context
    context.defaults.update({
        'features': [],
        'user': None,
        'MAX_VISIBLE_BOOKS': 5
    })


def setup():
    from openlibrary.plugins.openlibrary import (
        sentry,
        home,
        borrow_home,
        stats,
        support,
        events,
        design,
        status,
        authors,
    )

    sentry.setup()
    home.setup()
    design.setup()
    borrow_home.setup()
    stats.setup()
    support.setup()
    events.setup()
    status.setup()
    authors.setup()

    from openlibrary.plugins.openlibrary import api
    delegate.app.add_processor(web.unloadhook(stats.stats_hook))

    if infogami.config.get('dev_instance') is True:
        from openlibrary.plugins.openlibrary import dev_instance
        dev_instance.setup()

    setup_context_defaults()
    setup_template_globals()

setup()<|MERGE_RESOLUTION|>--- conflicted
+++ resolved
@@ -743,15 +743,10 @@
 def get_cover_id(key):
     try:
         _, cat, oln = key.split('/')
-<<<<<<< HEAD
-        return requests.get('https://covers.openlibrary.org/%s/query?olid=%s&limit=1' % (cat, oln)).json()[0]
-    except (ValueError, IndexError, TypeError, simplejson.errors.JSONDecodeError):
-=======
         return requests.get(
             "https://covers.openlibrary.org/%s/query?olid=%s&limit=1" % (cat, oln)
         ).json()[0]
     except (IndexError, json.decoder.JSONDecodeError, TypeError, ValueError):
->>>>>>> 2477b2b2
         return None
 
 
