"""
Open Library Plugin.
"""
<<<<<<< HEAD
from __future__ import print_function
=======
from __future__ import absolute_import

>>>>>>> 1a46e3f5
import web
import simplejson
import os
import sys
import urllib
import socket
import random
import datetime
import logging
from time import time

import infogami

# make sure infogami.config.features is set
if not hasattr(infogami.config, 'features'):
    infogami.config.features = []

from infogami.utils.app import metapage
from infogami.utils import delegate
from infogami.utils.view import render, render_template, public, safeint, add_flash_message
from infogami.infobase import client
from infogami.core.db import ValidationException

from openlibrary.catalog.add_book import create_edition_from_amazon_metadata
from openlibrary.utils.isbn import isbn_13_to_isbn_10, isbn_10_to_isbn_13
from openlibrary.core.lending import get_work_availability, get_edition_availability
import openlibrary.core.stats
from openlibrary.plugins.openlibrary.home import format_work_data

from openlibrary.plugins.openlibrary import processors

delegate.app.add_processor(processors.ReadableUrlProcessor())
delegate.app.add_processor(processors.ProfileProcessor())
delegate.app.add_processor(processors.CORSProcessor())

try:
    from infogami.plugins.api import code as api
except:
    api = None

# http header extension for OL API
infogami.config.http_ext_header_uri = "http://openlibrary.org/dev/docs/api"

# setup special connection with caching support
from openlibrary.plugins.openlibrary import connection
client._connection_types['ol'] = connection.OLConnection
infogami.config.infobase_parameters = dict(type="ol")

# set up infobase schema. required when running in standalone mode.
from openlibrary.core import schema
schema.register_schema()

from openlibrary.core import models
models.register_models()
models.register_types()

# Remove movefiles install hook. openlibrary manages its own files.
infogami._install_hooks = [h for h in infogami._install_hooks if h.__name__ != "movefiles"]

from openlibrary.plugins.openlibrary import lists
lists.setup()

logger = logging.getLogger("openlibrary")

class hooks(client.hook):
    def before_new_version(self, page):
        user = web.ctx.site.get_user()
        account = user and user.get_account()
        if account and account.is_blocked():
            raise ValidationException("Your account has been suspended. You are not allowed to make any edits.")

        if page.type.key == '/type/library':
            bad = list(page.find_bad_ip_ranges(page.ip_ranges or ""))
            if bad:
                raise ValidationException('Bad IPs: ' + '; '.join(bad))

        if page.key.startswith('/a/') or page.key.startswith('/authors/'):
            if page.type.key == '/type/author':
                return

            books = web.ctx.site.things({"type": "/type/edition", "authors": page.key})
            books = books or web.ctx.site.things({"type": "/type/work", "authors": {"author": {"key": page.key}}})
            if page.type.key == '/type/delete' and books:
                raise ValidationException("This Author page cannot be deleted as %d record(s) still reference this id. Please remove or reassign before trying again. Referenced by: %s" % (len(books), books))
            elif page.type.key != '/type/author' and books:
                raise ValidationException("Changing type of author pages is not allowed.")

@infogami.action
def sampledump():
    """Creates a dump of objects from OL database for creating a sample database."""
    def expand_keys(keys):
        def f(k):
            if isinstance(k, dict):
                return web.ctx.site.things(k)
            elif k.endswith('*'):
                return web.ctx.site.things({'key~': k})
            else:
                return [k]
        result = []
        for k in keys:
            d = f(k)
            result += d
        return result

    def get_references(data, result=None):
        if result is None:
            result = []

        if isinstance(data, dict):
            if 'key' in data:
                result.append(data['key'])
            else:
                get_references(data.values(), result)
        elif isinstance(data, list):
            for v in data:
                get_references(v, result)
        return result

    visiting = {}
    visited = set()

    def visit(key):
        if key in visited or key.startswith('/type/'):
            return
        elif key in visiting:
            # This is a case of circular-dependency. Add a stub object to break it.
<<<<<<< HEAD
            print(simplejson.dumps({'key': key, 'type': visiting[key]['type']}))
=======
            print(simplejson.dumps({
                'key': key, 'type': visiting[key]['type']
            }))
>>>>>>> 1a46e3f5
            visited.add(key)
            return

        thing = web.ctx.site.get(key)
        if not thing:
            return

        d = thing.dict()
        d.pop('permission', None)
        d.pop('child_permission', None)
        d.pop('table_of_contents', None)

        visiting[key] = d
        for ref in get_references(d.values()):
            visit(ref)
        visited.add(key)

        print(simplejson.dumps(d))

    keys = [
        '/scan_record',
        '/scanning_center',
        {'type': '/type/scan_record', 'limit': 10},
    ]
    keys = expand_keys(keys) + ['/b/OL%dM' % i for i in range(1, 100)]
    visited = set()

    for k in keys:
        visit(k)

@infogami.action
def sampleload(filename="sampledump.txt.gz"):
    if filename.endswith('.gz'):
        import gzip
        f = gzip.open(filename)
    else:
        f = open(filename)

    queries = [simplejson.loads(line) for  line in f]
    print(web.ctx.site.save_many(queries))


class routes(delegate.page):
    path = "/developers/routes"

    def GET(self):
        class ModulesToStr(simplejson.JSONEncoder):
            def default(self, obj):
                if isinstance(obj, metapage):
                    return obj.__module__ + "." + obj.__name__
                return super(ModulesToStr, self).default(obj)

        from openlibrary import code
        return '<pre>%s</pre>' % simplejson.dumps(
            code.delegate.pages, sort_keys=True, cls=ModulesToStr,
            indent=4, separators=(',', ': '))

class addbook(delegate.page):
    path = "/addbook"

    def GET(self):
        d = {'type': web.ctx.site.get('/type/edition')}

        i = web.input()
        author = i.get('author') and web.ctx.site.get(i.author)
        if author:
            d['authors'] = [author]

        page = web.ctx.site.new("", d)
        return render.edit(page, self.path, 'Add Book')

    def POST(self):
        from infogami.core.code import edit
        key = web.ctx.site.new_key('/type/edition')
        web.ctx.path = key
        return edit().POST(key)

class widget(delegate.page):
    path = "/(works|books)/(OL\d+[W|M])/widget"

    def GET(self, _type, olid=None):
        if olid:
            getter = get_work_availability if _type == 'works' else get_edition_availability
            item = web.ctx.site.get('/%s/%s' % (_type, olid)) or {}
            item['olid'] = olid
            item['availability'] = getter(olid).get(item['olid'])
            item['authors'] = [web.storage(key=a.key, name=a.name or None) for a in item.get_authors()]
            return delegate.RawText(
                render_template("widget", item if _type == 'books' else format_work_data(item)),
                content_type="text/html")
        raise web.seeother("/")

class addauthor(delegate.page):
    path = '/addauthor'

    def POST(self):
        i = web.input("name")
        if len(i.name) < 2:
            return web.badrequest()
        key = web.ctx.site.new_key('/type/author')
        web.ctx.path = key
        web.ctx.site.save({'key': key, 'name': i.name, 'type': dict(key='/type/author')}, comment='New Author')
        raise web.HTTPError("200 OK", {}, key)

class clonebook(delegate.page):
    def GET(self):
        from infogami.core.code import edit
        i = web.input("key")
        page = web.ctx.site.get(i.key)
        if page is None:
            raise web.seeother(i.key)
        else:
            d =page._getdata()
            for k in ['isbn_10', 'isbn_13', 'lccn', "oclc"]:
                 d.pop(k, None)
            return render.edit(page, '/addbook', 'Clone Book')

class search(delegate.page):
    path = "/suggest/search"

    def GET(self):
        i = web.input(prefix="")
        if len(i.prefix) > 2:
            q = {'type': '/type/author', 'name~': i.prefix + '*', 'sort': 'name', 'limit': 5}
            things = web.ctx.site.things(q)
            things = [web.ctx.site.get(key) for key in things]

            result = [dict(type=[{'id': t.key, 'name': t.key}], name=web.utf8(t.name), guid=t.key, id=t.key, article=dict(id=t.key)) for t in things]
        else:
            result = []
        callback = i.pop('callback', None)
        d = dict(status="200 OK", query=dict(i, escape='html'), code='/api/status/ok', result=result)

        if callback:
            data = '%s(%s)' % (callback, simplejson.dumps(d))
        else:
            data = simplejson.dumps(d)
        raise web.HTTPError('200 OK', {}, data)

class blurb(delegate.page):
    path = "/suggest/blurb/(.*)"
    def GET(self, path):
        i = web.input()
        callback = i.pop('callback', None)
        author = web.ctx.site.get('/' +path)
        body = ''
        if author.birth_date or author.death_date:
            body = "%s - %s" % (author.birth_date, author.death_date)
        else:
            body = "%s" % author.date

        body += "<br/>"
        if author.bio:
            body += web.utf8(author.bio)

        result = dict(body=body, media_type="text/html", text_encoding="utf-8")
        d = dict(status="200 OK", code="/api/status/ok", result=result)
        if callback:
            data = '%s(%s)' % (callback, simplejson.dumps(d))
        else:
            data = simplejson.dumps(d)

        raise web.HTTPError('200 OK', {}, data)

class thumbnail(delegate.page):
    path = "/suggest/thumbnail"

@public
def get_property_type(type, name):
    for p in type.properties:
        if p.name == name:
            return p.expected_type
    return web.ctx.site.get("/type/string")

def save(filename, text):
    root = os.path.dirname(__file__)
    path = root + filename
    dir = os.path.dirname(path)
    if not os.path.exists(dir):
        os.makedirs(dir)
    f = open(path, 'w')
    f.write(text)
    f.close()

def change_ext(filename, ext):
    filename, _ = os.path.splitext(filename)
    if ext:
        filename = filename + ext
    return filename

def get_pages(type, processor):
    pages = web.ctx.site.things(dict(type=type))
    for p in pages:
        processor(web.ctx.site.get(p))

class robotstxt(delegate.page):
    path = "/robots.txt"
    def GET(self):
        web.header('Content-Type', 'text/plain')
        try:
            data = open('static/robots.txt').read()
            raise web.HTTPError("200 OK", {}, data)
        except IOError:
            raise web.notfound()

class health(delegate.page):
    path = "/health"
    def GET(self):
        web.header('Content-Type', 'text/plain')
        raise web.HTTPError("200 OK", {}, 'OK')


class bookpage(delegate.page):
    path = r"/(isbn|oclc|lccn|ia|ISBN|OCLC|LCCN|IA)/([^/]*)(/.*)?"

    def GET(self, key, value, suffix):
        key = key.lower()
        suffix = suffix or ""

        if key == "isbn":
            if len(value) == 13:
                key = "isbn_13"
            else:
                key = "isbn_10"
        elif key == "oclc":
            key = "oclc_numbers"
        elif key == "ia":
            key = "ocaid"

        if key != 'ocaid': # example: MN41558ucmf_6
            value = value.replace('_', ' ')

        if web.ctx.encoding and web.ctx.path.endswith("." + web.ctx.encoding):
            ext = "." + web.ctx.encoding
        else:
            ext = ""

        if web.ctx.env.get('QUERY_STRING'):
            ext += '?' + web.ctx.env['QUERY_STRING']

        def redirect(key, ext, suffix):
            if ext:
                return web.found(key + ext)
            else:
                book = web.ctx.site.get(key)
                return web.found(book.url(suffix))

        q = {"type": "/type/edition", key: value}
        try:
            result = web.ctx.site.things(q)
            if result:
                raise redirect(result[0], ext, suffix)
            elif key =='ocaid':
                q = {"type": "/type/edition", 'source_records': 'ia:' + value}
                result = web.ctx.site.things(q)
                if result:
                    raise redirect(result[0], ext, suffix)
                q = {"type": "/type/volume", 'ia_id': value}
                result = web.ctx.site.things(q)
                if result:
                    raise redirect(result[0], ext, suffix)
                else:
                    raise redirect("/books/ia:" + value, ext, suffix)
            elif key.startswith("isbn"):
                ed_key = create_edition_from_amazon_metadata(value)
                if ed:
                    raise web.seeother(ed_key)
            web.ctx.status = "404 Not Found"
            return render.notfound(web.ctx.path, create=False)
        except web.HTTPError:
            raise
        except:
            if key.startswith('isbn'):
                ed_key = create_edition_from_amazon_metadata(value)
                if ed_key:
                    raise web.seeother(ed_key)

            logger.error("unexpected error", exc_info=True)
            web.ctx.status = "404 Not Found"
            return render.notfound(web.ctx.path, create=False)

delegate.media_types['application/rdf+xml'] = 'rdf'
class rdf(delegate.mode):
    name = 'view'
    encoding = 'rdf'

    def GET(self, key):
        page = web.ctx.site.get(key)
        if not page:
            raise web.notfound("")
        else:
            from infogami.utils import template
            try:
                result = template.typetemplate('rdf')(page)
            except:
                raise web.notfound("")
            else:
                return delegate.RawText(result, content_type="application/rdf+xml; charset=utf-8")

delegate.media_types[' application/atom+xml;profile=opds'] = 'opds'
class opds(delegate.mode):
    name = 'view'
    encoding = 'opds'

    def GET(self, key):
        page = web.ctx.site.get(key)
        if not page:
            raise web.notfound("")
        else:
            from infogami.utils import template
            import opds
            try:
                result = template.typetemplate('opds')(page, opds)
            except:
                raise web.notfound("")
            else:
                return delegate.RawText(result, content_type=" application/atom+xml;profile=opds")

delegate.media_types['application/marcxml+xml'] = 'marcxml'
class marcxml(delegate.mode):
    name = 'view'
    encoding = 'marcxml'

    def GET(self, key):
        page = web.ctx.site.get(key)

        if page is None or page.type.key != '/type/edition':
            raise web.notfound("")
        else:
            from infogami.utils import template
            try:
                result = template.typetemplate('marcxml')(page)
            except:
                raise web.notfound("")
            else:
                return delegate.RawText(result, content_type="application/marcxml+xml; charset=utf-8")

delegate.media_types['text/x-yaml'] = 'yml'
class _yaml(delegate.mode):
    name = "view"
    encoding = "yml"

    def GET(self, key):
        d = self.get_data(key)

        if web.input(text="false").text.lower() == "true":
            web.header('Content-Type', 'text/plain; charset=utf-8')
        else:
            web.header('Content-Type', 'text/x-yaml; charset=utf-8')

        raise web.ok(self.dump(d))

    def get_data(self, key):
        i = web.input(v=None)
        v = safeint(i.v, None)
        data = dict(key=key, revision=v)
        try:
            d = api.request('/get', data=data)
        except client.ClientException, e:
            if e.json:
                msg = self.dump(simplejson.loads(e.json))
            else:
                msg = e.message
            raise web.HTTPError(e.status, data=msg)

        return simplejson.loads(d)

    def dump(self, d):
        import yaml
        return yaml.safe_dump(d, indent=4, allow_unicode=True, default_flow_style=False)

    def load(self, data):
        import yaml
        return yaml.safe_load(data)

class _yaml_edit(_yaml):
    name = "edit"
    encoding = "yml"

    def is_admin(self):
        u = delegate.context.user
        return u and u.is_admin()

    def GET(self, key):
        # only allow admin users to edit yaml
        if not self.is_admin():
            return render.permission_denied(key, 'Permission Denied')

        try:
            d = self.get_data(key)
        except web.HTTPError, e:
            if web.ctx.status.lower() == "404 not found":
                d = {"key": key}
            else:
                raise
        return render.edit_yaml(key, self.dump(d))

    def POST(self, key):
        # only allow admin users to edit yaml
        if not self.is_admin():
            return render.permission_denied(key, 'Permission Denied')

        i = web.input(body='', _comment=None)

        if '_save' in i:
            d = self.load(i.body)
            p = web.ctx.site.new(key, d)
            try:
                p._save(i._comment)
            except (client.ClientException, ValidationException), e:
                add_flash_message('error', str(e))
                return render.edit_yaml(key, i.body)
            raise web.seeother(key + '.yml')
        elif '_preview' in i:
            add_flash_message('Preview not supported')
            return render.edit_yaml(key, i.body)
        else:
            add_flash_message('unknown action')
            return render.edit_yaml(key, i.body)

def _get_user_root():
    user_root = infogami.config.get("infobase", {}).get("user_root", "/user")
    return web.rstrips(user_root, "/")

def _get_bots():
    bots = web.ctx.site.store.values(type="account", name="bot", value="true")
    user_root = _get_user_root()
    return [user_root + "/" + account['username'] for account in bots]

def _get_members_of_group(group_key):
    """Returns keys of all members of the group identifier by group_key.
    """
    usergroup = web.ctx.site.get(group_key) or {}
    return [m.key for m in usergroup.get("members", [])]

def can_write():
    """Any user with bot flag set can write.
    For backward-compatability, all admin users and people in api usergroup are also allowed to write.
    """
    user_key = delegate.context.user and delegate.context.user.key
    bots = _get_members_of_group("/usergroup/api") + _get_members_of_group("/usergroup/admin") + _get_bots()
    return user_key in bots

# overwrite the implementation of can_write in the infogami API plugin with this one.
api.can_write = can_write

class Forbidden(web.HTTPError):
    def __init__(self, msg=""):
        web.HTTPError.__init__(self, "403 Forbidden", {}, msg)

class BadRequest(web.HTTPError):
    def __init__(self, msg=""):
        web.HTTPError.__init__(self, "400 Bad Request", {}, msg)

class new:
    """API to create new author/edition/work/publisher/series.
    """
    def prepare_query(self, query):
        """Add key to query and returns the key.
        If query is a list multiple queries are returned.
        """
        if isinstance(query, list):
            return [self.prepare_query(q) for q in query]
        else:
            type = query['type']
            if isinstance(type, dict):
                type = type['key']
            query['key'] = web.ctx.site.new_key(type)
            return query['key']

    def verify_types(self, query):
        if isinstance(query, list):
            for q in query:
                self.verify_types(q)
        else:
            if 'type' not in query:
                raise BadRequest("Missing type")
            type = query['type']
            if isinstance(type, dict):
                if 'key' not in type:
                    raise BadRequest("Bad Type: " + simplejson.dumps(type))
                type = type['key']

            if type not in ['/type/author', '/type/edition', '/type/work', '/type/series', '/type/publisher']:
                raise BadRequest("Bad Type: " + simplejson.dumps(type))

    def POST(self):
        if not can_write():
            raise Forbidden("Permission Denied.")

        try:
            query = simplejson.loads(web.data())
            h = api.get_custom_headers()
            comment = h.get('comment')
            action = h.get('action')
        except Exception, e:
            raise BadRequest(str(e))

        self.verify_types(query)
        keys = self.prepare_query(query)

        try:
            if not isinstance(query, list):
                query = [query]
            web.ctx.site.save_many(query, comment=comment, action=action)
        except client.ClientException, e:
            raise BadRequest(str(e))

        #graphite/statsd tracking of bot edits
        user = delegate.context.user and delegate.context.user.key
        if user.lower().endswith('bot'):
            botname = user.replace('/people/', '', 1)
            botname = botname.replace('.', '-')
            key = 'ol.edits.bots.'+botname
            openlibrary.core.stats.increment(key)

        return simplejson.dumps(keys)

api and api.add_hook('new', new)

@public
def changequery(query=None, **kw):
    if query is None:
        query = web.input(_method='get', _unicode=False)
    for k, v in kw.iteritems():
        if v is None:
            query.pop(k, None)
        else:
            query[k] = v

    query = dict((k, (map(web.safestr, v) if isinstance(v, list) else web.safestr(v))) for k, v in query.items())
    out = web.ctx.get('readable_path', web.ctx.path)
    if query:
        out += '?' + urllib.urlencode(query, doseq=True)
    return out

# Hack to limit recent changes offset.
# Large offsets are blowing up the database.

from infogami.core.db import get_recent_changes as _get_recentchanges
@public
def get_recent_changes(*a, **kw):
    if 'offset' in kw and kw['offset'] > 5000:
        return []
    else:
        return _get_recentchanges(*a, **kw)

@public
def most_recent_change():
    if 'cache_most_recent' in infogami.config.features:
        v = web.ctx.site._request('/most_recent')
        v.thing = web.ctx.site.get(v.key)
        v.author = v.author and web.ctx.site.get(v.author)
        v.created = client.parse_datetime(v.created)
        return v
    else:
        return get_recent_changes(limit=1)[0]

def wget(url):
    try:
        return urllib.urlopen(url).read()
    except:
        return ""

@public
def get_cover_id(key):
    try:
        _, cat, oln = key.split('/')
        return simplejson.loads(wget('https://covers.openlibrary.org/%s/query?olid=%s&limit=1' % (cat, oln)))[0]
    except (ValueError, IndexError, TypeError):
        return None

local_ip = None
class invalidate(delegate.page):
    path = "/system/invalidate"
    def POST(self):
        global local_ip
        if local_ip is None:
            local_ip = socket.gethostbyname(socket.gethostname())

        if web.ctx.ip != "127.0.0.1" and web.ctx.ip.rsplit(".", 1)[0] != local_ip.rsplit(".", 1)[0]:
            raise Forbidden("Allowed only in the local network.")

        data = simplejson.loads(web.data())
        if not isinstance(data, list):
            data = [data]
        for d in data:
            thing = client.Thing(web.ctx.site, d['key'], client.storify(d))
            client._run_hooks('on_new_version', thing)
        return delegate.RawText("ok")

def save_error():
    t = datetime.datetime.utcnow()
    name = '%04d-%02d-%02d/%02d%02d%02d%06d' % (t.year, t.month, t.day, t.hour, t.minute, t.second, t.microsecond)

    path = infogami.config.get('errorlog', 'errors') + '/'+ name + '.html'
    dir = os.path.dirname(path)
    if not os.path.exists(dir):
        os.makedirs(dir)

    error = web.safestr(web.djangoerror())
    f = open(path, 'w')
    f.write(error)
    f.close()

    print('error saved to', path, file=web.debug)

    return name

def internalerror():
    i = web.input(_method='GET', debug='false')
    name = save_error()

    openlibrary.core.stats.increment('ol.internal-errors', 1)

    if i.debug.lower() == 'true':
        raise web.debugerror()
    else:
        msg = render.site(render.internalerror(name))
        raise web.internalerror(web.safestr(msg))

delegate.app.internalerror = internalerror
delegate.add_exception_hook(save_error)

class memory(delegate.page):
    path = "/debug/memory"

    def GET(self):
        import guppy
        h = guppy.hpy()
        return delegate.RawText(str(h.heap()))


def is_bot():
    """Generated on ol-www1 within /var/log/nginx with:

    cat access.log | grep -oh "; \w*[bB]ot" | sort --unique | awk '{print tolower($2)}'
    cat access.log | grep -oh "; \w*[sS]pider" | sort --unique | awk '{print tolower($2)}'

    Manually removed singleton `bot` (to avoid overly complex grep regex)
    """
    user_agent_bots = [
        'sputnikbot', 'dotbot', 'semrushbot',
        'googlebot', 'yandexbot', 'monsidobot', 'kazbtbot',
        'seznambot', 'dubbotbot', '360spider', 'redditbot',
        'yandexmobilebot', 'linkdexbot', 'musobot', 'mojeekbot',
        'focuseekbot', 'behloolbot', 'startmebot',
        'yandexaccessibilitybot', 'uptimerobot', 'femtosearchbot',
        'pinterestbot', 'toutiaospider', 'yoozbot', 'parsijoobot',
        'equellaurlbot', 'donkeybot', 'paperlibot', 'nsrbot',
        'discordbot', 'ahrefsbot', '`googlebot', 'coccocbot',
        'buzzbot', 'laserlikebot', 'baiduspider', 'bingbot',
        'mj12bot', 'yoozbotadsbot'
    ]
    user_agent = web.ctx.env['HTTP_USER_AGENT'].lower()
    return any([bot in user_agent for bot in user_agent_bots])

def setup_template_globals():
    web.template.Template.globals.update({
        "sorted": sorted,
        "zip": zip,
        "tuple": tuple,
        "isbn_13_to_isbn_10": isbn_13_to_isbn_10,
        'isbn_10_to_isbn_13': isbn_10_to_isbn_13,
        "NEWLINE": "\n",
        "random": random.Random(),

        # bad use of globals
        "is_bot": is_bot,
        "time": time,
        "input": web.input,
        "dumps": simplejson.dumps,
    })


def setup_context_defaults():
    from infogami.utils import context
    context.defaults.update({
        'features': [],
        'user': None,
        'MAX_VISIBLE_BOOKS': 5
    })

def setup():
    from openlibrary.plugins.openlibrary import (home, inlibrary, borrow_home, libraries,
                                                 stats, support, events, design, status,
                                                 merge_editions, authors)

    home.setup()
    design.setup()
    inlibrary.setup()
    borrow_home.setup()
    libraries.setup()
    stats.setup()
    support.setup()
    events.setup()
    status.setup()
    merge_editions.setup()
    authors.setup()

    from openlibrary.plugins.openlibrary import api
    delegate.app.add_processor(web.unloadhook(stats.stats_hook))

    if infogami.config.get("dev_instance") is True:
        from openlibrary.plugins.openlibrary import dev_instance
        dev_instance.setup()

    setup_context_defaults()
    setup_template_globals()

setup()<|MERGE_RESOLUTION|>--- conflicted
+++ resolved
@@ -1,12 +1,10 @@
 """
 Open Library Plugin.
 """
-<<<<<<< HEAD
+
 from __future__ import print_function
-=======
 from __future__ import absolute_import
 
->>>>>>> 1a46e3f5
 import web
 import simplejson
 import os
@@ -133,13 +131,9 @@
             return
         elif key in visiting:
             # This is a case of circular-dependency. Add a stub object to break it.
-<<<<<<< HEAD
-            print(simplejson.dumps({'key': key, 'type': visiting[key]['type']}))
-=======
             print(simplejson.dumps({
                 'key': key, 'type': visiting[key]['type']
             }))
->>>>>>> 1a46e3f5
             visited.add(key)
             return
 
