--- conflicted
+++ resolved
@@ -75,17 +75,11 @@
     h for h in infogami._install_hooks if h.__name__ != 'movefiles'
 ]
 
-<<<<<<< HEAD
-from openlibrary.plugins.openlibrary import lists, tags
+from openlibrary.plugins.openlibrary import tags, lists, bulk_tag
 
 lists.setup()
 tags.setup()
-=======
-from openlibrary.plugins.openlibrary import lists, bulk_tag
-
-lists.setup()
 bulk_tag.setup()
->>>>>>> 01f6c6d2
 
 logger = logging.getLogger('openlibrary')
 
