from copy import deepcopy
from datetime import datetime
import logging
import re
import sys
from typing import Any, cast
from collections.abc import Callable

import luqum.tree
import web
from openlibrary.plugins.upstream.utils import convert_iso_to_marc
from openlibrary.plugins.worksearch.schemes import SearchScheme
from openlibrary.solr.query_utils import (
    EmptyTreeError,
    fully_escape_query,
    luqum_parser,
    luqum_remove_child,
    luqum_replace_child,
    luqum_traverse,
    luqum_replace_field,
)
from openlibrary.utils.ddc import (
    normalize_ddc,
    normalize_ddc_prefix,
    normalize_ddc_range,
)
from openlibrary.utils.isbn import normalize_isbn
from openlibrary.utils.lcc import (
    normalize_lcc_prefix,
    normalize_lcc_range,
    short_lcc_to_sortable_lcc,
)

logger = logging.getLogger("openlibrary.worksearch")
re_author_key = re.compile(r'(OL\d+A)')


class WorkSearchScheme(SearchScheme):
    universe = ['type:work']
    all_fields = {
        "key",
        "redirects",
        "title",
        "subtitle",
        "alternative_title",
        "alternative_subtitle",
        "cover_i",
        "ebook_access",
        "edition_count",
        "edition_key",
        "format",
        "by_statement",
        "publish_date",
        "lccn",
        "ia",
        "oclc",
        "isbn",
        "contributor",
        "publish_place",
        "publisher",
        "first_sentence",
        "author_key",
        "author_name",
        "author_alternative_name",
        "subject",
        "person",
        "place",
        "time",
        "has_fulltext",
        "title_suggest",
        "publish_year",
        "language",
        "number_of_pages_median",
        "ia_count",
        "publisher_facet",
        "author_facet",
        "first_publish_year",
        "ratings_count",
        "readinglog_count",
        "want_to_read_count",
        "currently_reading_count",
        "already_read_count",
        # Subjects
        "subject_key",
        "person_key",
        "place_key",
        "time_key",
        # Classifications
        "lcc",
        "ddc",
        "lcc_sort",
        "ddc_sort",
    }
    facet_fields = {
        "has_fulltext",
        "author_facet",
        "language",
        "first_publish_year",
        "publisher_facet",
        "subject_facet",
        "person_facet",
        "place_facet",
        "time_facet",
        "public_scan_b",
    }
    field_name_map = {
        'author': 'author_name',
        'authors': 'author_name',
        'by': 'author_name',
        'number_of_pages': 'number_of_pages_median',
        'publishers': 'publisher',
        'subtitle': 'alternative_subtitle',
        'title': 'alternative_title',
        'work_subtitle': 'subtitle',
        'work_title': 'title',
        # "Private" fields
        # This is private because we'll change it to a multi-valued field instead of a
        # plain string at the next opportunity, which will make it much more usable.
        '_ia_collection': 'ia_collection_s',
    }
    sorts = {
        'editions': 'edition_count desc',
        'old': 'def(first_publish_year, 9999) asc',
        'new': 'first_publish_year desc',
        'rating': 'ratings_sortable desc',
        'rating asc': 'ratings_sortable asc',
        'rating desc': 'ratings_sortable desc',
        'readinglog': 'readinglog_count desc',
        'want_to_read': 'want_to_read_count desc',
        'currently_reading': 'currently_reading_count desc',
        'already_read': 'already_read_count desc',
        'title': 'title_sort asc',
        'scans': 'ia_count desc',
        # Classifications
        'lcc_sort': 'lcc_sort asc',
        'lcc_sort asc': 'lcc_sort asc',
        'lcc_sort desc': 'lcc_sort desc',
        'ddc_sort': 'ddc_sort asc',
        'ddc_sort asc': 'ddc_sort asc',
        'ddc_sort desc': 'ddc_sort desc',
        # Ebook access
        'ebook_access': 'ebook_access desc',
        'ebook_access asc': 'ebook_access asc',
        'ebook_access desc': 'ebook_access desc',
        # Key
        'key': 'key asc',
        'key asc': 'key asc',
        'key desc': 'key desc',
        # Random
        'random': 'random_1 asc',
        'random asc': 'random_1 asc',
        'random desc': 'random_1 desc',
        'random.hourly': lambda: f'random_{datetime.now():%Y%m%dT%H} asc',
        'random.daily': lambda: f'random_{datetime.now():%Y%m%d} asc',
    }
    default_fetched_fields = {
        'key',
        'author_name',
        'author_key',
        'title',
        'subtitle',
        'edition_count',
        'ia',
        'has_fulltext',
        'first_publish_year',
        'cover_i',
        'cover_edition_key',
        'public_scan_b',
        'lending_edition_s',
        'lending_identifier_s',
        'language',
        'ia_collection_s',
        # FIXME: These should be fetched from book_providers, but can't cause circular
        # dep
        'id_project_gutenberg',
        'id_librivox',
        'id_standard_ebooks',
        'id_openstax',
    }
    facet_rewrites = {
        ('public_scan', 'true'): 'ebook_access:public',
        ('public_scan', 'false'): '-ebook_access:public',
        ('print_disabled', 'true'): 'ebook_access:printdisabled',
        ('print_disabled', 'false'): '-ebook_access:printdisabled',
        (
            'has_fulltext',
            'true',
        ): lambda: f'ebook_access:[{get_fulltext_min()} TO *]',
        (
            'has_fulltext',
            'false',
        ): lambda: f'ebook_access:[* TO {get_fulltext_min()}}}',
    }

    def is_search_field(self, field: str):
        # New variable introduced to prevent rewriting the input.
        if field.startswith("work."):
            return self.is_search_field(field.partition(".")[2])
        return super().is_search_field(field) or field.startswith('id_')

    def transform_user_query(
        self, user_query: str, q_tree: luqum.tree.Item
    ) -> luqum.tree.Item:
        has_search_fields = False
        for node, parents in luqum_traverse(q_tree):
            if isinstance(node, luqum.tree.SearchField):
                has_search_fields = True
                if node.name.lower() in self.field_name_map:
                    node.name = self.field_name_map[node.name.lower()]
                if node.name == 'isbn':
                    isbn_transform(node)
                if node.name in ('lcc', 'lcc_sort'):
                    lcc_transform(node)
                if node.name in ('dcc', 'dcc_sort'):
                    ddc_transform(node)
                if node.name == 'ia_collection_s':
                    ia_collection_s_transform(node)

        if not has_search_fields:
            # If there are no search fields, maybe we want just an isbn?
            isbn = normalize_isbn(user_query)
            if isbn and len(isbn) in (10, 13):
                q_tree = luqum_parser(f'isbn:({isbn})')

        return q_tree

    def build_q_from_params(self, params: dict[str, Any]) -> str:
        q_list = []
        if 'author' in params:
            v = params['author'].strip()
            m = re_author_key.search(v)
            if m:
                q_list.append(f"author_key:({m.group(1)})")
            else:
                v = fully_escape_query(v)
                q_list.append(f"(author_name:({v}) OR author_alternative_name:({v}))")

        check_params = {
            'title',
            'publisher',
            'oclc',
            'lccn',
            'contributor',
            'subject',
            'place',
            'person',
            'time',
            'author_key',
        }
        # support web.input fields being either a list or string
        # when default values used
        q_list += [
            f'{k}:({fully_escape_query(val)})'
            for k in (check_params & set(params))
            for val in (params[k] if isinstance(params[k], list) else [params[k]])
        ]

        if params.get('isbn'):
            q_list.append(
                'isbn:(%s)' % (normalize_isbn(params['isbn']) or params['isbn'])
            )

        return ' AND '.join(q_list)

    def q_to_solr_params(
        self,
        q: str,
        solr_fields: set[str],
        cur_solr_params: list[tuple[str, str]],
    ) -> list[tuple[str, str]]:
        new_params: list[tuple[str, str]] = []

        # We need to parse the tree so that it gets transformed using the
        # special OL query parsing rules (different from default solr!)
        # See luqum_parser for details.
        work_q_tree = luqum_parser(q)

<<<<<<< HEAD
        #Removes the work prefix from fields; used as the callable argument for 'luqum_replace_field'
        def remove_work_prefix(field:str) -> str: 
            return field.partition('.')[2] if field.startswith('work.') else field
        
        #Removes the indicator prefix from queries with the 'work field' before appending them to parameters.
        new_params.append(('workQuery', str(luqum_replace_field(deepcopy(work_q_tree),remove_work_prefix))))
=======
        # Removes the work prefix from fields; used as the callable argument for 'luqum_replace_field'
        def remove_work_prefix(field: str) -> str:
            return field.partition('.')[2] if field.startswith('work.') else field

        # Removes the indicator prefix from queries with the 'work field' before appending them to parameters.
        new_params.append(
            (
                'workQuery',
                str(luqum_replace_field(deepcopy(work_q_tree), remove_work_prefix)),
            )
        )

>>>>>>> 0a04f100
        # This full work query uses solr-specific syntax to add extra parameters
        # to the way the search is processed. We are using the edismax parser.
        # See https://solr.apache.org/guide/8_11/the-extended-dismax-query-parser.html
        # This is somewhat synonymous to setting defType=edismax in the
        # query, but much more flexible. We wouldn't be able to do our
        # complicated parent/child queries with defType!

        full_work_query = '({{!edismax q.op="AND" qf="{qf}" pf="{pf}" bf="{bf}" v={v}}})'.format(
            # qf: the fields to query un-prefixed parts of the query.
            # e.g. 'harry potter' becomes
            # 'text:(harry potter) OR alternative_title:(harry potter)^20 OR ...'
            qf='text alternative_title^10 author_name^10',
            # pf: phrase fields. This increases the score of documents that
            # match the query terms in close proximity to each other.
            pf='alternative_title^10 author_name^10',
            # bf (boost factor): boost results based on the value of this
            # field. I.e. results with more editions get boosted, upto a
            # max of 100, after which we don't see it as good signal of
            # quality.
            bf='min(100,edition_count) min(100,def(readinglog_count,0))',
            # v: the query to process with the edismax query parser. Note
            # we are using a solr variable here; this reads the url parameter
            # arbitrarily called workQuery.
            v='$workQuery',
        )
        ed_q = None
        full_ed_query = None
        editions_fq = []
        if has_solr_editions_enabled() and 'editions:[subquery]' in solr_fields:
            WORK_FIELD_TO_ED_FIELD: dict[str, str | Callable[[str], str]] = {
                # Internals
                'edition_key': 'key',
                'text': 'text',
                # Display data
                'title': 'title',
                'title_suggest': 'title_suggest',
                'subtitle': 'subtitle',
                'alternative_title': 'alternative_title',
                'alternative_subtitle': 'subtitle',
                'cover_i': 'cover_i',
                # Misc useful data
                'format': 'format',
                'language': 'language',
                'publisher': 'publisher',
                'publisher_facet': 'publisher_facet',
                'publish_date': 'publish_date',
                'publish_year': 'publish_year',
                # Identifiers
                'isbn': 'isbn',
                # 'id_*': 'id_*', # Handled manually for now to match any id field
                'ebook_access': 'ebook_access',
                # IA
                'has_fulltext': 'has_fulltext',
                'ia': 'ia',
                'ia_collection': 'ia_collection',
                'ia_box_id': 'ia_box_id',
                'public_scan_b': 'public_scan_b',
            }

            def convert_work_field_to_edition_field(
                field: str,
            ) -> str | Callable[[str], str] | None:
                """
                Convert a SearchField name (eg 'title') to the correct fieldname
                for use in an edition query.

                If no conversion is possible, return None.
                """
                if field in WORK_FIELD_TO_ED_FIELD:
                    return WORK_FIELD_TO_ED_FIELD[field]
                elif field.startswith('id_'):
                    return field
                elif self.is_search_field(field) or field in self.facet_fields:
                    return None
                else:
                    raise ValueError(f'Unknown field: {field}')

            def convert_work_query_to_edition_query(work_query: str) -> str:
                """
                Convert a work query to an edition query. Mainly involves removing
                invalid fields, or renaming fields as necessary.
                """
                q_tree = luqum_parser(work_query)
                for node, parents in luqum_traverse(q_tree):
                    if isinstance(node, luqum.tree.SearchField) and node.name != '*':
                        new_name = convert_work_field_to_edition_field(node.name)
                        if new_name is None:
                            try:
                                luqum_remove_child(node, parents)
                            except EmptyTreeError:
                                # Deleted the whole tree! Nothing left
                                return ''
                        elif isinstance(new_name, str):
                            parent = parents[-1] if parents else None
                            # Prefixing with + makes the field mandatory
                            if isinstance(
                                parent,
                                (
                                    luqum.tree.Not,
                                    luqum.tree.Prohibit,
                                    luqum.tree.OrOperation,
                                ),
                            ):
                                node.name = new_name
                            else:
                                node.name = f'+{new_name}'
                            if new_name == 'key':
                                # need to convert eg 'edition_key:OL123M' to
                                # 'key:(/books/OL123M)'. Or
                                # key:(/books/OL123M OR /books/OL456M)
                                for n, n_parents in luqum_traverse(node.expr):
                                    if isinstance(
                                        n, (luqum.tree.Word, luqum.tree.Phrase)
                                    ):
                                        val = (
                                            n.value
                                            if isinstance(n, luqum.tree.Word)
                                            else n.value[1:-1]
                                        )
                                        if val.startswith('/books/'):
                                            val = val[7:]
                                        n.value = f'"/books/{val}"'
                        elif callable(new_name):
                            # Replace this node with a new one
                            # First process the expr
                            new_expr = convert_work_query_to_edition_query(
                                str(node.expr)
                            )
                            new_node = luqum.tree.Group(
                                luqum_parser(new_name(new_expr))
                            )
                            if parents:
                                luqum_replace_child(parents[-1], node, new_node)
                            else:
                                return convert_work_query_to_edition_query(
                                    str(new_node)
                                )
                        else:
                            # Shouldn't happen
                            raise ValueError(f'Invalid new_name: {new_name}')
                return str(q_tree)

            # Move over all fq parameters that can be applied to editions.
            # These are generally used to handle facets.
            editions_fq = ['type:edition']
            for param_name, param_value in cur_solr_params:
                if param_name != 'fq' or param_value.startswith('type:'):
                    continue
                field_name, field_val = param_value.split(':', 1)
                if ed_field := convert_work_field_to_edition_field(field_name):
                    editions_fq.append(f'{ed_field}:{field_val}')
            for fq in editions_fq:
                new_params.append(('editions.fq', fq))

            user_lang = convert_iso_to_marc(web.ctx.lang or 'en') or 'eng'

            ed_q = convert_work_query_to_edition_query(str(work_q_tree))
            full_ed_query = '({{!edismax bq="{bq}" v="{v}" qf="{qf}"}})'.format(
                # See qf in work_query
                qf='text title^4',
                # Because we include the edition query inside the v="..." part,
                # we need to escape quotes. Also note that if there is no
                # edition query (because no fields in the user's work query apply),
                # we use the special value *:* to match everything, but still get
                # boosting.
                v=ed_q.replace('"', '\\"') or '*:*',
                # bq (boost query): Boost which edition is promoted to the top
                bq=' '.join(
                    (
                        f'language:{user_lang}^40',
                        'ebook_access:public^10',
                        'ebook_access:borrowable^8',
                        'ebook_access:printdisabled^2',
                        'cover_i:*^2',
                    )
                ),
            )

        if ed_q or len(editions_fq) > 1:
            # The elements in _this_ edition query should cause works not to
            # match _at all_ if matching editions are not found
            new_params.append(('edQuery', cast(str, full_ed_query) if ed_q else '*:*'))
            q = (
                f'+{full_work_query} '
                # This is using the special parent query syntax to, on top of
                # the user's `full_work_query`, also only find works which have
                # editions matching the edition query.
                # Also include edition-less works (i.e. edition_count:0)
                '+('
                '_query_:"{!parent which=type:work v=$edQuery filters=$editions.fq}" '
                'OR edition_count:0'
                ')'
            )
            new_params.append(('q', q))
        else:
            new_params.append(('q', full_work_query))

        if full_ed_query:
            edition_fields = {
                f.split('.', 1)[1] for f in solr_fields if f.startswith('editions.')
            }
            if not edition_fields:
                edition_fields = solr_fields - {'editions:[subquery]'}
            # The elements in _this_ edition query will match but not affect
            # whether the work appears in search results
            new_params.append(
                (
                    'editions.q',
                    # Here we use the special terms parser to only filter the
                    # editions for a given, already matching work '_root_' node.
                    f'({{!terms f=_root_ v=$row.key}}) AND {full_ed_query}',
                )
            )
            new_params.append(('editions.rows', '1'))
            new_params.append(('editions.fl', ','.join(edition_fields)))
        return new_params


def lcc_transform(sf: luqum.tree.SearchField):
    # e.g. lcc:[NC1 TO NC1000] to lcc:[NC-0001.00000000 TO NC-1000.00000000]
    # for proper range search
    val = sf.children[0]
    if isinstance(val, luqum.tree.Range):
        normed_range = normalize_lcc_range(val.low.value, val.high.value)
        if normed_range:
            val.low.value, val.high.value = normed_range
    elif isinstance(val, luqum.tree.Word):
        if '*' in val.value and not val.value.startswith('*'):
            # Marshals human repr into solr repr
            # lcc:A720* should become A--0720*
            parts = val.value.split('*', 1)
            lcc_prefix = normalize_lcc_prefix(parts[0])
            val.value = (lcc_prefix or parts[0]) + '*' + parts[1]
        else:
            normed = short_lcc_to_sortable_lcc(val.value.strip('"'))
            if normed:
                val.value = normed
    elif isinstance(val, luqum.tree.Phrase):
        normed = short_lcc_to_sortable_lcc(val.value.strip('"'))
        if normed:
            val.value = f'"{normed}"'
    elif (
        isinstance(val, luqum.tree.Group)
        and isinstance(val.expr, luqum.tree.UnknownOperation)
        and all(isinstance(c, luqum.tree.Word) for c in val.expr.children)
    ):
        # treat it as a string
        normed = short_lcc_to_sortable_lcc(str(val.expr))
        if normed:
            if ' ' in normed:
                sf.expr = luqum.tree.Phrase(f'"{normed}"')
            else:
                sf.expr = luqum.tree.Word(f'{normed}*')
    else:
        logger.warning(f"Unexpected lcc SearchField value type: {type(val)}")


def ddc_transform(sf: luqum.tree.SearchField):
    val = sf.children[0]
    if isinstance(val, luqum.tree.Range):
        normed_range = normalize_ddc_range(val.low.value, val.high.value)
        val.low.value = normed_range[0] or val.low
        val.high.value = normed_range[1] or val.high
    elif isinstance(val, luqum.tree.Word) and val.value.endswith('*'):
        return normalize_ddc_prefix(val.value[:-1]) + '*'
    elif isinstance(val, (luqum.tree.Word, luqum.tree.Phrase)):
        if normed := normalize_ddc(val.value.strip('"')):
            val.value = normed
    else:
        logger.warning(f"Unexpected ddc SearchField value type: {type(val)}")


def isbn_transform(sf: luqum.tree.SearchField):
    field_val = sf.children[0]
    if isinstance(field_val, luqum.tree.Word) and '*' not in field_val.value:
        isbn = normalize_isbn(field_val.value)
        if isbn:
            field_val.value = isbn
    else:
        logger.warning(f"Unexpected isbn SearchField value type: {type(field_val)}")


def ia_collection_s_transform(sf: luqum.tree.SearchField):
    """
    Because this field is not a multi-valued field in solr, but a simple ;-separate
    string, we have to do searches like this for now.
    """
    val = sf.children[0]
    if isinstance(val, luqum.tree.Word):
        if val.value.startswith('*'):
            val.value = '*' + val.value
        if val.value.endswith('*'):
            val.value += '*'
    else:
        logger.warning(
            f"Unexpected ia_collection_s SearchField value type: {type(val)}"
        )


def has_solr_editions_enabled():
    if 'pytest' in sys.modules:
        return True

    def read_query_string():
        return web.input(editions=None).get('editions')

    def read_cookie():
        if "SOLR_EDITIONS" in web.ctx.env.get("HTTP_COOKIE", ""):
            return web.cookies().get('SOLR_EDITIONS')

    if (qs_value := read_query_string()) is not None:
        return qs_value == 'true'

    if (cookie_value := read_cookie()) is not None:
        return cookie_value == 'true'

    return True


def get_fulltext_min():
    is_printdisabled = web.cookies().get('pd', False)
    return 'printdisabled' if is_printdisabled else 'borrowable'<|MERGE_RESOLUTION|>--- conflicted
+++ resolved
@@ -275,27 +275,12 @@
         # See luqum_parser for details.
         work_q_tree = luqum_parser(q)
 
-<<<<<<< HEAD
         #Removes the work prefix from fields; used as the callable argument for 'luqum_replace_field'
         def remove_work_prefix(field:str) -> str: 
             return field.partition('.')[2] if field.startswith('work.') else field
         
         #Removes the indicator prefix from queries with the 'work field' before appending them to parameters.
         new_params.append(('workQuery', str(luqum_replace_field(deepcopy(work_q_tree),remove_work_prefix))))
-=======
-        # Removes the work prefix from fields; used as the callable argument for 'luqum_replace_field'
-        def remove_work_prefix(field: str) -> str:
-            return field.partition('.')[2] if field.startswith('work.') else field
-
-        # Removes the indicator prefix from queries with the 'work field' before appending them to parameters.
-        new_params.append(
-            (
-                'workQuery',
-                str(luqum_replace_field(deepcopy(work_q_tree), remove_work_prefix)),
-            )
-        )
-
->>>>>>> 0a04f100
         # This full work query uses solr-specific syntax to add extra parameters
         # to the way the search is processed. We are using the edismax parser.
         # See https://solr.apache.org/guide/8_11/the-extended-dismax-query-parser.html
