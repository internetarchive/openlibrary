--- conflicted
+++ resolved
@@ -76,14 +76,8 @@
                 if ' ' in sort:
                     sort, sort_order = sort.split(' ', 1)
                 if '_' not in sort:
-<<<<<<< HEAD
                     json_params_str = json.dumps(carousel_params, sort = True)
                     md5_hash = str(SearchScheme.hash_function(json_params_str))
-=======
-                    json_params_str = json.dumps(carousel_params, sort=True)
-                    hash_function = SearchScheme.hash_function()
-                    md5_hash = str(hash_function(json_params_str))
->>>>>>> 556e9e54
                     sort += f'_{md5_hash[:3]}'  # Use only a few letters of the hash to prevent excessively large seed space
                     # sort is random_(random seed)
                 random_type, random_seed = sort.split('_', 1)
