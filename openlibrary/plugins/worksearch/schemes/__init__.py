import logging
from collections.abc import Callable

import luqum.tree
from luqum.exceptions import ParseError
from openlibrary.solr.query_utils import (
    escape_unknown_fields,
    fully_escape_query,
    luqum_parser,
)

import json

logger = logging.getLogger("openlibrary.worksearch")

# FNV-1a hash function XORs each byte of the input string with the current hash value
# and then multiplies by a prime number. It's simple and performs well for quick hashing needs.
def hash_function(string: str) -> str:
    # FNV parameters
    FNV_offset_basis = 0x811C9DC5
    FNV_prime = 0x01000193

    # Hash calculation
    hash_value = FNV_offset_basis
    for char in string:
        hash_value ^= ord(char)
        hash_value *= FNV_prime
    return str(hash_value)

class SearchScheme:
    # Set of queries that define the universe of this scheme
    universe: list[str]
    # All actual solr fields that can be in a user query
    all_fields: set[str]
    # These fields are fetched for facets and can also be url params
    facet_fields: set[str]
    # Mapping of user-only fields to solr fields
    field_name_map: dict[str, str]
    # Mapping of user sort to solr sort
    sorts: dict[str, str | Callable[[], str]]
    # Default
    default_fetched_fields: set[str]
    # Fields that should be rewritten
    facet_rewrites: dict[tuple[str, str], str | Callable[[], str]]

    def is_search_field(self, field: str):
        return field in self.all_fields or field in self.field_name_map

    def process_user_sort(self, user_sort: str, carousel_params: dict) -> str:
        """
        Convert a user-provided sort to a solr sort

        >>> from openlibrary.plugins.worksearch.schemes.works import WorkSearchScheme
        >>> scheme = WorkSearchScheme()
        >>> scheme.process_user_sort('editions')
        'edition_count desc'
        >>> scheme.process_user_sort('editions, new')
        'edition_count desc,first_publish_year desc'
        >>> scheme.process_user_sort('random')
        'random_1 asc'
        >>> scheme.process_user_sort('random_custom_seed')
        'random_1_custom_seed asc'
        >>> scheme.process_user_sort('random_custom_seed desc')
        'random_1_custom_seed desc'
        >>> scheme.process_user_sort('random_custom_seed asc')
        'random_1_custom_seed asc'
        """

        def process_individual_sort(sort: str) -> str:
            if sort.startswith(('random_', 'random.hourly_', 'random.daily_')):
                # Allow custom randoms; so anything random_* is allowed
                # Also Allow custom time randoms to allow carousels with overlapping
                # books to have a fresh ordering when on the same collection
                sort_order: str | None = None
                if ' ' in sort:
                    sort, sort_order = sort.split(' ', 1)
                if '_' not in sort:
<<<<<<< HEAD
                    json_params_str = json.dumps(carousel_params, sort = True)
=======
                    # FNV-1a hash function XORs each byte of the input string with the current hash value
                    # and then multiplies by a prime number. It's simple and performs well for quick hashing needs.
                    def hash_function(string: str) -> str:
                        # FNV parameters
                        FNV_offset_basis = 0x811C9DC5
                        FNV_prime = 0x01000193

                        # Hash calculation
                        hash_value = FNV_offset_basis
                        for char in string:
                            hash_value ^= ord(char)
                            hash_value *= FNV_prime
                        return str(hash_value)

                    json_params_str = json.dumps(carousel_params, sort=True)
>>>>>>> f5339724
                    md5_hash = hash_function(json_params_str)
                    sort += f'_{md5_hash[:3]}'  # Use only a few letters of the hash to prevent excessively large seed space
                    # sort is random_(random seed)
                random_type, random_seed = sort.split('_', 1)
                solr_sort = self.sorts[random_type]
                solr_sort_str = solr_sort() if callable(solr_sort) else solr_sort
                solr_sort_field, solr_sort_order = solr_sort_str.split(' ', 1)
                sort_order = sort_order or solr_sort_order
                return f'{solr_sort_field}_{random_seed} {sort_order}'
            else:
                solr_sort = self.sorts[sort]
                return solr_sort() if callable(solr_sort) else solr_sort

        return ','.join(
            process_individual_sort(s.strip()) for s in user_sort.split(',')
        )

    def process_user_query(self, q_param: str) -> str:
        if q_param == '*:*':
            # This is a special solr syntax; don't process
            return q_param

        try:
            q_param = escape_unknown_fields(
                (
                    # Solr 4+ has support for regexes (eg `key:/foo.*/`)! But for now,
                    # let's not expose that and escape all '/'. Otherwise
                    # `key:/works/OL1W` is interpreted as a regex.
                    q_param.strip()
                    .replace('/', '\\/')
                    # Also escape unexposed lucene features
                    .replace('?', '\\?')
                    .replace('~', '\\~')
                ),
                self.is_search_field,
                lower=True,
            )
            q_tree = luqum_parser(q_param)
        except ParseError:
            # This isn't a syntactically valid lucene query
            logger.warning("Invalid lucene query", exc_info=True)
            # Escape everything we can
            q_tree = luqum_parser(fully_escape_query(q_param))

        q_tree = self.transform_user_query(q_param, q_tree)
        return str(q_tree)

    def transform_user_query(
        self,
        user_query: str,
        q_tree: luqum.tree.Item,
    ) -> luqum.tree.Item:
        return q_tree

    def build_q_from_params(self, params: dict) -> str | None:
        return None

    def q_to_solr_params(
        self,
        q: str,
        solr_fields: set[str],
        cur_solr_params: list[tuple[str, str]],
    ) -> list[tuple[str, str]]:
        return [('q', q)]<|MERGE_RESOLUTION|>--- conflicted
+++ resolved
@@ -75,25 +75,7 @@
                 if ' ' in sort:
                     sort, sort_order = sort.split(' ', 1)
                 if '_' not in sort:
-<<<<<<< HEAD
                     json_params_str = json.dumps(carousel_params, sort = True)
-=======
-                    # FNV-1a hash function XORs each byte of the input string with the current hash value
-                    # and then multiplies by a prime number. It's simple and performs well for quick hashing needs.
-                    def hash_function(string: str) -> str:
-                        # FNV parameters
-                        FNV_offset_basis = 0x811C9DC5
-                        FNV_prime = 0x01000193
-
-                        # Hash calculation
-                        hash_value = FNV_offset_basis
-                        for char in string:
-                            hash_value ^= ord(char)
-                            hash_value *= FNV_prime
-                        return str(hash_value)
-
-                    json_params_str = json.dumps(carousel_params, sort=True)
->>>>>>> f5339724
                     md5_hash = hash_function(json_params_str)
                     sort += f'_{md5_hash[:3]}'  # Use only a few letters of the hash to prevent excessively large seed space
                     # sort is random_(random seed)
