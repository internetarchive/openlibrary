--- conflicted
+++ resolved
@@ -74,18 +74,10 @@
                         for char in string:
                             hash_value ^= ord(char)
                             hash_value *= FNV_prime
-<<<<<<< HEAD
                         return str(hash_value)
                     json_params_str = json.dumps(carousel_params, sort = True)
                     md5_hash = hash_function(json_params_str)
                     sort += f'_{md5_hash[:3]}' # Use only a few letters of the hash to prevent excessively large seed space
-=======
-                        return hash_value
-
-                    json_params_str = json.dumps(carousel_params, sort=True)
-                    md5_hash = str(hash_function(json_params_str))
-                    sort += f'_{md5_hash[:3]}'  # Use only a few letters of the hash to prevent excessively large seed space
->>>>>>> 37a98516
                     # sort is random_(random seed)
                 random_type, random_seed = sort.split('_', 1)
                 solr_sort = self.sorts[random_type]
