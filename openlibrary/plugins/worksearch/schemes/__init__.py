import logging
from collections.abc import Callable

import luqum.tree
from luqum.exceptions import ParseError
from openlibrary.solr.query_utils import (
    escape_unknown_fields,
    fully_escape_query,
    luqum_parser,
)

import json

logger = logging.getLogger("openlibrary.worksearch")


class SearchScheme:
    # Set of queries that define the universe of this scheme
    universe: list[str]
    # All actual solr fields that can be in a user query
    all_fields: set[str]
    # These fields are fetched for facets and can also be url params
    facet_fields: set[str]
    # Mapping of user-only fields to solr fields
    field_name_map: dict[str, str]
    # Mapping of user sort to solr sort
    sorts: dict[str, str | Callable[[], str]]
    # Default
    default_fetched_fields: set[str]
    # Fields that should be rewritten
    facet_rewrites: dict[tuple[str, str], str | Callable[[], str]]

    def is_search_field(self, field: str):
        return field in self.all_fields or field in self.field_name_map

    # FNV-1a hash function XORs each byte of the input string with the current hash value
    # and then multiplies by a prime number. It's simple and performs well for quick hashing needs.
    def hash_function(string: str):
        # FNV parameters
        FNV_offset_basis = 0x811C9DC5
        FNV_prime = 0x01000193

        # Hash calculation
        hash_value = FNV_offset_basis
        for char in string:
            hash_value ^= ord(char)
            hash_value *= FNV_prime
        return hash_value
<<<<<<< HEAD
    
    def process_user_sort(self, user_sort: str, carousel_params: dict) -> str:
=======

    def process_user_sort(self, user_sort: str, carousel_params: dict = None) -> str:
>>>>>>> dbdb5a66
        """
        Convert a user-provided sort to a solr sort

        >>> from openlibrary.plugins.worksearch.schemes.works import WorkSearchScheme
        >>> scheme = WorkSearchScheme()
        >>> scheme.process_user_sort('editions')
        'edition_count desc'
        >>> scheme.process_user_sort('editions, new')
        'edition_count desc,first_publish_year desc'
        >>> scheme.process_user_sort('random')
        'random_1 asc'
        >>> scheme.process_user_sort('random_custom_seed')
        'random_1_custom_seed asc'
        >>> scheme.process_user_sort('random_custom_seed desc')
        'random_1_custom_seed desc'
        >>> scheme.process_user_sort('random_custom_seed asc')
        'random_1_custom_seed asc'
        """

        def process_individual_sort(sort: str) -> str:
            if sort.startswith(('random_', 'random.hourly_', 'random.daily_')):
                # Allow custom randoms; so anything random_* is allowed
                # Also Allow custom time randoms to allow carousels with overlapping
                # books to have a fresh ordering when on the same collection
                sort_order: str | None = None
                if ' ' in sort:
                    sort, sort_order = sort.split(' ', 1)
                if '_' not in sort:
<<<<<<< HEAD
                    json_params_str = json.dumps(carousel_params, sort = True)
                    hash_function = SearchScheme.hash_function()
=======
                    json_params_str = json.dumps(carousel_params, sort=True)
>>>>>>> dbdb5a66
                    md5_hash = str(hash_function(json_params_str))
                    sort += f'_{md5_hash[:3]}'  # Use only a few letters of the hash to prevent excessively large seed space
                    # sort is random_(random seed)
                random_type, random_seed = sort.split('_', 1)
                solr_sort = self.sorts[random_type]
                solr_sort_str = solr_sort() if callable(solr_sort) else solr_sort
                solr_sort_field, solr_sort_order = solr_sort_str.split(' ', 1)
                sort_order = sort_order or solr_sort_order
                return f'{solr_sort_field}_{random_seed} {sort_order}'
            else:
                solr_sort = self.sorts[sort]
                return solr_sort() if callable(solr_sort) else solr_sort

        return ','.join(
            process_individual_sort(s.strip()) for s in user_sort.split(',')
        )

    def process_user_query(self, q_param: str) -> str:
        if q_param == '*:*':
            # This is a special solr syntax; don't process
            return q_param

        try:
            q_param = escape_unknown_fields(
                (
                    # Solr 4+ has support for regexes (eg `key:/foo.*/`)! But for now,
                    # let's not expose that and escape all '/'. Otherwise
                    # `key:/works/OL1W` is interpreted as a regex.
                    q_param.strip()
                    .replace('/', '\\/')
                    # Also escape unexposed lucene features
                    .replace('?', '\\?')
                    .replace('~', '\\~')
                ),
                self.is_search_field,
                lower=True,
            )
            q_tree = luqum_parser(q_param)
        except ParseError:
            # This isn't a syntactically valid lucene query
            logger.warning("Invalid lucene query", exc_info=True)
            # Escape everything we can
            q_tree = luqum_parser(fully_escape_query(q_param))

        q_tree = self.transform_user_query(q_param, q_tree)
        return str(q_tree)

    def transform_user_query(
        self,
        user_query: str,
        q_tree: luqum.tree.Item,
    ) -> luqum.tree.Item:
        return q_tree

    def build_q_from_params(self, params: dict) -> str | None:
        return None

    def q_to_solr_params(
        self,
        q: str,
        solr_fields: set[str],
        cur_solr_params: list[tuple[str, str]],
    ) -> list[tuple[str, str]]:
        return [('q', q)]<|MERGE_RESOLUTION|>--- conflicted
+++ resolved
@@ -46,13 +46,8 @@
             hash_value ^= ord(char)
             hash_value *= FNV_prime
         return hash_value
-<<<<<<< HEAD
     
     def process_user_sort(self, user_sort: str, carousel_params: dict) -> str:
-=======
-
-    def process_user_sort(self, user_sort: str, carousel_params: dict = None) -> str:
->>>>>>> dbdb5a66
         """
         Convert a user-provided sort to a solr sort
 
@@ -81,12 +76,8 @@
                 if ' ' in sort:
                     sort, sort_order = sort.split(' ', 1)
                 if '_' not in sort:
-<<<<<<< HEAD
                     json_params_str = json.dumps(carousel_params, sort = True)
                     hash_function = SearchScheme.hash_function()
-=======
-                    json_params_str = json.dumps(carousel_params, sort=True)
->>>>>>> dbdb5a66
                     md5_hash = str(hash_function(json_params_str))
                     sort += f'_{md5_hash[:3]}'  # Use only a few letters of the hash to prevent excessively large seed space
                     # sort is random_(random seed)
