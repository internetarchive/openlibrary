"""Subject pages.
"""
import web
import json
import datetime

from infogami.plugins.api.code import jsonapi
from infogami.utils import delegate
from infogami.utils.view import render_template, safeint

from openlibrary.core.models import Subject
from openlibrary.core.lending import add_availability
from openlibrary.solr.query_utils import query_dict_to_str
from openlibrary.utils import str_to_key, finddict


__all__ = ["SubjectEngine", "get_subject"]

SUBJECTS = [
    web.storage(
        name="person",
        key="people",
        prefix="/subjects/person:",
        facet="person_facet",
        facet_key="person_key",
    ),
    web.storage(
        name="place",
        key="places",
        prefix="/subjects/place:",
        facet="place_facet",
        facet_key="place_key",
    ),
    web.storage(
        name="time",
        key="times",
        prefix="/subjects/time:",
        facet="time_facet",
        facet_key="time_key",
    ),
    web.storage(
        name="subject",
        key="subjects",
        prefix="/subjects/",
        facet="subject_facet",
        facet_key="subject_key",
    ),
]

DEFAULT_RESULTS = 12
MAX_RESULTS = 1000


class subjects(delegate.page):
    path = '(/subjects/[^/]+)'

    def GET(self, key):
        if (nkey := self.normalize_key(key)) != key:
            raise web.redirect(nkey)

        # this needs to be updated to include:
        # q=public_scan_b:true+OR+lending_edition_s:*
        subj = get_subject(
            key,
            details=True,
            filters={'public_scan_b': 'false', 'lending_edition_s': '*'},
            sort=web.input(sort='readinglog').sort,
        )

        delegate.context.setdefault('cssfile', 'subject')
        if not subj or subj.work_count == 0:
            web.ctx.status = "404 Not Found"
            page = render_template('subjects/notfound.tmpl', key)
        else:
            page = render_template("subjects", page=subj)

        return page

    def normalize_key(self, key):
        key = key.lower()

        # temporary code to handle url change from /people/ to /person:
        if key.count("/") == 3:
            key = key.replace("/people/", "/person:")
            key = key.replace("/places/", "/place:")
            key = key.replace("/times/", "/time:")
        return key


class subjects_json(delegate.page):
    path = '(/subjects/[^/]+)'
    encoding = 'json'

    @jsonapi
    def GET(self, key):
        web.header('Content-Type', 'application/json')
        # If the key is not in the normalized form, redirect to the normalized form.
        if (nkey := self.normalize_key(key)) != key:
            raise web.redirect(nkey)

        # Does the key requires any processing before passing using it to query solr?
        key = self.process_key(key)

        i = web.input(
            offset=0,
            limit=DEFAULT_RESULTS,
            details='false',
            has_fulltext='false',
            sort='editions',
            available='false',
        )
        i.limit = safeint(i.limit, DEFAULT_RESULTS)
        i.offset = safeint(i.offset, 0)
        if i.limit > MAX_RESULTS:
            msg = json.dumps(
                {'error': 'Specified limit exceeds maximum of %s.' % MAX_RESULTS}
            )
            raise web.HTTPError('400 Bad Request', data=msg)

        filters = {}
        if i.get('has_fulltext') == 'true':
            filters['has_fulltext'] = 'true'

        if i.get('published_in'):
            if '-' in i.published_in:
                begin, end = i.published_in.split('-', 1)

                if safeint(begin, None) is not None and safeint(end, None) is not None:
                    filters['publish_year'] = f'[{begin} TO {end}]'
            else:
                y = safeint(i.published_in, None)
                if y is not None:
                    filters['publish_year'] = i.published_in

        subject_results = get_subject(
            key,
            offset=i.offset,
            limit=i.limit,
            sort=i.sort,
            details=i.details.lower() == 'true',
            **filters,
        )
        if i.has_fulltext == 'true':
            subject_results['ebook_count'] = subject_results['work_count']
        return json.dumps(subject_results)

    def normalize_key(self, key):
        return key.lower()

    def process_key(self, key):
        return key


def get_subject(
    key: str,
    details=False,
    offset=0,
    sort='editions',
    limit=DEFAULT_RESULTS,
    **filters,
):
    """Returns data related to a subject.

    By default, it returns a storage object with key, name, work_count and works.
    The offset and limit arguments are used to get the works.

        >>> get_subject("/subjects/Love") #doctest: +SKIP
        {
            "key": "/subjects/Love",
            "name": "Love",
            "work_count": 5129,
            "works": [...]
        }

    When details=True, facets and ebook_count are additionally added to the result.

    >>> get_subject("/subjects/Love", details=True) #doctest: +SKIP
    {
        "key": "/subjects/Love",
        "name": "Love",
        "work_count": 5129,
        "works": [...],
        "ebook_count": 94,
        "authors": [
            {
                "count": 11,
                "name": "Plato.",
                "key": "/authors/OL12823A"
            },
            ...
        ],
        "subjects": [
            {
                "count": 1168,
                "name": "Religious aspects",
                "key": "/subjects/religious aspects"
            },
            ...
        ],
        "times": [...],
        "places": [...],
        "people": [...],
        "publishing_history": [[1492, 1], [1516, 1], ...],
        "publishers": [
            {
                "count": 57,
                "name": "Sine nomine"
            },
            ...
        ]
    }

    Optional arguments limit and offset can be passed to limit the number of works returned and starting offset.

    Optional arguments has_fulltext and published_in can be passed to filter the results.
    """

    def create_engine():
        for d in SUBJECTS:
            if key.startswith(d.prefix):
                Engine = d.get("engine") or SubjectEngine
                return Engine()
        return SubjectEngine()

    engine = create_engine()
    subject_results = engine.get_subject(
        key, details=details, offset=offset, sort=sort, limit=limit, **filters
    )
    return subject_results


class SubjectEngine:
    def get_subject(
        self,
        key,
        details=False,
        offset=0,
        limit=DEFAULT_RESULTS,
        sort='new',
        **filters,
    ):
        # Circular imports are everywhere -_-
        from openlibrary.plugins.worksearch.code import run_solr_query, WorkSearchScheme

        meta = self.get_meta(key)
        subject_type = meta.name
        name = meta.path.replace("_", " ")

        unescaped_filters = {}
        if 'publish_year' in filters:
            # Don't want this escaped or used in fq for perf reasons
            unescaped_filters['publish_year'] = filters.pop('publish_year')
        result = run_solr_query(
            WorkSearchScheme(),
            {
                'q': query_dict_to_str(
                    {meta.facet_key: self.normalize_key(meta.path)},
                    unescaped=unescaped_filters,
                    phrase=True,
                ),
                **filters,
            },
            offset=offset,
            rows=limit,
            sort=sort,
            fields=[
                "key",
                "author_name",
                "author_key",
                "title",
                "edition_count",
                "ia",
                "cover_i",
                "first_publish_year",
                "cover_edition_key",
                "has_fulltext",
                "subject",
                "ia_collection_s",
                "public_scan_b",
                "lending_edition_s",
                "lending_identifier_s",
            ],
            facet=(
                details
                and [
                    {"name": "author_facet", "sort": "count"},
                    "language",
                    "publisher_facet",
                    {"name": "publish_year", "limit": -1},
                    "subject_facet",
                    "person_facet",
                    "place_facet",
                    "time_facet",
                    "has_fulltext",
                ]
            ),
            extra_params=[
                ('facet.mincount', 1),
                ('facet.limit', 25),
            ],
            allowed_filter_params={
                'has_fulltext',
                'publish_year',
            },
        )

        subject = Subject(
            key=key,
            name=name,
            subject_type=subject_type,
            work_count=result.num_found,
            works=add_availability([self.work_wrapper(d) for d in result.docs]),
        )

        if details:
            result.facet_counts = {
                facet_field: [
                    self.facet_wrapper(facet_field, key, label, count)
                    for key, label, count in facet_counts
                ]
                for facet_field, facet_counts in result.facet_counts.items()
            }

            subject.ebook_count = next(
                (
                    count
                    for key, count in result.facet_counts["has_fulltext"]
                    if key == "true"
                ),
                0,
            )

            subject.subjects = result.facet_counts["subject_facet"]
            subject.places = result.facet_counts["place_facet"]
            subject.people = result.facet_counts["person_facet"]
            subject.times = result.facet_counts["time_facet"]

            subject.authors = result.facet_counts["author_key"]
            subject.publishers = result.facet_counts["publisher_facet"]
            subject.languages = result.facet_counts['language']

            # Ignore bad dates when computing publishing_history
            # year < 1000 or year > current_year+1 are considered bad dates
            current_year = datetime.datetime.utcnow().year
            subject.publishing_history = [
                [year, count]
                for year, count in result.facet_counts["publish_year"]
                if 1000 < year <= current_year + 1
            ]

            # strip self from subjects and use that to find exact name
            for i, s in enumerate(subject[meta.key]):
                if "key" in s and s.key.lower() == key.lower():
                    subject.name = s.name
                    subject[meta.key].pop(i)
                    break

            q = {"type": "/type/tag", "name": subject.name, "tag_type": "subject"}
            match = web.ctx.site.things(q)
            if match:
                tag = web.ctx.site.get(match[0])
<<<<<<< HEAD
                match = dict(
                    name=tag.name,
                    id=tag.key,
                    description=tag.tag_description,
                    plugins=json.loads(tag.tag_plugins),
                )
=======
                match = {
                    'name': tag.name,
                    'id': tag.key,
                    'description': tag.tag_description,
                    'plugins': tag.tag_plugins,
                }
>>>>>>> 54085373
                subject.tag = match

        return subject

    def get_meta(self, key):
        prefix = self.parse_key(key)[0]
        meta = finddict(SUBJECTS, prefix=prefix)

        meta = web.storage(meta)
        meta.path = web.lstrips(key, meta.prefix)
        return meta

    def parse_key(self, key):
        """Returns prefix and path from the key."""
        for d in SUBJECTS:
            if key.startswith(d.prefix):
                return d.prefix, key[len(d.prefix) :]
        return None, None

    def normalize_key(self, key):
        return str_to_key(key).lower()

    def facet_wrapper(self, facet: str, value: str, label: str, count: int):
        if facet == "publish_year":
            return [int(value), count]
        elif facet == "publisher_facet":
            return web.storage(
                name=value, count=count, key="/publishers/" + value.replace(" ", "_")
            )
        elif facet == "author_key":
            return web.storage(name=label, key=f"/authors/{value}", count=count)
        elif facet in ["subject_facet", "person_facet", "place_facet", "time_facet"]:
            return web.storage(
                key=finddict(SUBJECTS, facet=facet).prefix
                + str_to_key(value).replace(" ", "_"),
                name=value,
                count=count,
            )
        elif facet == "has_fulltext":
            return [value, count]
        else:
            return web.storage(name=value, count=count)

    @staticmethod
    def work_wrapper(w: dict) -> web.storage:
        """
        Convert a solr document into the doc returned by the /subjects APIs.
        These docs are weird :/ We should be using more standardized results
        across our search APIs, but that would be a big breaking change.
        """
        ia_collection = w.get('ia_collection_s', '').split(';')
        return web.storage(
            key=w['key'],
            title=w["title"],
            edition_count=w["edition_count"],
            cover_id=w.get('cover_i'),
            cover_edition_key=w.get('cover_edition_key'),
            subject=w.get('subject', []),
            ia_collection=ia_collection,
            lendinglibrary='lendinglibrary' in ia_collection,
            printdisabled='printdisabled' in ia_collection,
            lending_edition=w.get('lending_edition_s', ''),
            lending_identifier=w.get('lending_identifier_s', ''),
            authors=[
                web.storage(key=f'/authors/{olid}', name=name)
                for olid, name in zip(w.get('author_key', []), w.get('author_name', []))
            ],
            first_publish_year=w.get('first_publish_year'),
            ia=w.get('ia', [None])[0],
            public_scan=w.get('public_scan_b', bool(w.get('ia'))),
            has_fulltext=w.get('has_fulltext', False),
        )


def setup():
    """Placeholder for doing any setup required.

    This function is called from code.py.
    """
    pass<|MERGE_RESOLUTION|>--- conflicted
+++ resolved
@@ -359,21 +359,12 @@
             match = web.ctx.site.things(q)
             if match:
                 tag = web.ctx.site.get(match[0])
-<<<<<<< HEAD
-                match = dict(
-                    name=tag.name,
-                    id=tag.key,
-                    description=tag.tag_description,
-                    plugins=json.loads(tag.tag_plugins),
-                )
-=======
                 match = {
                     'name': tag.name,
                     'id': tag.key,
                     'description': tag.tag_description,
-                    'plugins': tag.tag_plugins,
+                    'plugins': json.loads(tag.tag_plugins),
                 }
->>>>>>> 54085373
                 subject.tag = match
 
         return subject
