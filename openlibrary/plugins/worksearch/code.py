from datetime import datetime
import copy
import json
import logging
import random
import re
import string
from typing import List, Tuple, Any, Union, Optional, Iterable, Dict
from unicodedata import normalize
from json import JSONDecodeError
import requests
import web
from lxml.etree import XML, XMLSyntaxError
from requests import Response
from six.moves import urllib

from infogami import config
from infogami.utils import delegate, stats
from infogami.utils.view import public, render, render_template, safeint
from openlibrary.core import cache
from openlibrary.core.lending import add_availability, get_availability_of_ocaids
from openlibrary.core.models import Edition  # noqa: E402
from openlibrary.plugins.inside.code import fulltext_search
from openlibrary.plugins.openlibrary.lists import get_list_editions
from openlibrary.plugins.openlibrary.processors import urlsafe
from openlibrary.plugins.upstream.utils import urlencode
from openlibrary.utils import escape_bracket
from openlibrary.utils.ddc import (
    normalize_ddc,
    normalize_ddc_prefix,
    normalize_ddc_range,
)
from openlibrary.utils.isbn import normalize_isbn
from openlibrary.utils.lcc import (
    normalize_lcc_prefix,
    normalize_lcc_range,
    short_lcc_to_sortable_lcc,
)

logger = logging.getLogger("openlibrary.worksearch")

if hasattr(config, 'plugin_worksearch'):
    solr_select_url = (
        config.plugin_worksearch.get('solr_base_url', 'localhost') + '/select'
    )

    default_spellcheck_count = config.plugin_worksearch.get('spellcheck_count', 10)


ALL_FIELDS = [
    "key",
    "redirects",
    "title",
    "subtitle",
    "alternative_title",
    "alternative_subtitle",
    "edition_key",
    "by_statement",
    "publish_date",
    "lccn",
    "ia",
    "oclc",
    "isbn",
    "contributor",
    "publish_place",
    "publisher",
    "first_sentence",
    "author_key",
    "author_name",
    "author_alternative_name",
    "subject",
    "person",
    "place",
    "time",
    "has_fulltext",
    "title_suggest",
    "edition_count",
    "publish_year",
    "language",
    "number_of_pages",
    "ia_count",
    "publisher_facet",
    "author_facet",
    "first_publish_year",
    # Subjects
    "subject_key",
    "person_key",
    "place_key",
    "time_key",
    # Classifications
    "lcc",
    "ddc",
    "lcc_sort",
    "ddc_sort",
]
FACET_FIELDS = [
    "has_fulltext",
    "author_facet",
    "language",
    "first_publish_year",
    "publisher_facet",
    "subject_facet",
    "person_facet",
    "place_facet",
    "time_facet",
    "public_scan_b",
]
FIELD_NAME_MAP = {
    'author': 'author_name',
    'authors': 'author_name',
    'by': 'author_name',
    'publishers': 'publisher',
    # "Private" fields
    # This is private because we'll change it to a multi-valued field instead of a
    # plain string at the next opportunity, which will make it much more usable.
    '_ia_collection': 'ia_collection_s',
}
SORTS = {
    'editions': 'edition_count desc',
    'old': 'def(first_publish_year, 9999) asc',
    'new': 'first_publish_year desc',
    'scans': 'ia_count desc',
    # Classifications
    'lcc_sort': 'lcc_sort asc',
    'lcc_sort asc': 'lcc_sort asc',
    'lcc_sort desc': 'lcc_sort desc',
    'ddc_sort': 'ddc_sort asc',
    'ddc_sort asc': 'ddc_sort asc',
    'ddc_sort desc': 'ddc_sort desc',
    # Random
    'random': 'random_1 asc',
    'random asc': 'random_1 asc',
    'random desc': 'random_1 desc',
    'random.hourly': lambda: f'random_{datetime.now():%Y%m%dT%H} asc',
    'random.daily': lambda: f'random_{datetime.now():%Y%m%d} asc',
}
DEFAULT_SEARCH_FIELDS = {
    'key',
    'author_name',
    'author_key',
    'title',
    'subtitle',
    'edition_count',
    'ia',
    'has_fulltext',
    'first_publish_year',
    'cover_i',
    'cover_edition_key',
    'public_scan_b',
    'lending_edition_s',
    'lending_identifier_s',
    'language',
    'ia_collection_s',
    # FIXME: These should be fetched from book_providers, but can't cause circular dep
    'id_project_gutenberg',
    'id_librivox',
    'id_standard_ebooks',
}
OLID_URLS = {'A': 'authors', 'M': 'books', 'W': 'works'}

re_to_esc = re.compile(r'[\[\]:/]')
re_isbn_field = re.compile(r'^\s*(?:isbn[:\s]*)?([-0-9X]{9,})\s*$', re.I)
re_author_key = re.compile(r'(OL\d+A)')
re_fields = re.compile(r'(-?%s):' % '|'.join(ALL_FIELDS + list(FIELD_NAME_MAP)), re.I)
re_op = re.compile(' +(OR|AND)$')
re_range = re.compile(r'\[(?P<start>.*) TO (?P<end>.*)\]')
re_author_facet = re.compile(r'^(OL\d+A) (.*)$')
re_pre = re.compile(r'<pre>(.*)</pre>', re.S)
re_subject_types = re.compile('^(places|times|people)/(.*)')
re_olid = re.compile(r'^OL\d+([AMW])$')

plurals = {f + 's': f for f in ('publisher', 'author')}


@public
def get_solr_works(work_key: Iterable[str]) -> dict[str, dict]:
    from openlibrary.plugins.worksearch.search import get_solr

    return {
        doc['key']: doc
        for doc in get_solr().get_many(set(work_key), fields=DEFAULT_SEARCH_FIELDS)
    }


def process_sort(raw_sort):
    """
    :param str raw_sort:
    :rtype: str

    >>> process_sort('editions')
    'edition_count desc'
    >>> process_sort('editions, new')
    'edition_count desc,first_publish_year desc'
    >>> process_sort('random')
    'random_1 asc'
    >>> process_sort('random_custom_seed')
    'random_custom_seed asc'
    >>> process_sort('random_custom_seed desc')
    'random_custom_seed desc'
    >>> process_sort('random_custom_seed asc')
    'random_custom_seed asc'
    """

    def process_individual_sort(sort):
        if sort.startswith('random_'):
            return sort if ' ' in sort else sort + ' asc'
        else:
            solr_sort = SORTS[sort]
            return solr_sort() if callable(solr_sort) else solr_sort

    return ','.join(process_individual_sort(s.strip()) for s in raw_sort.split(','))


def read_author_facet(af):
    # example input: "OL26783A Leo Tolstoy"
    return re_author_facet.match(af).groups()


def get_language_name(code):
    lang = web.ctx.site.get('/languages/' + code)
    return lang.name if lang else "'%s' unknown" % code


def read_facets(root):
    e_facet_counts = root.find("lst[@name='facet_counts']")
    e_facet_fields = e_facet_counts.find("lst[@name='facet_fields']")
    facets = {}
    for e_lst in e_facet_fields:
        assert e_lst.tag == 'lst'
        name = e_lst.attrib['name']
        if name == 'author_facet':
            name = 'author_key'
        if name == 'has_fulltext':  # boolean facets
            e_true = e_lst.find("int[@name='true']")
            true_count = e_true.text if e_true is not None else 0
            e_false = e_lst.find("int[@name='false']")
            false_count = e_false.text if e_false is not None else 0
            facets[name] = [
                ('true', 'yes', true_count),
                ('false', 'no', false_count),
            ]
            continue
        facets[name] = []
        for e in e_lst:
            if e.text == '0':
                continue
            k = e.attrib['name']
            if name == 'author_key':
                k, display = read_author_facet(k)
            elif name == 'language':
                display = get_language_name(k)
            else:
                display = k
            facets[name].append((k, display, e.text))
    return facets


def lcc_transform(raw):
    """
    Transform the lcc search field value
    :param str raw:
    :rtype: str
    """
    # e.g. lcc:[NC1 TO NC1000] to lcc:[NC-0001.00000000 TO NC-1000.00000000]
    # for proper range search
    m = re_range.match(raw)
    if m:
        lcc_range = [m.group('start').strip(), m.group('end').strip()]
        normed = normalize_lcc_range(*lcc_range)
        return f'[{normed[0] or lcc_range[0]} TO {normed[1] or lcc_range[1]}]'
    elif '*' in raw and not raw.startswith('*'):
        # Marshals human repr into solr repr
        # lcc:A720* should become A--0720*
        parts = raw.split('*', 1)
        lcc_prefix = normalize_lcc_prefix(parts[0])
        return (lcc_prefix or parts[0]) + '*' + parts[1]
    else:
        normed = short_lcc_to_sortable_lcc(raw.strip('"'))
        if normed:
            use_quotes = ' ' in normed or raw.startswith('"')
            return ('"%s"' if use_quotes else '%s*') % normed

    # If none of the transforms took
    return raw


def ddc_transform(raw):
    """
    Transform the ddc search field value
    :param str raw:
    :rtype: str
    """
    m = re_range.match(raw)
    if m:
        raw = [m.group('start').strip(), m.group('end').strip()]
        normed = normalize_ddc_range(*raw)
        return f'[{normed[0] or raw[0]} TO {normed[1] or raw[1]}]'
    elif raw.endswith('*'):
        return normalize_ddc_prefix(raw[:-1]) + '*'
    else:
        normed = normalize_ddc(raw.strip('"'))
        if normed:
            return normed[0]

    # if none of the transforms took
    return raw


def ia_collection_s_transform(raw):
    """
    Because this field is not a multi-valued field in solr, but a simple ;-separate
    string, we have to do searches like this for now.
    """
    result = raw
    if not result.startswith('*'):
        result = '*' + result
    if not result.endswith('*'):
        result += '*'
    return result


def parse_query_fields(q):
    found = [(m.start(), m.end()) for m in re_fields.finditer(q)]
    first = q[: found[0][0]].strip() if found else q.strip()
    if first:
        yield {'field': 'text', 'value': first.replace(':', r'\:')}
    for field_num in range(len(found)):
        op_found = None
        f = found[field_num]
        field_name = q[f[0] : f[1] - 1].lower()
        if field_name in FIELD_NAME_MAP:
            field_name = FIELD_NAME_MAP[field_name]
        if field_num == len(found) - 1:
            v = q[f[1] :].strip()
        else:
            v = q[f[1] : found[field_num + 1][0]].strip()
            m = re_op.search(v)
            if m:
                v = v[: -len(m.group(0))]
                op_found = m.group(1)
        if field_name == 'isbn':
            isbn = normalize_isbn(v)
            if isbn:
                v = isbn
        if field_name in ('lcc', 'lcc_sort'):
            v = lcc_transform(v)
        if field_name == ('ddc', 'ddc_sort'):
            v = ddc_transform(v)
        if field_name == 'ia_collection_s':
            v = ia_collection_s_transform(v)

        yield {'field': field_name, 'value': v.replace(':', r'\:')}
        if op_found:
            yield {'op': op_found}


def build_q_list(param):
    q_list = []
    if 'q' in param:
        # Solr 4+ has support for regexes (eg `key:/foo.*/`)! But for now, let's not
        # expose that and escape all '/'. Otherwise `key:/works/OL1W` is interpreted as
        # a regex.
        q_param = param['q'].strip().replace('/', '\\/')
    else:
        q_param = None
    use_dismax = False
    if q_param:
        if q_param == '*:*':
            q_list.append(q_param)
        elif 'NOT ' in q_param:  # this is a hack
            q_list.append(q_param.strip())
        elif re_fields.search(q_param):
            q_list.extend(
                i['op'] if 'op' in i else '{}:({})'.format(i['field'], i['value'])
                for i in parse_query_fields(q_param)
            )
        else:
            isbn = normalize_isbn(q_param)
            if isbn and len(isbn) in (10, 13):
                q_list.append('isbn:(%s)' % isbn)
            else:
                q_list.append(q_param.strip().replace(':', r'\:'))
                use_dismax = True
    else:
        if 'author' in param:
            v = param['author'].strip()
            m = re_author_key.search(v)
            if m:
                q_list.append("author_key:(%s)" % m.group(1))
            else:
                v = re_to_esc.sub(r'\\\g<0>', v)
                # Somehow v can be empty at this point,
                #   passing the following with empty strings causes a severe error in SOLR
                if v:
                    q_list.append(
                        "(author_name:({name}) OR author_alternative_name:({name}))".format(
                            name=v
                        )
                    )

        check_params = [
            'title',
            'publisher',
            'oclc',
            'lccn',
            'contributor',
            'subject',
            'place',
            'person',
            'time',
        ]
        q_list += [
            '{}:({})'.format(k, re_to_esc.sub(r'\\\g<0>', param[k]))
            for k in check_params
            if k in param
        ]
        if param.get('isbn'):
            q_list.append(
                'isbn:(%s)' % (normalize_isbn(param['isbn']) or param['isbn'])
            )
    return (q_list, use_dismax)


def execute_solr_query(
    solr_path: str, params: Union[dict, list[tuple[str, Any]]]
) -> Optional[Response]:
    stats.begin("solr", url=f'{solr_path}?{urlencode(params)}')
    try:
        response = requests.get(solr_path, params=params, timeout=10)
        response.raise_for_status()
    except requests.HTTPError:
        logger.exception("Failed solr query")
        return None
    finally:
        stats.end()
    return response


def parse_json_from_solr_query(
    solr_path: str, params: Union[dict, list[tuple[str, Any]]]
) -> Optional[dict]:
    """
    Returns a json.loaded Python object or None
    """
    response = execute_solr_query(solr_path, params)
    if not response:
        logger.error("Error parsing empty search engine response")
        return None
    try:
        return response.json()
    except JSONDecodeError:
        logger.exception("Error parsing search engine response")
        return None


def run_solr_query(
    param=None,
    rows=100,
    page=1,
    sort=None,
    spellcheck_count=None,
    offset=None,
    fields=None,
    facet=True,
):
    param = param or {}

    # use page when offset is not specified
    if offset is None:
        offset = rows * (page - 1)

    (q_list, use_dismax) = build_q_list(param)
    params = [
        ('fl', ','.join(fields or DEFAULT_SEARCH_FIELDS)),
        ('fq', 'type:work'),
        ('q.op', 'AND'),
        ('start', offset),
        ('rows', rows),
    ]

    if spellcheck_count is None:
        spellcheck_count = default_spellcheck_count

    if spellcheck_count:
        params.append(('spellcheck', 'true'))
        params.append(('spellcheck.count', spellcheck_count))

    if facet:
        params.append(('facet', 'true'))
        for facet in FACET_FIELDS:
            params.append(('facet.field', facet))

    if q_list:
        if use_dismax:
            params.append(('q', ' '.join(q_list)))
            params.append(('defType', 'dismax'))
            params.append(('qf', 'text title^20 author_name^20'))
            params.append(('bf', 'min(100,edition_count)'))
        else:
            params.append(('q', ' '.join(q_list + ['_val_:"sqrt(edition_count)"^10'])))

    if 'public_scan' in param:
        v = param.pop('public_scan').lower()
        if v in ('true', 'false'):
            if v == 'false':
                # also constrain on print disabled since the index may not be in sync
                param.setdefault('print_disabled', 'false')
            params.append(('fq', 'public_scan_b:%s' % v))

    if 'print_disabled' in param:
        v = param.pop('print_disabled').lower()
        if v in ('true', 'false'):
            minus = '-' if v == 'false' else ''
            params.append(('fq', '%ssubject_key:protected_daisy' % minus))

    if 'has_fulltext' in param:
        v = param['has_fulltext'].lower()
        if v not in ('true', 'false'):
            del param['has_fulltext']
        params.append(('fq', 'has_fulltext:%s' % v))

    for field in FACET_FIELDS:
        if field == 'has_fulltext':
            continue
        if field == 'author_facet':
            field = 'author_key'
        if field not in param:
            continue
        values = param[field]
        params += [('fq', f'{field}:"{val}"') for val in values if val]

    if sort:
        params.append(('sort', sort))

    if 'wt' in param:
        params.append(('wt', param.get('wt')))
    url = f'{solr_select_url}?{urlencode(params)}'

    response = execute_solr_query(solr_select_url, params)
    solr_result = response.content if response else None  # bytes or None
    return (solr_result, url, q_list)


def do_search(param, sort, page=1, rows=100, spellcheck_count=None):
    if sort:
        sort = process_sort(sort)
    (solr_result, solr_select, q_list) = run_solr_query(
        param, rows, page, sort, spellcheck_count
    )
    is_bad = False
    if not solr_result or solr_result.startswith(b'<html'):
        is_bad = True
    if not is_bad:
        try:
            root = XML(solr_result)
        except XMLSyntaxError:
            is_bad = True
    if is_bad:
        m = re_pre.search(solr_result)
        return web.storage(
            facet_counts=None,
            docs=[],
            is_advanced=bool(param.get('q')),
            num_found=None,
            solr_select=solr_select,
            q_list=q_list,
            error=(web.htmlunquote(m.group(1)) if m else solr_result),
        )

    spellcheck = root.find("lst[@name='spellcheck']")
    spell_map = {}
    if spellcheck is not None and len(spellcheck):
        for e in spellcheck.find("lst[@name='suggestions']"):
            assert e.tag == 'lst'
            a = e.attrib['name']
            if a in spell_map or a in ('sqrt', 'edition_count'):
                continue
            spell_map[a] = [i.text for i in e.find("arr[@name='suggestion']")]

    docs = root.find('result')
    return web.storage(
        facet_counts=read_facets(root),
        docs=docs,
        is_advanced=bool(param.get('q')),
        num_found=(int(docs.attrib['numFound']) if docs is not None else None),
        solr_select=solr_select,
        q_list=q_list,
        error=None,
        spellcheck=spell_map,
    )


def get_doc(doc):  # called from work_search template
    e_ia = doc.find("arr[@name='ia']")
    e_id_project_gutenberg = doc.find("arr[@name='id_project_gutenberg']") or []
    e_id_librivox = doc.find("arr[@name='id_librivox']") or []
    e_id_standard_ebooks = doc.find("arr[@name='id_standard_ebooks']") or []

    first_pub = None
    e_first_pub = doc.find("int[@name='first_publish_year']")
    if e_first_pub is not None:
        first_pub = e_first_pub.text
    e_first_edition = doc.find("str[@name='first_edition']")
    first_edition = None
    if e_first_edition is not None:
        first_edition = e_first_edition.text

    work_subtitle = None
    e_subtitle = doc.find("str[@name='subtitle']")
    if e_subtitle is not None:
        work_subtitle = e_subtitle.text

    if doc.find("arr[@name='author_key']") is None:
        assert doc.find("arr[@name='author_name']") is None
        authors = []
    else:
        ak = [e.text for e in doc.find("arr[@name='author_key']")]
        an = [e.text for e in doc.find("arr[@name='author_name']")]
        authors = [
            web.storage(
                key=key,
                name=name,
                url="/authors/{}/{}".format(
                    key, (urlsafe(name) if name is not None else 'noname')
                ),
            )
            for key, name in zip(ak, an)
        ]
    cover = doc.find("str[@name='cover_edition_key']")
    languages = doc.find("arr[@name='language']")
    e_public_scan = doc.find("bool[@name='public_scan_b']")
    e_lending_edition = doc.find("str[@name='lending_edition_s']")
    e_lending_identifier = doc.find("str[@name='lending_identifier_s']")
    e_collection = doc.find("str[@name='ia_collection_s']")
    collections = set()
    if e_collection is not None:
        collections = set(e_collection.text.split(';'))

    doc = web.storage(
        key=doc.find("str[@name='key']").text,
        title=doc.find("str[@name='title']").text,
        edition_count=int(doc.find("int[@name='edition_count']").text),
        ia=[e.text for e in (e_ia if e_ia is not None else [])],
        has_fulltext=(doc.find("bool[@name='has_fulltext']").text == 'true'),
        public_scan=(
            (e_public_scan.text == 'true')
            if e_public_scan is not None
            else (e_ia is not None)
        ),
        lending_edition=(
            e_lending_edition.text if e_lending_edition is not None else None
        ),
        lending_identifier=(
            e_lending_identifier.text if e_lending_identifier is not None else None
        ),
        collections=collections,
        authors=authors,
        first_publish_year=first_pub,
        first_edition=first_edition,
        subtitle=work_subtitle,
        cover_edition_key=(cover.text if cover is not None else None),
        languages=languages and [lang.text for lang in languages],
        id_project_gutenberg=[e.text for e in e_id_project_gutenberg],
        id_librivox=[e.text for e in e_id_librivox],
        id_standard_ebooks=[e.text for e in e_id_standard_ebooks],
    )

    doc.url = doc.key + '/' + urlsafe(doc.title)
    return doc


def work_object(w):  # called by works_by_author
    ia = w.get('ia', [])
    obj = dict(
        authors=[
            web.storage(key='/authors/' + k, name=n)
            for k, n in zip(w['author_key'], w['author_name'])
        ],
        edition_count=w['edition_count'],
        key=w['key'],
        title=w['title'],
        public_scan=w.get('public_scan_b', bool(ia)),
        lending_edition=w.get('lending_edition_s', ''),
        lending_identifier=w.get('lending_identifier_s', ''),
        collections=set(
            w['ia_collection_s'].split(';') if 'ia_collection_s' in w else []
        ),
        url=w['key'] + '/' + urlsafe(w['title']),
        cover_edition_key=w.get('cover_edition_key'),
        first_publish_year=(
            w['first_publish_year'] if 'first_publish_year' in w else None
        ),
        ia=w.get('ia', []),
        cover_i=w.get('cover_i'),
        id_project_gutenberg=w.get('id_project_gutenberg'),
        id_librivox=w.get('id_librivox'),
        id_standard_ebooks=w.get('id_standard_ebooks'),
    )

    for f in 'has_fulltext', 'subtitle':
        if w.get(f):
            obj[f] = w[f]
    return web.storage(obj)


class scan(delegate.page):
    """
    Experimental EAN barcode scanner page to scan and add/view books by their barcodes.
    """

    path = "/barcodescanner"

    def GET(self):
        return render.barcodescanner()


class search(delegate.page):
    def redirect_if_needed(self, i):
        params = {}
        need_redirect = False
        for k, v in i.items():
            if k in plurals:
                params[k] = None
                k = plurals[k]
                need_redirect = True
            if isinstance(v, list):
                if v == []:
                    continue
                clean = [normalize('NFC', b.strip()) for b in v]
                if clean != v:
                    need_redirect = True
                if len(clean) == 1 and clean[0] == '':
                    clean = None
            else:
                clean = normalize('NFC', v.strip())
                if clean == '':
                    need_redirect = True
                    clean = None
                if clean != v:
                    need_redirect = True
            params[k] = clean
        if need_redirect:
            raise web.seeother(web.changequery(**params))

    def isbn_redirect(self, isbn_param):
        isbn = normalize_isbn(isbn_param)
        if not isbn:
            return

        ed = Edition.from_isbn(isbn)
        if ed:
            web.seeother(ed.key)

    def GET(self):
        # Enable patrons to search for query q2 within collection q
        # q2 param gets removed and prepended to q via a redirect
        _i = web.input(q='', q2='')
        if _i.q.strip() and _i.q2.strip():
            _i.q = _i.q2.strip() + ' ' + _i.q.strip()
            _i.pop('q2')
            raise web.seeother('/search?' + urllib.parse.urlencode(_i))

        i = web.input(
            author_key=[],
            language=[],
            first_publish_year=[],
            publisher_facet=[],
            subject_facet=[],
            person_facet=[],
            place_facet=[],
            time_facet=[],
            public_scan_b=[],
        )

        # Send to full-text Search Inside if checkbox checked
        if i.get('search-fulltext'):
            raise web.seeother(
                '/search/inside?' + urllib.parse.urlencode({'q': i.get('q', '')})
            )

        if i.get('wisbn'):
            i.isbn = i.wisbn

        self.redirect_if_needed(i)

        if 'isbn' in i:
            self.isbn_redirect(i.isbn)

        q_list = []
        q = i.get('q', '').strip()
        if q:
            m = re_olid.match(q)
            if m:
                raise web.seeother(f'/{OLID_URLS[m.group(1)]}/{q}')
            m = re_isbn_field.match(q)
            if m:
                self.isbn_redirect(m.group(1))
            q_list.append(q)
        for k in ('title', 'author', 'isbn', 'subject', 'place', 'person', 'publisher'):
            if k in i:
                v = re_to_esc.sub(r'\\\g<0>', i[k].strip())
                q_list.append(k + ':' + v)
        return render.work_search(
            i,
            ' '.join(q_list),
            do_search,
            get_doc,
            get_availability_of_ocaids,
            fulltext_search,
            FACET_FIELDS,
        )


def works_by_author(
    akey, sort='editions', page=1, rows=100, has_fulltext=False, query=None
):
    # called by merge_author_works
    q = 'author_key:' + akey
    if query:
        q = query

    offset = rows * (page - 1)
    params = [
        ('fq', 'author_key:' + akey),
        ('fq', 'type:work'),
        ('q', q),
        ('start', offset),
        ('rows', rows),
        (
            'fl',
            ','.join(
                [
                    'key',
                    'author_name',
                    'author_key',
                    'title',
                    'subtitle',
                    'edition_count',
                    'ia',
                    'cover_edition_key',
                    'has_fulltext',
                    'language',
                    'first_publish_year',
                    'public_scan_b',
                    'lending_edition_s',
                    'lending_identifier_s',
                    'ia_collection_s',
                    'id_project_gutenberg',
                    'id_librivox',
                    'id_standard_ebooks',
                    'cover_i',
                ]
            ),
        ),
        ('wt', 'json'),
        ('q.op', 'AND'),
        ('facet', 'true'),
        ('facet.mincount', 1),
        ('f.author_facet.facet.sort', 'count'),
        ('f.publish_year.facet.limit', -1),
        ('facet.limit', 25),
    ]

    if has_fulltext:
        params.append(('fq', 'has_fulltext:true'))

    if sort == "editions":
        params.append(('sort', 'edition_count desc'))
    elif sort.startswith('old'):
        params.append(('sort', 'first_publish_year asc'))
    elif sort.startswith('new'):
        params.append(('sort', 'first_publish_year desc'))
    elif sort.startswith('title'):
        params.append(('sort', 'title asc'))

    facet_fields = [
        "author_facet",
        "language",
        "publish_year",
        "publisher_facet",
        "subject_facet",
        "person_facet",
        "place_facet",
        "time_facet",
    ]
    for f in facet_fields:
        params.append(("facet.field", f))

    reply = parse_json_from_solr_query(solr_select_url, params)
    if reply is None:
        return web.storage(
            num_found=0,
            works=[],
            years=[],
            get_facet=[],
            sort=sort,
        )
    # TODO: Deep JSON structure defense - for now, let it blow up so easier to detect
    facets = reply['facet_counts']['facet_fields']
    works = [work_object(w) for w in reply['response']['docs']]

    def get_facet(f, limit=None):
        return list(web.group(facets[f][: limit * 2] if limit else facets[f], 2))

    return web.storage(
        num_found=int(reply['response']['numFound']),
        works=add_availability(works),
        years=[(int(k), v) for k, v in get_facet('publish_year')],
        get_facet=get_facet,
        sort=sort,
    )


def sorted_work_editions(wkey, json_data=None):
    """Setting json_data to a real value simulates getting SOLR data back, i.e. for testing (but ick!)"""
    q = 'key:' + wkey
    if json_data:
        reply = json.loads(json_data)
    else:
        reply = parse_json_from_solr_query(
            solr_select_url,
            {
                'q.op': 'AND',
                'q': q,
                'rows': 10,
                'fl': 'edition_key',
                'qt': 'standard',
                'wt': 'json',
            },
        )
    if reply is None or reply.get('response', {}).get('numFound', 0) == 0:
        return []
    # TODO: Deep JSON structure defense - for now, let it blow up so easier to detect
    return reply["response"]['docs'][0].get('edition_key', [])


def top_books_from_author(akey, rows=5, offset=0):
    q = 'author_key:(' + akey + ')'
    json_result = parse_json_from_solr_query(
        solr_select_url,
        {
            'q': q,
            'start': offset,
            'rows': rows,
            'fl': 'key,title,edition_count,first_publish_year',
            'sort': 'edition_count desc',
            'wt': 'json',
        },
    )
    if json_result is None:
        return {'books': [], 'total': 0}
    # TODO: Deep JSON structure defense - for now, let it blow up so easier to detect
    response = json_result['response']
    return {
        'books': [web.storage(doc) for doc in response['docs']],
        'total': response['numFound'],
    }


class advancedsearch(delegate.page):
    path = "/advancedsearch"

    def GET(self):
        return render_template("search/advancedsearch.html")


def escape_colon(q, vf):
    if ':' not in q:
        return q
    parts = q.split(':')
    result = parts.pop(0)
    while parts:
        if not any(result.endswith(f) for f in vf):
            result += '\\'
        result += ':' + parts.pop(0)
    return result


def run_solr_search(solr_select: str, params: dict):
    response = execute_solr_query(solr_select, params)
    json_data = response.content if response else None  # bytes or None
    return parse_search_response(json_data)


def parse_search_response(json_data):
    """Construct response for any input"""
    if json_data is None:
        return {'error': 'Error parsing empty search engine response'}
    try:
        return json.loads(json_data)
    except json.JSONDecodeError:
        logger.exception("Error parsing search engine response")
        m = re_pre.search(json_data)
        if m is None:
            return {'error': 'Error parsing search engine response'}
        error = web.htmlunquote(m.group(1))
        solr_error = 'org.apache.lucene.queryParser.ParseException: '
        if error.startswith(solr_error):
            error = error[len(solr_error) :]
        return {'error': error}


class list_search(delegate.page):
    path = '/search/lists'

    def GET(self):
        i = web.input(q='', offset='0', limit='10')

        lists = self.get_results(i.q, i.offset, i.limit)

        return render_template('search/lists.tmpl', q=i.q, lists=lists)

    def get_results(self, q, offset=0, limit=100):
        if 'env' not in web.ctx:
            delegate.fakeload()

        keys = web.ctx.site.things(
            {
                "type": "/type/list",
                "name~": q,
                "limit": int(limit),
                "offset": int(offset),
            }
        )

        return web.ctx.site.get_many(keys)


class list_search_json(list_search):
    path = '/search/lists'
    encoding = 'json'

    def GET(self):
        i = web.input(q='', offset=0, limit=10)
        offset = safeint(i.offset, 0)
        limit = safeint(i.limit, 10)
        limit = min(100, limit)

        docs = self.get_results(i.q, offset=offset, limit=limit)

        response = {'start': offset, 'docs': [doc.preview() for doc in docs]}

        web.header('Content-Type', 'application/json')
        return delegate.RawText(json.dumps(response))


class subject_search(delegate.page):
    path = '/search/subjects'

    def GET(self):
        return render_template('search/subjects.tmpl', self.get_results)

    def get_results(self, q, offset=0, limit=100):
        valid_fields = ['key', 'name', 'subject_type', 'work_count']
        q = escape_colon(escape_bracket(q), valid_fields)

        results = run_solr_search(
            solr_select_url,
            {
                "fq": "type:subject",
                "q.op": "AND",
                "q": q,
                "start": offset,
                "rows": limit,
                "fl": ",".join(valid_fields),
                "qt": "standard",
                "wt": "json",
                "sort": "work_count desc",
            },
        )
        response = results['response']

        for doc in response['docs']:
            doc['type'] = doc.get('subject_type', 'subject')
            doc['count'] = doc.get('work_count', 0)

        return results


class subject_search_json(subject_search):
    path = '/search/subjects'
    encoding = 'json'

    def GET(self):
        i = web.input(q='', offset=0, limit=100)
        offset = safeint(i.offset, 0)
        limit = safeint(i.limit, 100)
        limit = min(1000, limit)  # limit limit to 1000.

        response = self.get_results(i.q, offset=offset, limit=limit)['response']
        web.header('Content-Type', 'application/json')
        return delegate.RawText(json.dumps(response))


class author_search(delegate.page):
    path = '/search/authors'

    def GET(self):
        return render_template('search/authors.tmpl', self.get_results)

    def get_results(self, q, offset=0, limit=100):
        valid_fields = [
            'key',
            'name',
            'alternate_names',
            'birth_date',
            'death_date',
            'date',
            'work_count',
        ]
        q = escape_colon(escape_bracket(q), valid_fields)
        q_has_fields = ':' in q.replace(r'\:', '') or '*' in q

        d = run_solr_search(
            solr_select_url,
            {
                'fq': 'type:author',
                'q.op': 'AND',
                'q': q,
                'start': offset,
                'rows': limit,
                'fl': '*',
                'qt': 'standard',
                'sort': 'work_count desc',
                'wt': 'json',
                **(
                    {}
                    if q_has_fields
                    else {'defType': 'dismax', 'qf': 'name alternate_names'}
                ),
            },
        )

        docs = d.get('response', {}).get('docs', [])
        for doc in docs:
            # replace /authors/OL1A with OL1A
            # The template still expects the key to be in the old format
            doc['key'] = doc['key'].split("/")[-1]
        return d


class author_search_json(author_search):
    path = '/search/authors'
    encoding = 'json'

    def GET(self):
        i = web.input(q='', offset=0, limit=100)
        offset = safeint(i.offset, 0)
        limit = safeint(i.limit, 100)
        limit = min(1000, limit)  # limit limit to 1000.

        response = self.get_results(i.q, offset=offset, limit=limit)['response']
        web.header('Content-Type', 'application/json')
        return delegate.RawText(json.dumps(response))


@public
def random_author_search(limit=10):
    """
    Returns a dict that contains a random list of authors.  Amount of authors
    returned is set be the given limit.
    """
    letters_and_digits = string.ascii_letters + string.digits
    seed = ''.join(random.choice(letters_and_digits) for _ in range(10))

    search_results = run_solr_search(
        solr_select_url,
        {
            'q': 'type:author',
            'rows': limit,
            'sort': f'random_{seed} desc',
            'wt': 'json',
        },
    )

    docs = search_results.get('response', {}).get('docs', [])

    assert docs, f"random_author_search({limit}) returned no docs"
    assert (
        len(docs) == limit
    ), f"random_author_search({limit}) returned {len(docs)} docs"

    for doc in docs:
        # replace /authors/OL1A with OL1A
        # The template still expects the key to be in the old format
        doc['key'] = doc['key'].split("/")[-1]

    return search_results['response']

def rewrite_list_editions_query(q, page, offset, limit):
    """Takes a solr query. If it doesn't contain a /lists/ key, then
    return the query, unchanged, exactly as it entered the
    function. If it does contain a lists key, then use the pagination
    information to fetch the right block of keys from the
    lists_editions API and then feed these editions resulting work
    keys into solr with the form key:(OL123W, OL234W). This way, we
    can use the solr API to fetch list works and render them in
    carousels in the right format.
    """
    if 'env' not in web.ctx:
        delegate.fakeload()

    if '/lists/' in q:
        editions = get_list_editions(q, offset=offset, limit=limit)
        work_ids = [ed.get('works')[0]['key'] for ed in editions]
        q = 'key:(' + ' OR '.join(work_ids) + ')'
        # We've applied the offset to fetching get_list_editions to
        # produce the right set of discrete work IDs. We don't want
        # it applied to paginate our resulting solr query.
        offset = 0
        page = 1
    return q, page, offset, limit


@public
def work_search(
    query,
    sort=None,
    page=1,
    offset=0,
    limit=100,
    fields='*',
    facet=True,
    spellcheck_count=None,
):
    """
    params:
    query: dict
    sort: str editions|old|new|scans
    """
    # Ensure we don't mutate the `query` passed in by reference
    query = copy.deepcopy(query)
    query['wt'] = 'json'
    if sort:
        sort = process_sort(sort)

    # deal with special /lists/ key queries
<<<<<<< HEAD
    query['q'], page, offset, limit = cache.memcache_memoize(
        rewrite_list_editions_query, "search.list_query", timeout=5*60)(
        query['q'],
        page,
        offset,
        limit
=======
    query['q'], page, offset, limit = rewrite_list_editions_query(
        query['q'], page, offset, limit
>>>>>>> ca029270
    )
    try:
        (reply, solr_select, q_list) = run_solr_query(
            query,
            rows=limit,
            page=page,
            sort=sort,
            offset=offset,
            fields=fields,
            facet=facet,
            spellcheck_count=spellcheck_count,
        )
        response = json.loads(reply)['response'] or ''
    except (ValueError, OSError) as e:
        logger.error("Error in processing search API.")
        response = dict(start=0, numFound=0, docs=[], error=str(e))

    # backward compatibility
    response['num_found'] = response['numFound']
    if fields == '*' or 'availability' in fields:
        response['docs'] = add_availability(response['docs'])
    return response


class search_json(delegate.page):
    path = "/search"
    encoding = "json"

    def GET(self):
        i = web.input(
            author_key=[],
            subject_facet=[],
            person_facet=[],
            place_facet=[],
            time_facet=[],
            first_publish_year=[],
            publisher_facet=[],
            language=[],
            public_scan_b=[],
        )
        if 'query' in i:
            query = json.loads(i.query)
        else:
            query = i

        sort = query.get('sort', None)

        limit = safeint(query.pop("limit", "100"), default=100)
        if "offset" in query:
            offset = safeint(query.pop("offset", 0), default=0)
            page = None
        else:
            offset = None
            page = safeint(query.pop("page", "1"), default=1)

        fields = query.pop('fields', '*').split(',')
        facet = query.pop('_facet', 'true').lower() in ['true']
        spellcheck_count = safeint(
            query.pop("_spellcheck_count", default_spellcheck_count),
            default=default_spellcheck_count,
        )

        # If the query is a /list/ key, create custom list_editions_query
        q = query.get('q', '')
        query['q'], page, offset, limit = rewrite_list_editions_query(
            q, page, offset, limit
        )
        response = work_search(
            query,
            sort=sort,
            page=page,
            offset=offset,
            limit=limit,
            fields=fields,
            facet=facet,
            spellcheck_count=spellcheck_count,
        )
        response['q'] = q
        response['offset'] = offset
        response['docs'] = response['docs']
        web.header('Content-Type', 'application/json')
        return delegate.RawText(json.dumps(response, indent=4))


def setup():
    from openlibrary.plugins.worksearch import subjects

    # subjects module needs read_author_facet and solr_select_url.
    # Importing this module to access them will result in circular import.
    # Setting them like this to avoid circular-import.
    subjects.read_author_facet = read_author_facet
    if hasattr(config, 'plugin_worksearch'):
        subjects.solr_select_url = solr_select_url

    subjects.setup()

    from openlibrary.plugins.worksearch import languages, publishers

    publishers.setup()
    languages.setup()


setup()<|MERGE_RESOLUTION|>--- conflicted
+++ resolved
@@ -1235,17 +1235,12 @@
         sort = process_sort(sort)
 
     # deal with special /lists/ key queries
-<<<<<<< HEAD
     query['q'], page, offset, limit = cache.memcache_memoize(
         rewrite_list_editions_query, "search.list_query", timeout=5*60)(
         query['q'],
         page,
         offset,
         limit
-=======
-    query['q'], page, offset, limit = rewrite_list_editions_query(
-        query['q'], page, offset, limit
->>>>>>> ca029270
     )
     try:
         (reply, solr_select, q_list) = run_solr_query(
