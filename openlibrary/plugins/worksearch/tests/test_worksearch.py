import web
from unittest.mock import MagicMock
from openlibrary.plugins.worksearch.code import (
    process_facet,
    get_doc,
)


def test_process_facet():
    facets = [('false', 46), ('true', 2)]
    assert list(process_facet('has_fulltext', facets)) == [
        ('true', 'yes', 2),
        ('false', 'no', 46),
    ]


def mock_site():
    site = MagicMock()

    # Set up the mock site with the necessary data
    # For example, if the get() method should return a mock work object:
    mock_work = MagicMock()
    mock_work.key = "/works/OL1820355W"
<<<<<<< HEAD
    mock_work.get_editions.return_value = [{},{}]  
=======
    mock_work.get_editions.return_value = [
        ...
    ]  # Replace with the mock editions you expect
>>>>>>> fbe4a357
    site.get.return_value = mock_work

    return site


def test_get_doc():
    # Temporarily replace web.ctx.site with the mock_site object
    original_site = web.ctx.site
    web.ctx.site = mock_site

    doc = get_doc(
        {
            'author_key': ['OL218224A'],
            'author_name': ['Alan Freedman'],
            'cover_edition_key': 'OL1111795M',
            'edition_count': 14,
            'first_publish_year': 1981,
            'has_fulltext': True,
            'ia': ['computerglossary00free'],
            'key': '/works/OL1820355W',
            'lending_edition_s': 'OL1111795M',
            'public_scan_b': False,
            'title': 'The computer glossary',
        }
    )

    # Restore the original web.ctx.site
    web.ctx.site = original_site

    assert doc == web.storage(
        {
            'key': '/works/OL1820355W',
            'title': 'The computer glossary',
            'url': '/works/OL1820355W/The_computer_glossary',
            'edition_count': 14,
            'ia': ['computerglossary00free'],
            'collections': set(),
            'has_fulltext': True,
            'public_scan': False,
            'lending_edition': 'OL1111795M',
            'lending_identifier': None,
            'authors': [
                web.storage(
                    {
                        'key': 'OL218224A',
                        'name': 'Alan Freedman',
                        'url': '/authors/OL218224A/Alan_Freedman',
                    }
                )
            ],
            'first_publish_year': 1981,
            'first_edition': None,
            'subtitle': None,
            'cover_edition_key': 'OL1111795M',
            'languages': [],
            'id_project_gutenberg': [],
            'id_librivox': [],
            'id_standard_ebooks': [],
            'id_openstax': [],
            'editions': [],
        }
    )<|MERGE_RESOLUTION|>--- conflicted
+++ resolved
@@ -21,13 +21,7 @@
     # For example, if the get() method should return a mock work object:
     mock_work = MagicMock()
     mock_work.key = "/works/OL1820355W"
-<<<<<<< HEAD
     mock_work.get_editions.return_value = [{},{}]  
-=======
-    mock_work.get_editions.return_value = [
-        ...
-    ]  # Replace with the mock editions you expect
->>>>>>> fbe4a357
     site.get.return_value = mock_work
 
     return site
