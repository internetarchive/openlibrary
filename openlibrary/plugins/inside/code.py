--- conflicted
+++ resolved
@@ -1,9 +1,3 @@
-<<<<<<< HEAD
-from time import time
-import re
-import simplejson
-=======
->>>>>>> f6239bb5
 import logging
 import re
 from time import time
@@ -13,15 +7,8 @@
 
 from infogami.utils import delegate
 from infogami.utils.view import render_template
-<<<<<<< HEAD
-from openlibrary.core.fulltext import fulltext_search
-
-from six.moves import urllib
-import six.moves.http_client as httplib
-=======
 
 from openlibrary.core.fulltext import fulltext_search
->>>>>>> f6239bb5
 
 RESULTS_PER_PAGE = 20
 
