--- conflicted
+++ resolved
@@ -104,17 +104,11 @@
             author_dict = val
             if "name" in author_dict:
                 author_dict['personal_name'] = author_dict['name']
-<<<<<<< HEAD
-        else:
-            author_dict = {'personal_name': val, 'name': val, 'entity_type': 'person'}
-        self.add_list('authors', author_dict)
-=======
             self.add_list('authors', author_dict)
         else:
             self.add_list(
                 'authors', {'personal_name': val, 'name': val, 'entity_type': 'person'}
             )
->>>>>>> cac80aaa
 
     def add_illustrator(self, key, val):
         self.add_list('contributions', val + ' (Illustrator)')
