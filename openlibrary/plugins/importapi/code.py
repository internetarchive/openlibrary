--- conflicted
+++ resolved
@@ -19,15 +19,8 @@
 import json
 import re
 
-<<<<<<< HEAD
-from openlibrary.plugins.importapi import import_opds
-from openlibrary.plugins.importapi import import_rdf
-from openlibrary.plugins.importapi import import_edition_builder
-
-=======
 from openlibrary.plugins.importapi import (import_edition_builder, import_opds,
                                            import_rdf)
->>>>>>> f6239bb5
 from lxml import etree
 import logging
 
