--- conflicted
+++ resolved
@@ -111,11 +111,7 @@
             s = web.rstrips(s, "/") + "/_reload"
             yield "<h3>" + s + "</h3>"
             try:
-<<<<<<< HEAD
-                response = requests.get(s).content
-=======
                 response = requests.get(s).text
->>>>>>> af84b328
                 yield "<p><pre>" + response[:100] + "</pre></p>"
             except:
                 yield "<p><pre>%s</pre></p>" % traceback.format_exc()
@@ -391,15 +387,8 @@
 class ipstats:
     def GET(self):
         web.header('Content-Type', 'application/json')
-<<<<<<< HEAD
-        json = requests.get(
-            "http://www.archive.org/download/stats/numUniqueIPsOL.json"
-        ).content
-        return delegate.RawText(json)
-=======
         text = requests.get("http://www.archive.org/download/stats/numUniqueIPsOL.json").text
         return delegate.RawText(text)
->>>>>>> af84b328
 
 class block:
     def GET(self):
