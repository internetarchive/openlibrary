--- conflicted
+++ resolved
@@ -1,9 +1,5 @@
 from .. import code
-<<<<<<< HEAD
-from six import StringIO
-=======
 from six.moves import cStringIO as StringIO
->>>>>>> f6239bb5
 import web
 import datetime
 
