import web
import simplejson
import urllib
import os
import Image
import datetime
import time
import couchdb
import logging
import array
import memcache

import db
import config
from utils import safeint, rm_f, random_string, ol_things, ol_get, changequery, download

from coverlib import save_image, read_image, read_file

import ratelimit

logger = logging.getLogger("coverstore")

urls = (
    '/', 'index',
    '/([^ /]*)/upload', 'upload',
    '/([^ /]*)/upload2', 'upload2',    
    '/([^ /]*)/([a-zA-Z]*)/(.*)-([SML]).jpg', 'cover',
    '/([^ /]*)/([a-zA-Z]*)/(.*)().jpg', 'cover',
    '/([^ /]*)/([a-zA-Z]*)/(.*).json', 'cover_details',
    '/([^ /]*)/query', 'query',
    '/([^ /]*)/touch', 'touch',
    '/([^ /]*)/delete', 'delete',
)
app = web.application(urls, locals())

def get_cover_id(olkeys):
    """Return the first cover from the list of ol keys."""
    for olkey in olkeys:
        doc = ol_get(olkey)
        if not doc:
            continue
        
        if doc['key'].startswith("/authors"):
            covers = doc.get('photos', [])
        else:
            covers = doc.get('covers', [])
            
        # Sometimes covers is stored as [-1] to indicate no covers. Consider it as no covers.
        if covers and covers[0] >= 0:
            return covers[0]
            
_couchdb = None
def get_couch_database():
    global _couchdb
    if config.get("couchdb_database"):
        _couchdb = couchdb.Database(config.couchdb_database)
    return _couchdb
    
def find_coverid_from_couch(db, key, value):
    rows = db.view("covers/by_id", key=[key, value], limit=10, stale="ok")
    rows = list(rows)
    
    if rows:
        row = max(rows, key=lambda row: row.value['last_modified'])
        return row.value['cover']

def _query(category, key, value):
    if key == 'olid':
        prefixes = dict(a="/authors/", b="/books/", w="/works/")
        if category in prefixes:
            olkey = prefixes[category] + value
            return get_cover_id([olkey])
    else:
        if category == 'b':
            db = get_couch_database()
            if db:
                return find_coverid_from_couch(db, key, value)
            
            if key == 'isbn':
                value = value.replace("-", "").strip()
                key = "isbn_"
            if key == 'oclc':
                key = 'oclc_numbers'
            olkeys = ol_things(key, value)
            return get_cover_id(olkeys)
    return None

ERROR_EMPTY = 1, "No image found"
ERROR_INVALID_URL = 2, "Invalid URL"
ERROR_BAD_IMAGE = 3, "Invalid Image"

class index:
    def GET(self):
        return '<h1>Open Library Book Covers Repository</h1><div>See <a href="https://openlibrary.org/dev/docs/api/covers">Open Library Covers API</a> for details.</div>'

def _cleanup():
    web.ctx.pop("_fieldstorage", None)
    web.ctx.pop("_data", None)
    web.ctx.env = {}
        
class upload:
    def POST(self, category):
        i = web.input('olid', author=None, file={}, source_url=None, success_url=None, failure_url=None)

        success_url = i.success_url or web.ctx.get('HTTP_REFERRER') or '/'
        failure_url = i.failure_url or web.ctx.get('HTTP_REFERRER') or '/'
        
        def error((code, msg)):
            print >> web.debug, "ERROR: upload failed, ", i.olid, code, repr(msg)
            _cleanup()
            url = changequery(failure_url, errcode=code, errmsg=msg)
            raise web.seeother(url)
        
        if i.source_url:
            try:
                data = download(i.source_url)
            except:
                error(ERROR_INVALID_URL)
            source_url = i.source_url
        elif i.file is not None and i.file != {}:
            data = i.file.value
            source_url = None
        else:
            error(ERROR_EMPTY)

        if not data:
            error(ERROR_EMPTY)

        try:
            save_image(data, category=category, olid=i.olid, author=i.author, source_url=i.source_url, ip=web.ctx.ip)
        except ValueError:
            error(ERROR_BAD_IMAGE)

        _cleanup()
        raise web.seeother(success_url)
        
class upload2:
    """Temporary upload handler for handling upstream.openlibrary.org cover upload.
    """
    def POST(self, category):
        i = web.input(olid=None, author=None, data=None, source_url=None, ip=None, _unicode=False)

        web.ctx.pop("_fieldstorage", None)
        web.ctx.pop("_data", None)
        
        def error((code, msg)):
            _cleanup()            
            e = web.badrequest()
            e.data = simplejson.dumps({"code": code, "message": msg})
            raise e
            
        source_url = i.source_url
        data = i.data
            
        if source_url:
            try:
                data = download(source_url)
            except:
                error(ERROR_INVALID_URL)
            
        if not data:
            error(ERROR_EMPTY)

        try:
            d = save_image(data, category=category, olid=i.olid, author=i.author, source_url=i.source_url, ip=i.ip)
        except ValueError:
            error(ERROR_BAD_IMAGE)
        
        _cleanup()
        return simplejson.dumps({"ok": "true", "id": d.id})

def trim_microsecond(date):
    # ignore microseconds
    return datetime.datetime(*date.timetuple()[:6])


@web.memoize
def get_memcache():
    servers = config.get("memcache_servers")
    return memcache.Client(servers)

def _locate_item(item):
    """Locates the archive.org item in the cluster and returns the server and directory.
    """
    print >> web.debug, time.asctime(), "_locate_item", item
    text = urllib.urlopen("https://archive.org/metadata/" + item).read()
    d = simplejson.loads(text)
    return d['server'], d['dir']

def locate_item(item):
    mc = get_memcache()
    if not mc:
        return _locate_item(item)
    else:
        x = mc.get(item)
        if not x:
            x = _locate_item(item)
            print >> web.debug, time.asctime(), "mc.set", item, x
            mc.set(item, x, time=600) # cache it for 10 minutes
        return x

def zipview_url(item, zipfile, filename):
    server, dir = locate_item(item)

    # http or https
    protocol = web.ctx.protocol
    return "%(protocol)s://%(server)s/zipview.php?zip=%(dir)s/%(zipfile)s&file=%(filename)s" % locals()
    
# Number of images stored in one archive.org item
IMAGES_PER_ITEM = 10000

def zipview_url_from_id(coverid, size):
    suffix = size and ("-" + size.upper())
    item_index = coverid/IMAGES_PER_ITEM
    itemid = "olcovers%d" % item_index
    zipfile = itemid + suffix + ".zip"
    filename = "%d%s.jpg" % (coverid, suffix)
    return zipview_url(itemid, zipfile, filename)

class cover:
    def GET(self, category, key, value, size):
        i = web.input(default="true")
        key = key.lower()

        def is_valid_url(url):
            return url.startswith("http://") or url.startswith("https://")
        
        def notfound():
<<<<<<< HEAD
            if key in ["id", "olid"] and config.get("upstream_base_url"):
                # this is only used in development
                base = web.rstrips(config.upstream_base_url, "/")
                raise web.redirect(base + web.ctx.fullpath)
            elif config.default_image and i.default.lower() != "false" and not i.default.startswith('http://'):
=======
            if config.default_image and i.default.lower() != "false" and not is_valid_url(i.default):
>>>>>>> 7954896b
                return read_file(config.default_image)
            elif is_valid_url(i.default):
                raise web.seeother(i.default)
            else:
                raise web.notfound("")
                
        def redirect(id):
            size_part = size and ("-" + size) or ""
            url = "/%s/id/%s%s.jpg" % (category, id, size_part)
            
            query = web.ctx.env.get('QUERY_STRING')
            if query:
                url += '?' + query
            raise web.found(url)
        
        if key == 'isbn':
            value = value.replace("-", "").strip() # strip hyphens from ISBN
            # Disabling ratelimit as iptables is taking care of botnets.
            #value = self.ratelimit_query(category, key, value)
            value = self.query(category, key, value)
            
            # Redirect isbn requests to archive.org. 
            # This will heavily reduce the load on coverstore server.
            # The max_coveritem_index config parameter specifies the latest 
            # olcovers items uploaded to archive.org.
            if value and self.is_cover_in_cluster(value):
                url = zipview_url_from_id(int(value), size)
                raise web.found(url)
        elif key != 'id':
            value = self.query(category, key, value)
            
        # redirect to archive.org cluster for large size and original images whenever possible
        if value and (size == "L" or size == "") and self.is_cover_in_cluster(value):
            url = zipview_url_from_id(int(value), size)
            raise web.found(url)            
        
        d = value and self.get_details(value, size.lower())
        if not d:
            return notfound()
            
        # set cache-for-ever headers only when requested with ID
        if key == 'id':
            etag = "%s-%s" % (d.id, size.lower())
            if not web.modified(trim_microsecond(d.created), etag=etag):
                raise web.notmodified()

            web.header('Cache-Control', 'public')
            web.expires(100 * 365 * 24 * 3600) # this image is not going to expire in next 100 years.
        else:
            web.header('Cache-Control', 'public')
            web.expires(10*60) # Allow the client to cache the image for 10 mins to avoid further requests
        
        web.header('Content-Type', 'image/jpeg')
        try:
            return read_image(d, size)
        except IOError:
            raise web.notfound()
            
    def get_details(self, coverid, size=""):
        try:
            coverid = int(coverid)
        except ValueError:
            return None
            
        # Use tar index if available to avoid db query. We have 0-6M images in tar balls. 
        if isinstance(coverid, int) and coverid < 6000000 and size in "sml":
            path = self.get_tar_filename(coverid, size)
            
            if path:
                if size:
                    key = "filename_%s" % size
                else:
                    key = "filename"
                return web.storage({"id": coverid, key: path, "created": datetime.datetime(2010, 1, 1)})
            
        return db.details(coverid)
        
    def is_cover_in_cluster(self, coverid):
        """Returns True if the cover is moved to archive.org cluster.
        It is found by looking at the config variable max_coveritem_index.
        """
        try:
            return int(coverid) < IMAGES_PER_ITEM * config.get("max_coveritem_index", 0)
        except (TypeError, ValueError):
            return False
        
    def get_tar_filename(self, coverid, size):
        """Returns tarfile:offset:size for given coverid.
        """
        tarindex = coverid / 10000
        index = coverid % 10000
        array_offset, array_size = get_tar_index(tarindex, size)
        
        offset = array_offset and array_offset[index]
        imgsize = array_size and array_size[index]
        
        if size:
            prefix = "%s_covers" % size
        else:
            prefix = "covers"
        
        if imgsize:
            name = "%010d" % coverid
            return "%s_%s_%s.tar:%s:%s" % (prefix, name[:4], name[4:6], offset, imgsize)
        
    def query(self, category, key, value):
        return _query(category, key, value)
        
    ratelimit_query = ratelimit.ratelimit()(query)


@web.memoize
def get_tar_index(tarindex, size):
    path = os.path.join(config.data_root, get_tarindex_path(tarindex, size))    
    if not os.path.exists(path):
        return None, None
    
    return parse_tarindex(open(path))

def get_tarindex_path(index, size):
    name = "%06d" % index
    if size:
        prefix = "%s_covers" % size
    else:
        prefix = "covers"
    
    itemname = "%s_%s" % (prefix, name[:4])
    filename = "%s_%s_%s.index" % (prefix, name[:4], name[4:6])
    return os.path.join('items', itemname, filename)

def parse_tarindex(file):
    """Takes tarindex file as file objects and returns array of offsets and array of sizes. The size of the returned arrays will be 10000.
    """
    array_offset = array.array('L', [0 for i in range(10000)])
    array_size = array.array('L', [0 for i in range(10000)])
    
    for line in file:
        line = line.strip()
        if line:
            name, offset, imgsize = line.split("\t")
            coverid = int(name[:10]) # First 10 chars is coverid, followed by ".jpg"
            index = coverid % 10000
            array_offset[index] = int(offset)
            array_size[index] = int(imgsize)
    return array_offset, array_size
    
class cover_details:
    def GET(self, category, key, value):
        d = _query(category, key, value)
        
        if key == 'id':
            web.header('Content-Type', 'application/json')
            d = db.details(value)
            if d:
                if isinstance(d['created'], datetime.datetime):
                    d['created'] = d['created'].isoformat()
                    d['last_modified'] = d['last_modified'].isoformat()
                return simplejson.dumps(d)
            else:
                raise web.notfound("")
        else:
            value = _query(category, key, value)
            if value is None:
                return web.notfound("")
            else:
                return web.found("/%s/id/%s.json" % (category, value))
            
class query:
    def GET(self, category):
        i = web.input(olid=None, offset=0, limit=10, callback=None, details="false", cmd=None)
        offset = safeint(i.offset, 0)
        limit = safeint(i.limit, 10)
        details = i.details.lower() == "true"
        
        if limit > 100:
            limit = 100
            
        if i.olid and ',' in i.olid:
            i.olid = i.olid.split(',')
        result = db.query(category, i.olid, offset=offset, limit=limit)
        
        if i.cmd == "ids":
            result = dict((r.olid, r.id) for r in result)
        elif not details:
            result = [r.id for r in result]
        else:
            def process(r):
                return {
                    'id': r.id,
                    'olid': r.olid,
                    'created': r.created.isoformat(),
                    'last_modified': r.last_modified.isoformat(),
                    'source_url': r.source_url,
                    'width': r.width,
                    'height': r.height
                }
            result = [process(r) for r in result]
                        
        json = simplejson.dumps(result)
        web.header('Content-Type', 'text/javascript')
        if i.callback:
            return "%s(%s);" % (i.callback, json)
        else:
           return json
           
class touch:
    def POST(self, category):
        i = web.input(id=None, redirect_url=None)
        redirect_url = i.redirect_url or web.ctx.get('HTTP_REFERRER')

        id = i.id and safeint(i.id, None)
        if id:
            db.touch(id)
            raise web.seeother(redirect_url)
        else:
            return 'no such id: %s' % id

class delete:
    def POST(self, category):
        i = web.input(id=None, redirect_url=None)
        redirect_url = i.redirect_url

        id = i.id and safeint(i.id, None)
        if id:
            db.delete(id)
            if redirect_url:
                raise web.seeother(redirect_url)
            else:
                return 'cover has been deleted successfully.' 
        else:
            return 'no such id: %s' % id<|MERGE_RESOLUTION|>--- conflicted
+++ resolved
@@ -226,15 +226,11 @@
             return url.startswith("http://") or url.startswith("https://")
         
         def notfound():
-<<<<<<< HEAD
             if key in ["id", "olid"] and config.get("upstream_base_url"):
                 # this is only used in development
                 base = web.rstrips(config.upstream_base_url, "/")
                 raise web.redirect(base + web.ctx.fullpath)
-            elif config.default_image and i.default.lower() != "false" and not i.default.startswith('http://'):
-=======
-            if config.default_image and i.default.lower() != "false" and not is_valid_url(i.default):
->>>>>>> 7954896b
+            elif config.default_image and i.default.lower() != "false" and not is_valid_url(i.default):
                 return read_file(config.default_image)
             elif is_valid_url(i.default):
                 raise web.seeother(i.default)
