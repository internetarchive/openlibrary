--- conflicted
+++ resolved
@@ -78,13 +78,7 @@
 
 
 def download(url):
-<<<<<<< HEAD
-    req = Request(url, headers={'User-Agent': USER_AGENT})
-    response = requests.get(url, headers={'User-Agent': USER_AGENT})
-    return response.content
-=======
     return requests.get(url, headers={'User-Agent': USER_AGENT}).content
->>>>>>> af84b328
 
 
 def urldecode(url):
