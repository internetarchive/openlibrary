import json
import httpx
from httpx import ConnectError, Response
import pytest
from unittest.mock import MagicMock

from openlibrary.solr import update_work
from openlibrary.solr.data_provider import DataProvider
from openlibrary.solr.update_work import (
    CommitRequest,
    SolrProcessor,
    build_data,
    pick_cover_edition,
    pick_number_of_pages_median,
    solr_update,
)

author_counter = 0
edition_counter = 0
work_counter = 0


def sorted_split_semicolon(s):
    """
    >>> sorted_split_semicolon("z;c;x;a;y;b")
    ['a', 'b', 'c', 'x', 'y', 'z']
    """
    return sorted(s.split(';'))


sss = sorted_split_semicolon


def make_author(**kw):
    """
    Create a fake author

    :param kw: author data
    :rtype: dict
    """
    global author_counter
    author_counter += 1
    kw.setdefault("key", "/authors/OL%dA" % author_counter)
    kw.setdefault("type", {"key": "/type/author"})
    kw.setdefault("name", "Foo")
    return kw


def make_edition(work=None, **kw):
    """
    Create a fake edition

    :param dict work: Work dict which this is an edition of
    :param kw: edition data
    :rtype: dict
    """
    global edition_counter
    edition_counter += 1
    kw.setdefault("key", "/books/OL%dM" % edition_counter)
    kw.setdefault("type", {"key": "/type/edition"})
    kw.setdefault("title", "Foo")
    if work:
        kw.setdefault("works", [{"key": work["key"]}])
    return kw


def make_work(**kw):
    """
    Create a fake work

    :param kw:
    :rtype: dict
    """
    global work_counter
    work_counter += 1
    kw.setdefault("key", "/works/OL%dW" % work_counter)
    kw.setdefault("type", {"key": "/type/work"})
    kw.setdefault("title", "Foo")
    return kw


class FakeDataProvider(DataProvider):
    """Stub data_provider and methods which are used by build_data."""

    docs = []  # type: ignore
    docs_by_key = {}  # type: ignore

    def __init__(self, docs=None):
        docs = docs or []
        """
        :param list[dict] docs: Documents in the DataProvider
        """
        self.docs = docs
        self.docs_by_key = {doc["key"]: doc for doc in docs}

    def find_redirects(self, key):
        return []

    async def get_document(self, key):
        return self.docs_by_key.get(key)

    def get_editions_of_work(self, work):
        return [
            doc for doc in self.docs if {"key": work["key"]} in doc.get("works", [])
        ]

    def get_metadata(self, id):
        return {}


class Test_build_data:
    @classmethod
    def setup_class(cls):
        update_work.data_provider = FakeDataProvider()

    @pytest.mark.asyncio
    async def test_simple_work(self):
        work = {"key": "/works/OL1M", "type": {"key": "/type/work"}, "title": "Foo"}

        d = await build_data(work)
        assert d["key"] == "/works/OL1M"
        assert d["title"] == "Foo"
        assert d["has_fulltext"] is False
        assert d["edition_count"] == 0

    @pytest.mark.asyncio
    async def test_edition_count_when_editions_on_work(self):
        work = make_work()

        d = await build_data(work)
        assert d['edition_count'] == 0

        work['editions'] = [make_edition()]
        d = await build_data(work)
        assert d['edition_count'] == 1

        work['editions'] = [make_edition(), make_edition()]
        d = await build_data(work)
        assert d['edition_count'] == 2

    @pytest.mark.asyncio
    async def test_edition_count_when_editions_in_data_provider(self):
        work = make_work()
        d = await build_data(work)
        assert d['edition_count'] == 0

        update_work.data_provider = FakeDataProvider([work, make_edition(work)])

        d = await build_data(work)
        assert d['edition_count'] == 1

        update_work.data_provider = FakeDataProvider(
            [work, make_edition(work), make_edition(work)]
        )

        d = await build_data(work)
        assert d['edition_count'] == 2

    @pytest.mark.asyncio
    async def test_edition_key(self):
        work = make_work()
        update_work.data_provider = FakeDataProvider(
            [
                work,
                make_edition(work, key="/books/OL1M"),
                make_edition(work, key="/books/OL2M"),
                make_edition(work, key="/books/OL3M"),
            ]
        )

        d = await build_data(work)
        assert d['edition_key'] == ["OL1M", "OL2M", "OL3M"]

    @pytest.mark.asyncio
    async def test_publish_year(self):
        test_dates = [
            "2000",
            "Another 2000",
            "2001-01-02",  # ISO 8601 formatted dates now supported
            "01-02-2003",
            "2004 May 23",
            "Jan 2002",
            "Bad date 12",
            "Bad date 123412314",
        ]
        work = make_work()
        update_work.data_provider = FakeDataProvider(
            [work] + [make_edition(work, publish_date=date) for date in test_dates]
        )

        d = await build_data(work)
        assert sorted(d['publish_year']) == ["2000", "2001", "2002", "2003", "2004"]
        assert d["first_publish_year"] == 2000

    @pytest.mark.asyncio
    async def test_isbns(self):
        work = make_work()
        update_work.data_provider = FakeDataProvider(
            [work, make_edition(work, isbn_10=["123456789X"])]
        )
        d = await build_data(work)
        assert sorted(d['isbn']) == ['123456789X', '9781234567897']

        update_work.data_provider = FakeDataProvider(
            [work, make_edition(work, isbn_10=["9781234567897"])]
        )
        d = await build_data(work)
        assert sorted(d['isbn']) == ['123456789X', '9781234567897']

    @pytest.mark.asyncio
    async def test_other_identifiers(self):
        work = make_work()
        update_work.data_provider = FakeDataProvider(
            [
                work,
                make_edition(work, oclc_numbers=["123"], lccn=["lccn-1", "lccn-2"]),
                make_edition(work, oclc_numbers=["234"], lccn=["lccn-2", "lccn-3"]),
            ]
        )
        d = await build_data(work)
        assert sorted(d['oclc']) == ['123', '234']
        assert sorted(d['lccn']) == ['lccn-1', 'lccn-2', 'lccn-3']

    @pytest.mark.asyncio
    async def test_identifiers(self):
        work = make_work()
        update_work.data_provider = FakeDataProvider(
            [
                work,
                make_edition(work, identifiers={"librarything": ["lt-1"]}),
                make_edition(work, identifiers={"librarything": ["lt-2"]}),
            ]
        )
        d = await build_data(work)
        assert sorted(d['id_librarything']) == ['lt-1', 'lt-2']

    @pytest.mark.asyncio
    async def test_ia_boxid(self):
        w = make_work()
        update_work.data_provider = FakeDataProvider([w, make_edition(w)])
        d = await build_data(w)
        assert 'ia_box_id' not in d

        w = make_work()
        update_work.data_provider = FakeDataProvider(
            [w, make_edition(w, ia_box_id='foo')]
        )
        d = await build_data(w)
        assert 'ia_box_id' in d
        assert d['ia_box_id'] == ['foo']

    @pytest.mark.asyncio
    async def test_with_one_lending_edition(self):
        w = make_work()
        update_work.data_provider = FakeDataProvider(
            [
                w,
                make_edition(
                    w,
                    key="/books/OL1M",
                    ocaid='foo00bar',
                    _ia_meta={"collection": ['inlibrary', 'americana']},
                ),
            ]
        )
        d = await build_data(w)
        assert d['has_fulltext'] is True
        assert d['public_scan_b'] is False
        assert 'printdisabled_s' not in d
        assert d['lending_edition_s'] == 'OL1M'
        assert d['ia'] == ['foo00bar']
        assert sss(d['ia_collection_s']) == sss("americana;inlibrary")
        assert d['edition_count'] == 1
        assert d['ebook_count_i'] == 1

    @pytest.mark.asyncio
    async def test_with_two_lending_editions(self):
        w = make_work()
        update_work.data_provider = FakeDataProvider(
            [
                w,
                make_edition(
                    w,
                    key="/books/OL1M",
                    ocaid='foo01bar',
                    _ia_meta={"collection": ['inlibrary', 'americana']},
                ),
                make_edition(
                    w,
                    key="/books/OL2M",
                    ocaid='foo02bar',
                    _ia_meta={"collection": ['inlibrary', 'internetarchivebooks']},
                ),
            ]
        )
        d = await build_data(w)
        assert d['has_fulltext'] is True
        assert d['public_scan_b'] is False
        assert 'printdisabled_s' not in d
        assert d['lending_edition_s'] == 'OL1M'
        assert sorted(d['ia']) == ['foo01bar', 'foo02bar']
        assert sss(d['ia_collection_s']) == sss(
            "inlibrary;americana;internetarchivebooks"
        )
        assert d['edition_count'] == 2
        assert d['ebook_count_i'] == 2

    @pytest.mark.asyncio
    async def test_with_one_inlibrary_edition(self):
        w = make_work()
        update_work.data_provider = FakeDataProvider(
            [
                w,
                make_edition(
                    w,
                    key="/books/OL1M",
                    ocaid='foo00bar',
                    _ia_meta={"collection": ['printdisabled', 'inlibrary']},
                ),
            ]
        )
        d = await build_data(w)
        assert d['has_fulltext'] is True
        assert d['public_scan_b'] is False
        assert d['printdisabled_s'] == 'OL1M'
        assert d['lending_edition_s'] == 'OL1M'
        assert d['ia'] == ['foo00bar']
        assert sss(d['ia_collection_s']) == sss("printdisabled;inlibrary")
        assert d['edition_count'] == 1
        assert d['ebook_count_i'] == 1

    @pytest.mark.asyncio
    async def test_with_one_printdisabled_edition(self):
        w = make_work()
        update_work.data_provider = FakeDataProvider(
            [
                w,
                make_edition(
                    w,
                    key="/books/OL1M",
                    ocaid='foo00bar',
                    _ia_meta={"collection": ['printdisabled', 'americana']},
                ),
            ]
        )
        d = await build_data(w)
        assert d['has_fulltext'] is True
        assert d['public_scan_b'] is False
        assert d['printdisabled_s'] == 'OL1M'
        assert 'lending_edition_s' not in d
        assert d['ia'] == ['foo00bar']
        assert sss(d['ia_collection_s']) == sss("printdisabled;americana")
        assert d['edition_count'] == 1
        assert d['ebook_count_i'] == 1

    def test_get_alternate_titles(self):
        f = SolrProcessor.get_alternate_titles

        no_title = {}
        only_title = {'title': 'foo'}
        with_subtitle = {'title': 'foo 2', 'subtitle': 'bar'}

        assert f([]) == set()
        assert f([no_title]) == set()
        assert f([only_title, no_title]) == {'foo'}
        assert f([with_subtitle, only_title]) == {'foo 2: bar', 'foo'}

    @pytest.mark.asyncio
    async def test_with_multiple_editions(self):
        w = make_work()
        update_work.data_provider = FakeDataProvider(
            [
                w,
                make_edition(w, key="/books/OL1M"),
                make_edition(
                    w,
                    key="/books/OL2M",
                    ocaid='foo00bar',
                    _ia_meta={"collection": ['americana']},
                ),
                make_edition(
                    w,
                    key="/books/OL3M",
                    ocaid='foo01bar',
                    _ia_meta={"collection": ['inlibrary', 'americana']},
                ),
                make_edition(
                    w,
                    key="/books/OL4M",
                    ocaid='foo02bar',
                    _ia_meta={"collection": ['printdisabled', 'inlibrary']},
                ),
            ]
        )
        d = await build_data(w)
        assert d['has_fulltext'] is True
        assert d['public_scan_b'] is True
        assert d['printdisabled_s'] == 'OL4M'
        assert d['lending_edition_s'] == 'OL2M'
        assert sorted(d['ia']) == ['foo00bar', 'foo01bar', 'foo02bar']
        assert sss(d['ia_collection_s']) == sss(
            "americana;inlibrary;printdisabled"
        )

        assert d['edition_count'] == 4
        assert d['ebook_count_i'] == 3

    @pytest.mark.asyncio
    async def test_subjects(self):
        w = make_work(subjects=["a", "b c"])
        d = await build_data(w)

        assert d['subject'] == ['a', "b c"]
        assert d['subject_facet'] == ['a', "b c"]
        assert d['subject_key'] == ['a', "b_c"]

        assert "people" not in d
        assert "place" not in d
        assert "time" not in d

        w = make_work(
            subjects=["a", "b c"],
            subject_places=["a", "b c"],
            subject_people=["a", "b c"],
            subject_times=["a", "b c"],
        )
        d = await build_data(w)

        for k in ['subject', 'person', 'place', 'time']:
            assert d[k] == ['a', "b c"]
            assert d[k + '_facet'] == ['a', "b c"]
            assert d[k + '_key'] == ['a', "b_c"]

    @pytest.mark.asyncio
    async def test_author_info(self):
        w = make_work(
            authors=[
                {
                    "author": make_author(
                        key="/authors/OL1A",
                        name="Author One",
                        alternate_names=["Author 1"],
                    )
                },
                {"author": make_author(key="/authors/OL2A", name="Author Two")},
            ]
        )
        d = await build_data(w)
        assert d['author_name'] == ["Author One", "Author Two"]
        assert d['author_key'] == ['OL1A', 'OL2A']
        assert d['author_facet'] == ['OL1A Author One', 'OL2A Author Two']
        assert d['author_alternative_name'] == ["Author 1"]

    # {'Test name': (doc_lccs, solr_lccs, sort_lcc_index)}
    LCC_TESTS = {
        'Remove dupes': (['A', 'A'], ['A--0000.00000000'], 0),
        'Ignores garbage': (['$9.99'], None, None),
        'Handles none': ([], None, None),
        'Handles empty string': ([''], None, None),
        'Stores multiple': (
            ['A123', 'B42'],
            ['A--0123.00000000', 'B--0042.00000000'],
            None,
        ),
        'Handles full LCC': (
            ['PT2603.0.E46 Z589 1991'],
            ['PT-2603.00000000.E46 Z589 1991'],
            0,
        ),
        'Stores longest for sorting': (
            ['A123.C14', 'B42'],
            ['A--0123.00000000.C14', 'B--0042.00000000'],
            0,
        ),
        'Ignores ISBNs/DDCs': (
            ['9781234123411', 'ML410', '123.4'],
            ['ML-0410.00000000'],
            0,
        ),
    }

    @pytest.mark.asyncio
    @pytest.mark.parametrize(
        "doc_lccs,solr_lccs,sort_lcc_index", LCC_TESTS.values(), ids=LCC_TESTS.keys()
    )
    async def test_lccs(self, doc_lccs, solr_lccs, sort_lcc_index):
        work = make_work()
        update_work.data_provider = FakeDataProvider(
            [
                work,
                make_edition(work, lc_classifications=doc_lccs),
            ]
        )
        d = await build_data(work)
        if solr_lccs:
            assert sorted(d.get('lcc')) == solr_lccs
            if sort_lcc_index is not None:
                assert d.get('lcc_sort') == solr_lccs[sort_lcc_index]
        else:
            assert 'lcc' not in d
            assert 'lcc_sort' not in d

    DDC_TESTS = {
        'Remove dupes': (['123.5', '123.5'], ['123.5'], 0),
        'Handles none': ([], None, None),
        'Handles empty string': ([''], None, None),
        'Stores multiple': (['05', '123.5'], ['005', '123.5'], 1),
        'Handles full DDC': (['j132.452939 [B]'], ['132.452939 B', 'j132.452939 B'], 0),
        'Handles alternate DDCs': (['132.52 153.6'], ['132.52', '153.6'], 0),
        'Stores longest for sorting': (
            ['123.4', '123.41422'],
            ['123.4', '123.41422'],
            1,
        ),
        'Ignores ISBNs/LCCs': (['9781234123411', 'ML410', '132.3'], ['132.3'], 0),
        'Ignores superfluous 920s': (['123.5', '920'], ['123.5'], 0),
        'Ignores superfluous 92s': (['123.5', '92'], ['123.5'], 0),
        'Ignores superfluous 92s (2)': (['123.5', 'B', '92'], ['123.5'], 0),
        'Skips 920s': (['920', '123.5'], ['123.5'], 0),
        'Skips 92s': (['92', '123.5'], ['123.5'], 0),
        'Skips 092s': (['092', '123.5'], ['123.5'], 0),
    }

    @pytest.mark.asyncio
    @pytest.mark.parametrize(
        "doc_ddcs,solr_ddcs,sort_ddc_index", DDC_TESTS.values(), ids=DDC_TESTS.keys()
    )
    async def test_ddcs(self, doc_ddcs, solr_ddcs, sort_ddc_index):
        work = make_work()
        update_work.data_provider = FakeDataProvider(
            [
                work,
                make_edition(work, dewey_decimal_class=doc_ddcs),
            ]
        )
        d = await build_data(work)
        if solr_ddcs:
            assert sorted(d.get('ddc')) == solr_ddcs
            assert d.get('ddc_sort') == solr_ddcs[sort_ddc_index]
        else:
            assert 'ddc' not in d
            assert 'ddc_sort' not in d


class MockResponse:
    def __init__(self, json_data, status_code=200):
        self.json_data = json_data
        self.status_code = status_code

    def json(self):
        return self.json_data


class Test_update_items:
    @classmethod
    def setup_class(cls):
        update_work.data_provider = FakeDataProvider()

    @pytest.mark.asyncio
    async def test_delete_author(self):
        update_work.data_provider = FakeDataProvider(
            [make_author(key='/authors/OL23A', type={'key': '/type/delete'})]
        )
        requests = await update_work.update_author('/authors/OL23A')
        assert requests[0].to_json_command() == '"delete": ["/authors/OL23A"]'

    @pytest.mark.asyncio
    async def test_redirect_author(self):
        update_work.data_provider = FakeDataProvider(
            [make_author(key='/authors/OL24A', type={'key': '/type/redirect'})]
        )
        requests = await update_work.update_author('/authors/OL24A')
        assert requests[0].to_json_command() == '"delete": ["/authors/OL24A"]'

    @pytest.mark.asyncio
    async def test_update_author(self, monkeypatch):
        update_work.data_provider = FakeDataProvider(
            [make_author(key='/authors/OL25A', name='Somebody')]
        )
        empty_solr_resp = MockResponse(
            {
                "facet_counts": {
                    "facet_fields": {
                        "place_facet": [],
                        "person_facet": [],
                        "subject_facet": [],
                        "time_facet": [],
                    }
                },
                "response": {"numFound": 0},
            }
        )

        monkeypatch.setattr(
            update_work.requests, 'get', lambda url, **kwargs: empty_solr_resp
        )
        requests = await update_work.update_author('/authors/OL25A')
        assert len(requests) == 1
        assert isinstance(requests[0], update_work.AddRequest)
        assert requests[0].doc['key'] == "/authors/OL25A"

    def test_delete_requests(self):
        olids = ['/works/OL1W', '/works/OL2W', '/works/OL3W']
        json_command = update_work.DeleteRequest(olids).to_json_command()
        assert '"delete": ["/works/OL1W", "/works/OL2W", "/works/OL3W"]' == json_command


class TestUpdateWork:
    @classmethod
    def setup_class(cls):
        update_work.data_provider = FakeDataProvider()

    @pytest.mark.asyncio
    async def test_delete_work(self):
        requests = await update_work.update_work(
            {'key': '/works/OL23W', 'type': {'key': '/type/delete'}}
        )
        assert len(requests) == 1
        assert requests[0].to_json_command() == '"delete": ["/works/OL23W"]'

    @pytest.mark.asyncio
    async def test_delete_editions(self):
        requests = await update_work.update_work(
            {'key': '/works/OL23M', 'type': {'key': '/type/delete'}}
        )
        assert len(requests) == 1
        assert requests[0].to_json_command() == '"delete": ["/works/OL23M"]'

    @pytest.mark.asyncio
    async def test_redirects(self):
        requests = await update_work.update_work(
            {'key': '/works/OL23W', 'type': {'key': '/type/redirect'}}
        )
        assert len(requests) == 1
        assert requests[0].to_json_command() == '"delete": ["/works/OL23W"]'

    @pytest.mark.asyncio
    async def test_no_title(self):
        requests = await update_work.update_work(
            {'key': '/books/OL1M', 'type': {'key': '/type/edition'}}
        )
        assert len(requests) == 1
        assert requests[0].doc['title'] == "__None__"
        requests = await update_work.update_work(
            {'key': '/works/OL23W', 'type': {'key': '/type/work'}}
        )
        assert len(requests) == 1
        assert requests[0].doc['title'] == "__None__"

    @pytest.mark.asyncio
    async def test_work_no_title(self):
        work = {'key': '/works/OL23W', 'type': {'key': '/type/work'}}
        ed = make_edition(work)
        ed['title'] = 'Some Title!'
        update_work.data_provider = FakeDataProvider([work, ed])
        requests = await update_work.update_work(work)
        assert len(requests) == 1
        assert requests[0].doc['title'] == "Some Title!"


class Test_pick_cover_edition:
    def test_no_editions(self):
        assert pick_cover_edition([], 123) is None
        assert pick_cover_edition([], None) is None

    def test_no_work_cover(self):
        ed_w_cover = {'covers': [123]}
        ed_wo_cover = {}
        ed_w_neg_cover = {'covers': [-1]}
        ed_w_posneg_cover = {'covers': [-1, 123]}
        assert pick_cover_edition([ed_w_cover], None) == ed_w_cover
        assert pick_cover_edition([ed_wo_cover], None) is None
        assert pick_cover_edition([ed_w_neg_cover], None) is None
        assert pick_cover_edition([ed_w_posneg_cover], None) == ed_w_posneg_cover
        assert pick_cover_edition([ed_wo_cover, ed_w_cover], None) == ed_w_cover
        assert pick_cover_edition([ed_w_neg_cover, ed_w_cover], None) == ed_w_cover

    def test_prefers_work_cover(self):
        ed_w_cover = {'covers': [123]}
        ed_w_work_cover = {'covers': [456]}
        assert pick_cover_edition([ed_w_cover, ed_w_work_cover], 456) == ed_w_work_cover

    def test_prefers_eng_covers(self):
        ed_no_lang = {'covers': [123]}
        ed_eng = {'covers': [456], 'languages': [{'key': '/languages/eng'}]}
        ed_fra = {'covers': [789], 'languages': [{'key': '/languages/fra'}]}
        assert pick_cover_edition([ed_no_lang, ed_fra, ed_eng], 456) == ed_eng

    def test_prefers_anything(self):
        ed = {'covers': [123]}
        assert pick_cover_edition([ed], 456) == ed


class Test_pick_number_of_pages_median:
    def test_no_editions(self):
        assert pick_number_of_pages_median([]) is None

    def test_invalid_type(self):
        ed = {'number_of_pages': 'spam'}
        assert pick_number_of_pages_median([ed]) is None
        eds = [{'number_of_pages': n} for n in [123, 122, 'spam']]
        assert pick_number_of_pages_median(eds) == 123

    def test_normal_case(self):
        eds = [{'number_of_pages': n} for n in [123, 122, 1]]
        assert pick_number_of_pages_median(eds) == 122
        eds = [{}, {}] + [{'number_of_pages': n} for n in [123, 122, 1]]
        assert pick_number_of_pages_median(eds) == 122

class Test_Sort_Editions_Ocaids:

    def test_sort(self):
        editions = [{
            "key": "/books/OL789M",
            "ocaid": "ocaid_restricted",
            "access_restricted_item": "true",
            "ia_collection": []
        }, {
            "key": "/books/OL567M",
            "ocaid": "ocaid_printdisabled",
            "access_restricted_item": "true",
            "ia_collection": ["printdisabled"]
        }, {
            "key": "/books/OL234M",
            "ocaid": "ocaid_borrowable",
            "access_restricted_item": "true",
            "ia_collection": ["inlibrary"]
        }, {
            "key": "/books/OL123M",
            "ocaid": "ocaid_open",
            "access_restricted_item": "false",
            "ia_collection": ["americanlibraries"]
        }]

        assert SolrProcessor.get_ebook_info(editions)['ia'] == [
            "ocaid_open",
            "ocaid_borrowable",
            "ocaid_printdisabled",
            "ocaid_restricted"
        ]

    def test_goog_deprioritized(self):
        editions = [
            {
                "key": "/books/OL789M",
                "ocaid": "foobargoog",
                "ia_collection": [],
            },
            {
                "key": "/books/OL789M",
                "ocaid": "foobarblah",
                "ia_collection": [],
            },
        ]
        assert SolrProcessor.get_ebook_info(editions)['ia'] == ["foobarblah", "foobargoog"]


<<<<<<< HEAD
    def test_excludes_fav_ia_collections(self):
        doc = {}
        editions = [
            {
                "key": "/books/OL789M",
                "ocaid": "foobargoog",
                "ia_collection": ['americanlibraries', 'fav-foobar'],
            },
            {
                "key": "/books/OL789M",
                "ocaid": "foobarblah",
                "ia_collection": ['fav-bluebar', 'blah'],
            },
        ]

        doc = SolrProcessor.get_ebook_info(editions)
        assert doc['ia_collection_s'] == "americanlibraries;blah"
=======
class TestSolrUpdate:
    def sample_response_200(self):
        return Response(
            200,
            request=MagicMock(),
            content=json.dumps(
                {
                    "responseHeader": {
                        "errors": [],
                        "maxErrors": -1,
                        "status": 0,
                        "QTime": 183,
                    }
                }
            ),
        )

    def sample_global_error(self):
        return Response(
            400,
            request=MagicMock(),
            content=json.dumps(
                {
                    'responseHeader': {
                        'errors': [],
                        'maxErrors': -1,
                        'status': 400,
                        'QTime': 76,
                    },
                    'error': {
                        'metadata': [
                            'error-class',
                            'org.apache.solr.common.SolrException',
                            'root-error-class',
                            'org.apache.solr.common.SolrException',
                        ],
                        'msg': "Unknown key 'key' at [14]",
                        'code': 400,
                    },
                }
            ),
        )

    def sample_individual_error(self):
        return Response(
            400,
            request=MagicMock(),
            content=json.dumps(
                {
                    'responseHeader': {
                        'errors': [
                            {
                                'type': 'ADD',
                                'id': '/books/OL1M',
                                'message': '[doc=/books/OL1M] missing required field: type',
                            }
                        ],
                        'maxErrors': -1,
                        'status': 0,
                        'QTime': 10,
                    }
                }
            ),
        )

    def sample_response_503(self):
        return Response(
            503,
            request=MagicMock(),
            content=b"<html><body><h1>503 Service Unavailable</h1>",
        )

    def test_successful_response(self, monkeypatch, monkeytime):
        mock_post = MagicMock(return_value=self.sample_response_200())
        monkeypatch.setattr(httpx, "post", mock_post)

        solr_update(
            [CommitRequest()],
            solr_base_url="http://localhost:8983/solr/foobar",
        )

        assert mock_post.call_count == 1

    def test_non_json_solr_503(self, monkeypatch, monkeytime):
        mock_post = MagicMock(return_value=self.sample_response_503())
        monkeypatch.setattr(httpx, "post", mock_post)

        solr_update(
            [CommitRequest()],
            solr_base_url="http://localhost:8983/solr/foobar",
        )

        assert mock_post.call_count > 1

    def test_solr_offline(self, monkeypatch, monkeytime):
        mock_post = MagicMock(side_effect=ConnectError('', request=None))
        monkeypatch.setattr(httpx, "post", mock_post)

        solr_update(
            [CommitRequest()],
            solr_base_url="http://localhost:8983/solr/foobar",
        )

        assert mock_post.call_count > 1

    def test_invalid_solr_request(self, monkeypatch, monkeytime):
        mock_post = MagicMock(return_value=self.sample_global_error())
        monkeypatch.setattr(httpx, "post", mock_post)

        solr_update(
            [CommitRequest()],
            solr_base_url="http://localhost:8983/solr/foobar",
        )

        assert mock_post.call_count == 1

    def test_bad_apple_in_solr_request(self, monkeypatch, monkeytime):
        mock_post = MagicMock(return_value=self.sample_individual_error())
        monkeypatch.setattr(httpx, "post", mock_post)

        solr_update(
            [CommitRequest()],
            solr_base_url="http://localhost:8983/solr/foobar",
        )

        assert mock_post.call_count == 1

    def test_other_non_ok_status(self, monkeypatch, monkeytime):
        mock_post = MagicMock(
            return_value=Response(500, request=MagicMock(), content="{}")
        )
        monkeypatch.setattr(httpx, "post", mock_post)

        solr_update(
            [CommitRequest()],
            solr_base_url="http://localhost:8983/solr/foobar",
        )

        assert mock_post.call_count > 1
>>>>>>> b7e661ac
<|MERGE_RESOLUTION|>--- conflicted
+++ resolved
@@ -754,8 +754,6 @@
         ]
         assert SolrProcessor.get_ebook_info(editions)['ia'] == ["foobarblah", "foobargoog"]
 
-
-<<<<<<< HEAD
     def test_excludes_fav_ia_collections(self):
         doc = {}
         editions = [
@@ -773,7 +771,8 @@
 
         doc = SolrProcessor.get_ebook_info(editions)
         assert doc['ia_collection_s'] == "americanlibraries;blah"
-=======
+
+
 class TestSolrUpdate:
     def sample_response_200(self):
         return Response(
@@ -912,5 +911,4 @@
             solr_base_url="http://localhost:8983/solr/foobar",
         )
 
-        assert mock_post.call_count > 1
->>>>>>> b7e661ac
+        assert mock_post.call_count > 1