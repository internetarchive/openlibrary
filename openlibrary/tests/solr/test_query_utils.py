--- conflicted
+++ resolved
@@ -87,12 +87,7 @@
     # This is non-ideal
     assert fn('NOT title:foo bar') == 'NOT title:foo bar'
 
-<<<<<<< HEAD
 def test_luqum_replace_fields():
-=======
-
-def test_luqum_replace_fields(self):
->>>>>>> 185f87ba
     def replace_work_prefix(string: str):
         return string.partition(".")[2] if string.startswith("work.") else string
 
