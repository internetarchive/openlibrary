--- conflicted
+++ resolved
@@ -87,18 +87,12 @@
     # This is non-ideal
     assert fn('NOT title:foo bar') == 'NOT title:foo bar'
 
-def test_luqum_replace_fields():
-    def remove_work_prefix(string: str):
+def test_luqum_replace_fields(self):
+    def replace_work_prefix(string: str):
         return string.partition(".")[2] if string.startswith("work.") else string
     def fn(query: str) -> str:
-        return luqum_replace_field(luqum_parser(query), remove_work_prefix)
+        return luqum_replace_field(luqum_parser(query), replace_work_prefix)
 
-<<<<<<< HEAD
     assert fn('work.title:Bob') == 'title:Bob'
     assert fn('title:Joe') == 'title:Joe'
-        
-=======
-        assert fn('work.title: Bob title: Joe') == "title:Bob AND alternative_title:Joe"
-        assert fn('work.title:Bob') == "title:Bob"
-        assert fn('title:Joe') == "alternative_title:Joe"
->>>>>>> b78c2343
+        