import pytest
from web import storage
from openlibrary.core import sponsorships
from openlibrary.core.sponsorships import get_sponsored_editions, do_we_want_it, qualifies_for_sponsorship

class TestSponsorship:

    def test_get_sponsored_editions(self, monkeypatch):
        user = storage(key='/person/mekBot')

        monkeypatch.setattr(sponsorships, 'get_internet_archive_id', lambda user_key: '@username')
        assert sponsorships.get_internet_archive_id(user) == '@username'
        monkeypatch.setattr(sponsorships, 'get_contact_id_by_username', lambda archive_id: None)
        assert sponsorships.get_contact_id_by_username('@username') is None
        assert sponsorships.get_sponsored_editions(user) == []

        monkeypatch.setattr(sponsorships, 'get_contact_id_by_username', lambda archive_id: '123')
        assert sponsorships.get_contact_id_by_username('@username') == '123'
        monkeypatch.setattr(sponsorships, 'get_sponsorships_by_contact_id', lambda contact_id: ['fake_data'])
        assert sponsorships.get_sponsored_editions(user) == ['fake_data']


    def test_do_we_want_it(self, monkeypatch, mock_site):
        isbn = '0123456789'
        work_id = 'OL1W'
        mock_availability__reject = {
            'OL1W': {
                'status': 'open'
            }
        }
        mock_availability__need = {
            'OL1W': {
                'status': 'error'
            }
        }

        # We already have an edition for this work ...
        monkeypatch.setattr(sponsorships.lending, 'get_work_availability',
                            lambda work_id: mock_availability__reject)
        dwwi, availability = do_we_want_it(isbn, work_id)
        assert dwwi == False
        assert availability == mock_availability__reject

        # Simulating exception / API call failure ...
        monkeypatch.setattr(sponsorships.lending, 'get_work_availability',
                            lambda work_id: mock_availability__need)
<<<<<<< HEAD
        monkeypatch.setattr(sponsorships.requests, 'get', lambda url, params: {'invalid': 'json'})
=======
        monkeypatch.setattr(sponsorships.requests, 'get', lambda url, **kwargs: {'invalid': 'json'})
>>>>>>> e1e2d780
        dwwi, matches = do_we_want_it(isbn, work_id)
        assert dwwi == False
        assert matches == []

        # Check archive.org promise items, previous sponsorships ...
        monkeypatch.setattr(sponsorships.lending, 'get_work_availability',
                            lambda work_id: mock_availability__need)
<<<<<<< HEAD
        monkeypatch.setattr(sponsorships.requests, 'get', lambda url, params: None)
=======
        monkeypatch.setattr(sponsorships.requests, 'get', lambda url, **kwargs: None)
>>>>>>> e1e2d780
        dwwi, matches = do_we_want_it(isbn, work_id)
        assert dwwi == False
        assert matches == []

        # We need a copy ...
        r = storage({'json': lambda: {"response": 1}})
<<<<<<< HEAD
        monkeypatch.setattr(sponsorships.requests, 'get', lambda url, params: r)
=======
        monkeypatch.setattr(sponsorships.requests, 'get', lambda url, **kwargs: r)
>>>>>>> e1e2d780
        dwwi, matches = do_we_want_it(isbn, work_id)
        assert dwwi == True
        assert matches == []

    def qualifies_for_sponsorship(self, monkeypatch):
        # XXX TODO
        work = mock_site.quicksave("/works/OL1W", "/type/work", title="Foo")<|MERGE_RESOLUTION|>--- conflicted
+++ resolved
@@ -44,11 +44,7 @@
         # Simulating exception / API call failure ...
         monkeypatch.setattr(sponsorships.lending, 'get_work_availability',
                             lambda work_id: mock_availability__need)
-<<<<<<< HEAD
-        monkeypatch.setattr(sponsorships.requests, 'get', lambda url, params: {'invalid': 'json'})
-=======
         monkeypatch.setattr(sponsorships.requests, 'get', lambda url, **kwargs: {'invalid': 'json'})
->>>>>>> e1e2d780
         dwwi, matches = do_we_want_it(isbn, work_id)
         assert dwwi == False
         assert matches == []
@@ -56,22 +52,14 @@
         # Check archive.org promise items, previous sponsorships ...
         monkeypatch.setattr(sponsorships.lending, 'get_work_availability',
                             lambda work_id: mock_availability__need)
-<<<<<<< HEAD
-        monkeypatch.setattr(sponsorships.requests, 'get', lambda url, params: None)
-=======
         monkeypatch.setattr(sponsorships.requests, 'get', lambda url, **kwargs: None)
->>>>>>> e1e2d780
         dwwi, matches = do_we_want_it(isbn, work_id)
         assert dwwi == False
         assert matches == []
 
         # We need a copy ...
         r = storage({'json': lambda: {"response": 1}})
-<<<<<<< HEAD
-        monkeypatch.setattr(sponsorships.requests, 'get', lambda url, params: r)
-=======
         monkeypatch.setattr(sponsorships.requests, 'get', lambda url, **kwargs: r)
->>>>>>> e1e2d780
         dwwi, matches = do_we_want_it(isbn, work_id)
         assert dwwi == True
         assert matches == []
