"""Various web.py application processors used in OL.
"""
import os
import urllib
import web

from openlibrary.core import helpers as h

class ReadableUrlProcessor:
    """Open Library code works with urls like /books/OL1M and
    /books/OL1M/edit. This processor seemlessly changes the urls to
    /books/OL1M/title and /books/OL1M/title/edit.

    The changequery function is also customized to support this.
    """
    patterns = [
        (r'/\w+/OL\d+M', '/type/edition', 'title', 'untitled'),
        (r'/\w+/ia:[a-zA-Z0-9_\.-]+', '/type/edition', 'title', 'untitled'),
        (r'/\w+/OL\d+A', '/type/author', 'name', 'noname'),
        (r'/\w+/OL\d+W', '/type/work', 'title', 'untitled'),
        (r'/[/\w]+/OL\d+L', '/type/list', 'name', 'unnamed')
    ]

    def __call__(self, handler):
        # temp hack to handle languages and users during upstream-to-www migration
        if web.ctx.path.startswith("/l/"):
            raise web.seeother("/languages/" + web.ctx.path[len("/l/"):])

        if web.ctx.path.startswith("/user/"):
            if not web.ctx.site.get(web.ctx.path):
                raise web.seeother("/people/" + web.ctx.path[len("/user/"):])

        real_path, readable_path = get_readable_path(web.ctx.site, web.ctx.path, self.patterns, encoding=web.ctx.encoding)

        #@@ web.ctx.path is either quoted or unquoted depends on whether the application is running
        #@@ using builtin-server or lighttpd. Thats probably a bug in web.py.
        #@@ take care of that case here till that is fixed.
        # @@ Also, the redirection must be done only for GET requests.
        if readable_path != web.ctx.path and readable_path != urllib.quote(web.utf8(web.ctx.path)) and web.ctx.method == "GET":
            raise web.redirect(web.safeunicode(readable_path) + web.safeunicode(web.ctx.query))

        web.ctx.readable_path = readable_path
        web.ctx.path = real_path
        web.ctx.fullpath = web.ctx.path + web.ctx.query
        out = handler()
<<<<<<< HEAD
        V2_TYPES = ['works', 'books', 'people',
            'authors', 'publishers', 'languages']
=======
        V2_TYPES = ['works', 'books', 'people', 'publishers', 'languages', 'account']
>>>>>>> 7fc3aba5
        if out and any(web.ctx.path.startswith('/%s/' % _type) for _type in V2_TYPES):
            out.v2 = True
        return out

def _get_object(site, key):
    """Returns the object with the given key.

    If the key has an OLID and no object is found with that key, it tries to
    find object with the same OLID. OL database makes sures that OLIDs are
    unique.
    """
    obj = site.get(key)

    if obj is None and key.startswith("/a/"):
        key = "/authors/" + key[len("/a/"):]
        obj = key and site.get(key)

    if obj is None and key.startswith("/b/"):
        key = "/books/" + key[len("/b/"):]
        obj = key and site.get(key)

    if obj is None and key.startswith("/user/"):
        key = "/people/" + key[len("/user/"):]
        obj = key and site.get(key)

    basename = key.split("/")[-1]

    # redirect all /.*/ia:foo to /books/ia:foo
    if obj is None and basename.startswith("ia:"):
        key = "/books/" + basename
        obj = site.get(key)

    # redirect all /.*/OL123W to /works/OL123W
    if obj is None and basename.startswith("OL") and basename.endswith("W"):
        key = "/works/" + basename
        obj = site.get(key)

    # redirect all /.*/OL123M to /books/OL123M
    if obj is None and basename.startswith("OL") and basename.endswith("M"):
        key = "/books/" + basename
        obj = site.get(key)

    # redirect all /.*/OL123A to /authors/OL123A
    if obj is None and basename.startswith("OL") and basename.endswith("A"):
        key = "/authors/" + basename
        obj = site.get(key)

    # Disabled temporarily as the index is not ready the db

    #if obj is None and web.re_compile(r"/.*/OL\d+[A-Z]"):
    #    olid = web.safestr(key).split("/")[-1]
    #    key = site._request("/olid_to_key", data={"olid": olid}).key
    #    obj = key and site.get(key)
    return obj

def get_readable_path(site, path, patterns, encoding=None):
    """Returns real_path and readable_path from the given path.

    The patterns is a list of (path_regex, type, property_name, default_value)
    tuples.
    """
    def match(path):
        for pat, type, property, default_title in patterns:
            m = web.re_compile('^' + pat).match(path)
            if m:
                prefix = m.group()
                extra = web.lstrips(path, prefix)
                tokens = extra.split("/", 2)

                # `extra` starts with "/". So first token is always empty.
                middle = web.listget(tokens, 1, "")
                suffix = web.listget(tokens, 2, "")
                if suffix:
                    suffix = "/" + suffix

                return type, property, default_title, prefix, middle, suffix
        return None, None, None, None, None, None

    type, property, default_title, prefix, middle, suffix = match(path)
    if type is None:
        path = web.safeunicode(path)
        return (path, path)

    if encoding is not None \
       or path.endswith(".json") or path.endswith(".yml") or path.endswith(".rdf"):
        key, ext = os.path.splitext(path)

        thing = _get_object(site, key)
        if thing:
            path = thing.key + ext
        path = web.safeunicode(path)
        return (path, path)

    thing = _get_object(site, prefix)

    # get_object may handle redirections.
    if thing:
        prefix = thing.key

    if thing and thing.type.key == type:
        title = thing.get(property) or default_title
        middle = '/' + h.urlsafe(title.strip())
    else:
        middle = ""

    prefix = web.safeunicode(prefix)
    middle = web.safeunicode(middle)
    suffix = web.safeunicode(suffix)

    return (prefix + suffix, prefix + middle + suffix)<|MERGE_RESOLUTION|>--- conflicted
+++ resolved
@@ -43,12 +43,8 @@
         web.ctx.path = real_path
         web.ctx.fullpath = web.ctx.path + web.ctx.query
         out = handler()
-<<<<<<< HEAD
         V2_TYPES = ['works', 'books', 'people',
-            'authors', 'publishers', 'languages']
-=======
-        V2_TYPES = ['works', 'books', 'people', 'publishers', 'languages', 'account']
->>>>>>> 7fc3aba5
+                    'publishers', 'languages', 'account']
         if out and any(web.ctx.path.startswith('/%s/' % _type) for _type in V2_TYPES):
             out.v2 = True
         return out
