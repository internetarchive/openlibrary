"""
The purpose of this file is to:
1. Interact with the Wikidata API
2. Store the results
3. Make the results easy to access from other files
"""

<<<<<<< HEAD
import web
import requests
import logging
from dataclasses import dataclass
from openlibrary.core import db
from openlibrary.core.helpers import days_since

from datetime import datetime
import json
import re
=======
import json
import logging
from dataclasses import dataclass
from datetime import datetime

import requests

from openlibrary.core import db
from openlibrary.core.helpers import days_since
>>>>>>> c4025ea1

logger = logging.getLogger("core.wikidata")

WIKIDATA_API_URL = 'https://www.wikidata.org/w/rest.php/wikibase/v0/entities/items/'
WIKIDATA_CACHE_TTL_DAYS = 30

# TODO: Pull the icon, label, and base_url from wikidata itself
SOCIAL_PROFILE_CONFIGS = [
    {
        "icon_name": "google_scholar.svg",
        "wikidata_property": "P1960",
        "label": "Google Scholar",
        "base_url": "https://scholar.google.com/citations?user=",
    }
]

# The keys in this dict need to match their corresponding names in openlibrary/plugins/openlibrary/config/author/identifiers.yml
# Ordered by what I assume is most (viaf) to least (amazon/youtube) reliable for author matching
REMOTE_IDS = {
    "viaf": "P214",
    "isni": "P213",
    "lc_naf": "P244",
    "opac_sbn": "P396",
    "project_gutenberg": "P1938",
    "librivox": "P1899",
    "bookbrainz": "P2607",
    "musicbrainz": "P434",
    "librarything": "P7400",
    "goodreads": "P2963",
    "storygraph": "P12430",
    "imdb": "P345",
    "amazon": "P4862",
    "youtube": "P2397",
}


@dataclass
class WikidataEntity:
    """
    This is the model of the api response from WikiData plus the updated field
    https://www.wikidata.org/wiki/Wikidata:REST_API
    """

    id: str
    type: str
    labels: dict[str, str]
    descriptions: dict[str, str]
    aliases: dict[str, list[str]]
    statements: dict[str, list[dict]]
    sitelinks: dict[str, dict]
    _updated: datetime  # This is when we fetched the data, not when the entity was changed in Wikidata

    @classmethod
    def from_dict(cls, response: dict, updated: datetime):
        return cls(
            **response,
            _updated=updated,
        )

    def to_wikidata_api_json_format(self) -> str:
        """
        Transforms the dataclass a JSON string like we get from the Wikidata API.
        This is used for storing the json in the database.
        """
        entity_dict = {
            'id': self.id,
            'type': self.type,
            'labels': self.labels,
            'descriptions': self.descriptions,
            'aliases': self.aliases,
            'statements': self.statements,
            'sitelinks': self.sitelinks,
        }
        return json.dumps(entity_dict)

    def get_description(self, language: str = 'en') -> str | None:
        """If a description isn't available in the requested language default to English"""
        return self.descriptions.get(language) or self.descriptions.get('en')

    def get_external_profiles(self, language: str = 'en') -> list[dict]:
        """
        Get formatted social profile data for all configured social profiles.

        Returns:
            List of dicts containing url, icon_url, and label for all social profiles
        """
        profiles = []
        profiles.extend(self._get_wiki_profiles(language))

        for profile_config in SOCIAL_PROFILE_CONFIGS:
            values = self._get_statement_values(profile_config["wikidata_property"])
            profiles.extend(
                [
                    {
                        "url": f"{profile_config['base_url']}{value}",
                        "icon_url": f"/static/images/identifier_icons/{profile_config["icon_name"]}",
                        "label": profile_config["label"],
                    }
                    for value in values
                ]
            )
        return profiles

    def get_remote_ids(self) -> dict[str, any]:
        """
        Get remote IDs like viaf, isni, etc.

        Returns:
            Dict containing identifier names as keys and lists of corresponding values
        """
        remote_ids = {}

        for service, id in REMOTE_IDS.items():
            values = self._get_statement_values(id)
            remote_ids[service] = values
        return remote_ids

    def get_openlibrary_id(self) -> str | None:
        """
        Get open library ID of WD item. Mostly used to validate connection between WD item and OL thing

        Returns:
            OL ID, if it exists
        """
        res = self._get_statement_values("P648")
        if len(res) > 0:
            return res[0]
        return None

    def _get_wiki_profiles(self, language: str) -> list[dict]:
        """
        Get formatted Wikipedia and Wikidata profile data for rendering.

        Args:
            language: The preferred language code (e.g., 'en')

        Returns:
            List of dicts containing url, icon_url, and label for Wikipedia and Wikidata profiles
        """
        profiles = []

        # Add Wikipedia link if available
        if wiki_link := self._get_wikipedia_link(language):
            url, lang = wiki_link
            label = "Wikipedia" if lang == language else f"Wikipedia (in {lang})"
            profiles.append(
                {
                    "url": url,
                    "icon_url": "/static/images/identifier_icons/wikipedia.svg",
                    "label": label,
                }
            )

        # Add Wikidata link
        profiles.append(
            {
                "url": f"https://www.wikidata.org/wiki/{self.id}",
                "icon_url": "/static/images/identifier_icons/wikidata.svg",
                "label": "Wikidata",
            }
        )

        return profiles

    def _get_wikipedia_link(self, language: str = 'en') -> tuple[str, str] | None:
        """
        Get the Wikipedia URL and language for a given language code.
        Falls back to English if requested language is unavailable.
        """
        requested_wiki = f'{language}wiki'
        english_wiki = 'enwiki'

        if requested_wiki in self.sitelinks:
            return self.sitelinks[requested_wiki]['url'], language
        elif english_wiki in self.sitelinks:
            return self.sitelinks[english_wiki]['url'], 'en'
        return None

    def _get_statement_values(self, property_id: str) -> list[str]:
        """
        Get all values for a given property statement (e.g., P2038).
        Returns an empty list if the property doesn't exist.
        """
        if property_id not in self.statements:
            return []

        return [
            statement["value"]["content"]
            for statement in self.statements[property_id]
            if "value" in statement and "content" in statement["value"]
        ]

    # can this move into author def'n?
    def consolidate_remote_author_ids(self) -> None:
        output = {"wikidata": self.id}
        ol_id = self.get_openlibrary_id()
        if ol_id is None or not re.fullmatch(r"^OL\d+A$", ol_id):
            return

        key = "/authors/" + ol_id
        q = {"type": "/type/author", "key~": key}
        reply = list(web.ctx.site.things(q))
        authors = [web.ctx.site.get(k) for k in reply]
        if len(authors) != 1:
            return output
        author = authors[0]
        if author.wikidata() is not None and author.wikidata().id != self.id:
            raise Exception("wikidata IDs do not match")
        wd_remote_ids = {
            key: value[0] for key, value in self.get_remote_ids().items() if value != []
        }

        # Verify that the author's IDs are not significantly different.
        output, _ = author.merge_remote_ids(wd_remote_ids)

        # save
        author.remote_ids = output
        web.ctx.site.save(query={**author, "key": key, "type": {"key": "/type/author"}})


def _cache_expired(entity: WikidataEntity) -> bool:
    return days_since(entity._updated) > WIKIDATA_CACHE_TTL_DAYS


def get_wikidata_entity(
    qid: str, bust_cache: bool = False, fetch_missing: bool = False
) -> WikidataEntity | None:
    """
    This only supports QIDs, if we want to support PIDs we need to use different endpoints
    By default this will only use the cache (unless it is expired).
    This is to avoid overwhelming Wikidata servers with requests from every visit to an author page.
    bust_cache must be set to True if you want to fetch new items from Wikidata.
    # TODO: After bulk data imports we should set fetch_missing to true (or remove it).
    """
    if bust_cache:
        return _get_from_web(qid)

    if entity := _get_from_cache(qid):
        if _cache_expired(entity):
            return _get_from_web(qid)
        return entity
    elif fetch_missing:
        return _get_from_web(qid)

    return None


def _get_from_web(id: str) -> WikidataEntity | None:
    response = requests.get(f'{WIKIDATA_API_URL}{id}')
    if response.status_code == 200:
        entity = WikidataEntity.from_dict(
            response=response.json(), updated=datetime.now()
        )
        _add_to_cache(entity)
        return entity
    else:
        logger.error(f'Wikidata Response: {response.status_code}, id: {id}')
        return None
    # Responses documented here https://doc.wikimedia.org/Wikibase/master/js/rest-api/


def _get_from_cache_by_ids(ids: list[str]) -> list[WikidataEntity]:
    response = list(
        db.get_db().query(
            'select * from wikidata where id IN ($ids)',
            vars={'ids': ids},
        )
    )
    return [
        WikidataEntity.from_dict(response=r.data, updated=r.updated) for r in response
    ]


def _get_from_cache(id: str) -> WikidataEntity | None:
    """
    The cache is OpenLibrary's Postgres instead of calling the Wikidata API
    """
    if result := _get_from_cache_by_ids([id]):
        return result[0]
    return None


def _add_to_cache(entity: WikidataEntity) -> None:
    # TODO: after we upgrade to postgres 9.5+ we should use upsert here
    oldb = db.get_db()
    json_data = entity.to_wikidata_api_json_format()
    ol_id = entity.get_openlibrary_id()

    # here, we should write WD data to author remote ids
    if re.fullmatch(r"^OL\d+A$", ol_id):
        try:
            entity.consolidate_remote_author_ids()
        except:
            # don't error out if we can't save WD ids to remote IDs. might be a case of identifiers not matching what we have in OL
            # TODO: raise a flag to librarians here?
            pass

    if _get_from_cache(entity.id):
        return oldb.update(
            "wikidata",
            where="id=$id",
            vars={'id': entity.id},
            data=json_data,
            updated=entity._updated,
        )
    else:
        # We don't provide the updated column on insert because postgres defaults to the current time
        return oldb.insert("wikidata", id=entity.id, data=json_data)<|MERGE_RESOLUTION|>--- conflicted
+++ resolved
@@ -5,28 +5,15 @@
 3. Make the results easy to access from other files
 """
 
-<<<<<<< HEAD
+import json
+import re
 import web
 import requests
 import logging
 from dataclasses import dataclass
+from datetime import datetime
 from openlibrary.core import db
 from openlibrary.core.helpers import days_since
-
-from datetime import datetime
-import json
-import re
-=======
-import json
-import logging
-from dataclasses import dataclass
-from datetime import datetime
-
-import requests
-
-from openlibrary.core import db
-from openlibrary.core.helpers import days_since
->>>>>>> c4025ea1
 
 logger = logging.getLogger("core.wikidata")
 
