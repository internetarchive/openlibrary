--- conflicted
+++ resolved
@@ -4,16 +4,12 @@
 import time
 from dateutil import parser as isoparser
 from decimal import Decimal
-<<<<<<< HEAD
-from amazon.api import SearchException
-=======
 
 from paapi5_python_sdk.api.default_api import DefaultApi
 from paapi5_python_sdk.get_items_request import GetItemsRequest
 from paapi5_python_sdk.get_items_resource import GetItemsResource
 from paapi5_python_sdk.partner_type import PartnerType
 
->>>>>>> f6239bb5
 from infogami.utils.view import public
 from openlibrary.core import lending, cache, helpers as h
 from openlibrary.utils import dateutil
@@ -408,18 +404,11 @@
         return {'error': response.text, 'code': response.status_code}
     response = response.content
     new_qty = re.findall("<TotalNew>([0-9]+)</TotalNew>", response)
-<<<<<<< HEAD
-    new_price = re.findall("<LowestNewPrice>\$([0-9.]+)</LowestNewPrice>", response)
-    used_price = re.findall("<LowestUsedPrice>\$([0-9.]+)</LowestUsedPrice>", response)
-    used_qty = re.findall("<TotalUsed>([0-9]+)</TotalUsed>", response)
-
-=======
     new_price = re.findall(r"<LowestNewPrice>\$([0-9.]+)</LowestNewPrice>", response)
     used_price = re.findall(r"<LowestUsedPrice>\$([0-9.]+)</LowestUsedPrice>", response)
     used_qty = re.findall("<TotalUsed>([0-9]+)</TotalUsed>", response)
     market_price = re.findall(r"<LowestMarketPrice>\$([0-9.]+)</LowestMarketPrice>",
                               response)
->>>>>>> f6239bb5
     price = qlt = None
 
     if used_qty and used_qty[0] and used_qty[0] != '0':
@@ -432,18 +421,11 @@
             price = _price
             qlt = 'new'
 
-<<<<<<< HEAD
-    return betterworldbooks_fmt(isbn, qlt, price)
-
-
-def betterworldbooks_fmt(isbn, qlt=None, price=None):
-=======
     market_price = ('$' + market_price[0]) if market_price else None
     return betterworldbooks_fmt(isbn, qlt, price, market_price)
 
 
 def betterworldbooks_fmt(isbn, qlt=None, price=None, market_price=None):
->>>>>>> f6239bb5
     """Defines a standard interface for returning bwb price info
 
     :param str isbn:
