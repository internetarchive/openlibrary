"""
StatsD client to be used in the application to log various metrics

"""

import logging

<<<<<<< HEAD
from statsd import StatsClient
=======
try:
    from pystatsd import Client as StatsClient
except ImportError:
    from statsd import StatsClient
>>>>>>> f6239bb5

from infogami import config

l = logging.getLogger("openlibrary.pystats")

def create_stats_client(cfg = config):
    "Create the client which can be used for logging statistics"
    logger = logging.getLogger("pystatsd.client")
    logger.addHandler(logging.StreamHandler())
    try:
        stats_server = cfg.get("admin", {}).get("statsd_server",None)
        if stats_server:
            host, port = stats_server.rsplit(":", 1)
            return StatsClient(host, port)
        else:
            logger.critical("Couldn't find statsd_server section in config")
            return False
    except Exception as e:
        logger.critical("Couldn't create stats client - %s", e, exc_info = True)
        return False

def put(key, value):
    "Records this ``value`` with the given ``key``. It is stored as a millisecond count"
    global client
    if client:
        l.debug("Putting %s as %s"%(value, key))
        client.timing(key, value)

def increment(key, n=1):
    "Increments the value of ``key`` by ``n``"
    global client
    if client:
        l.debug("Incrementing %s"% key)
        for i in range(n):
<<<<<<< HEAD
            client.incr(key)
=======
            try:
                client.increment(key)
            except AttributeError:
                client.incr(key)
>>>>>>> f6239bb5


client = create_stats_client()<|MERGE_RESOLUTION|>--- conflicted
+++ resolved
@@ -5,14 +5,10 @@
 
 import logging
 
-<<<<<<< HEAD
-from statsd import StatsClient
-=======
 try:
     from pystatsd import Client as StatsClient
 except ImportError:
     from statsd import StatsClient
->>>>>>> f6239bb5
 
 from infogami import config
 
@@ -47,14 +43,10 @@
     if client:
         l.debug("Incrementing %s"% key)
         for i in range(n):
-<<<<<<< HEAD
-            client.incr(key)
-=======
             try:
                 client.increment(key)
             except AttributeError:
                 client.incr(key)
->>>>>>> f6239bb5
 
 
 client = create_stats_client()