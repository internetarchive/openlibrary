import json
import logging
from urllib.parse import urlencode

import httpx

from infogami import config
from openlibrary.core.lending import get_availability
from openlibrary.plugins.openlibrary.home import format_book_data
from openlibrary.utils import async_utils
from openlibrary.utils.async_utils import async_bridge, req_context

logger = logging.getLogger("openlibrary.inside")


async def fulltext_search_api(params):
    from openlibrary.core.lending import (
        config_fts_context,
        config_ia_ol_metadata_write_s3,
    )

    if not hasattr(config, 'plugin_inside'):
        return {'error': 'Unable to prepare search engine'}
    search_endpoint = config.plugin_inside['search_endpoint']
    search_select = search_endpoint + '?' + urlencode(params, 'utf-8')
    headers = {
        "x-preferred-client-id": req_context.get().x_forwarded_for or "ol-internal",
        "x-application-id": "openlibrary",
    }
    if config_fts_context is not None:
        headers["x-search-request-context"] = config_fts_context
    if config_ia_ol_metadata_write_s3:
        headers["authorization"] = "LOW {s3_key}:{s3_secret}".format(
            **config_ia_ol_metadata_write_s3
        )

    logger.debug('URL: ' + search_select)
    try:
        async with httpx.AsyncClient() as client:
            response = await client.get(search_select, headers=headers, timeout=30)
            response.raise_for_status()
            return response.json()
    except httpx.HTTPStatusError:
        return {'error': 'Unable to query search engine'}
    except json.decoder.JSONDecodeError:
        return {'error': 'Error converting search engine data to JSON'}


async def fulltext_search_async(q, page=1, limit=100, js=False, facets=False):
    offset = (page - 1) * limit
    params = {
        'q': q,
        'from': offset,
        'size': limit,
        **({'nofacets': 'true'} if not facets else {}),
        'olonly': 'true',
    }
    ia_results = await fulltext_search_api(params)

    if 'error' not in ia_results and ia_results['hits']:
        hits = ia_results['hits'].get('hits', [])
        ocaids = [hit['fields'].get('identifier', [''])[0] for hit in hits]
        availability = get_availability('identifier', ocaids)
        if 'error' in availability:
<<<<<<< HEAD
            availability = {}

        edition_keys = list(
            web.ctx.site.things(
                {'type': '/type/edition', 'ocaid': ocaids, 'limit': len(ocaids)}
            )
=======
            return {"hits": {"hits": []}}
        editions = async_utils.site.get().get_many(
            [
                '/books/%s' % availability[ocaid].get('openlibrary_edition')
                for ocaid in availability
                if availability[ocaid].get('openlibrary_edition')
            ]
>>>>>>> f89d394b
        )
        editions = web.ctx.site.get_many(edition_keys)
        for ed in editions:
<<<<<<< HEAD
            idx = ocaids.index(ed.ocaid)
            hit = ia_results['hits']['hits'][idx]
            hit['edition'] = (
                format_book_data(ed, fetch_availability=False) if js else ed
            )
            hit['availability'] = availability.get(ed.ocaid, {})
    return ia_results
=======
            if ed.ocaid in ocaids:
                idx = ocaids.index(ed.ocaid)
                ia_results['hits']['hits'][idx]['edition'] = (
                    format_book_data(ed, fetch_availability=False) if js else ed
                )
                ia_results['hits']['hits'][idx]['availability'] = availability[ed.ocaid]
    return ia_results


fulltext_search = async_bridge.wrap(fulltext_search_async)
>>>>>>> f89d394b
<|MERGE_RESOLUTION|>--- conflicted
+++ resolved
@@ -3,6 +3,7 @@
 from urllib.parse import urlencode
 
 import httpx
+import web
 
 from infogami import config
 from openlibrary.core.lending import get_availability
@@ -62,26 +63,15 @@
         ocaids = [hit['fields'].get('identifier', [''])[0] for hit in hits]
         availability = get_availability('identifier', ocaids)
         if 'error' in availability:
-<<<<<<< HEAD
             availability = {}
 
         edition_keys = list(
             web.ctx.site.things(
                 {'type': '/type/edition', 'ocaid': ocaids, 'limit': len(ocaids)}
             )
-=======
-            return {"hits": {"hits": []}}
-        editions = async_utils.site.get().get_many(
-            [
-                '/books/%s' % availability[ocaid].get('openlibrary_edition')
-                for ocaid in availability
-                if availability[ocaid].get('openlibrary_edition')
-            ]
->>>>>>> f89d394b
         )
         editions = web.ctx.site.get_many(edition_keys)
         for ed in editions:
-<<<<<<< HEAD
             idx = ocaids.index(ed.ocaid)
             hit = ia_results['hits']['hits'][idx]
             hit['edition'] = (
@@ -89,15 +79,6 @@
             )
             hit['availability'] = availability.get(ed.ocaid, {})
     return ia_results
-=======
-            if ed.ocaid in ocaids:
-                idx = ocaids.index(ed.ocaid)
-                ia_results['hits']['hits'][idx]['edition'] = (
-                    format_book_data(ed, fetch_availability=False) if js else ed
-                )
-                ia_results['hits']['hits'][idx]['availability'] = availability[ed.ocaid]
-    return ia_results
 
 
-fulltext_search = async_bridge.wrap(fulltext_search_async)
->>>>>>> f89d394b
+fulltext_search = async_bridge.wrap(fulltext_search_async)