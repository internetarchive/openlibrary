--- conflicted
+++ resolved
@@ -75,11 +75,7 @@
         config_ia_ol_metadata_write_s3, config_ia_xauth_api_url, \
         config_http_request_timeout, config_ia_s3_auth_url, \
         config_ia_users_loan_history, config_ia_loan_api_developer_key, \
-<<<<<<< HEAD
-        config_ia_civicrm_api
-=======
         config_ia_civicrm_api, config_ia_domain
->>>>>>> fe5e26e9
 
     config_loanstatus_url = config.get('loanstatus_url')
     config_bookreader_host = config.get('bookreader_host', 'archive.org')
