--- conflicted
+++ resolved
@@ -131,15 +131,8 @@
         sqlitefile = tempfile.mktemp(prefix="sqlite-")
         url = "http://www.archive.org/download/stats/numUniqueIPsOL.sqlite"
         logging.debug("  Downloading '%s'", url)
-<<<<<<< HEAD
-        sqlite_contents = requests.get(url).content
-        f = open(sqlitefile, "w")
-        f.write(sqlite_contents)
-        f.close()
-=======
         with open(sqlitefile, "wb") as f:
             f.write(requests.get(url).content)
->>>>>>> af84b328
     db = web.database(dbn="sqlite", db = sqlitefile)
     d = date.replace(hour = 0, minute = 0, second = 0, microsecond = 0)
     key = calendar.timegm(d.timetuple())
