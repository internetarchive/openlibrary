{
  "root": true,
  "plugins": [
    "eslint-plugin-no-jquery"
  ],
  "extends": [
    "plugin:vue/essential",
    "plugin:no-jquery/deprecated"
  ],
  "env": {
    "browser": true,
    "jquery": true,
    "es2021": true
  },
  "parserOptions": {
    "parser": "@babel/eslint-parser",
    "sourceType": "module",
    "ecmaVersion": 2021,
    "requireConfigFile": false
  },
  "ignorePatterns": [
    "node_modules/",
    "dist/",
    "build/",
    "/code/.storybook/preview.js",
    "/code/conf/svgo.config.js",
    "/code/scripts/gh_scripts/weekly_status_report.mjs",
    "/code/.storybook/main.js",
    "/code/scripts/gh_scripts/new_pr_labeler.mjs",
    "/code/scripts/gh_scripts/stale_assignee_digest.mjs",
    "/code/scripts/solr_restarter/index.js"
  ],
<<<<<<< HEAD
=======

>>>>>>> d36cb8a4
  "globals": {},
  "rules": {
    "prefer-template": "error",
    "eqeqeq": ["error", "always"],
    "quotes": ["error", "single"],
    "eol-last": ["error", "always"],
    "indent": ["error", 2],
    "no-console": "error",
    "no-extra-semi": "error",
    "no-mixed-spaces-and-tabs": "error",
    "no-redeclare": "error",
    "no-trailing-spaces": "error",
    "no-undef": "error",
    "no-unused-vars": "error",
    "no-useless-escape": "error",
    "space-in-parens": "error",
    "vars-on-top": "error",
    "prefer-const": "error",
    "template-curly-spacing": "error",
    "quote-props": ["error", "as-needed"],
    "keyword-spacing": ["error", { "before": true, "after": true }],
    "key-spacing": ["error", { "mode": "strict" }],
    "vue/no-mutating-props": "off",
    "vue/multi-word-component-names": ["error", {
      "ignores": ["Bookshelf", "Shelf"]
    }]
  }
}<|MERGE_RESOLUTION|>--- conflicted
+++ resolved
@@ -30,10 +30,7 @@
     "/code/scripts/gh_scripts/stale_assignee_digest.mjs",
     "/code/scripts/solr_restarter/index.js"
   ],
-<<<<<<< HEAD
-=======
 
->>>>>>> d36cb8a4
   "globals": {},
   "rules": {
     "prefer-template": "error",
