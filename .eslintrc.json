{
  "root": true,
  "env": {
    "browser": true,
    "jquery": true
  },
  "parser": "babel-eslint",
  "parserOptions": {
    "sourceType": "module",
    "ecmaVersion": 6
  },
  "globals": {},
  "rules": {
    "prefer-template": "error",
    "quotes": ["error", "single"],
    "eol-last": ["error", "always"],
    "indent": 2,
    "no-console": "error",
    "no-extra-semi": "error",
    "no-mixed-spaces-and-tabs": "error",
    "no-redeclare": "error",
    "no-trailing-spaces": "error",
    "no-undef": "error",
    "no-unused-vars": "error",
    "no-useless-escape": "error",
    "space-in-parens": "error",
    "vars-on-top": "error",
    "template-curly-spacing": "error",
<<<<<<< HEAD
    "keyword-spacing": ["error", { "before": true, "after": true } ]
=======
    "quote-props": ["error", "as-needed"],
    "key-spacing": ["error", { "mode": "strict" }]
>>>>>>> a3dda192
  }
}<|MERGE_RESOLUTION|>--- conflicted
+++ resolved
@@ -26,11 +26,8 @@
     "space-in-parens": "error",
     "vars-on-top": "error",
     "template-curly-spacing": "error",
-<<<<<<< HEAD
-    "keyword-spacing": ["error", { "before": true, "after": true } ]
-=======
     "quote-props": ["error", "as-needed"],
+    "keyword-spacing": ["error", { "before": true, "after": true } ],
     "key-spacing": ["error", { "mode": "strict" }]
->>>>>>> a3dda192
   }
 }