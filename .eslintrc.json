--- conflicted
+++ resolved
@@ -6,12 +6,8 @@
   "rules": {
     "no-extra-semi": "warn",
     "eol-last": ["error", "always"],
-<<<<<<< HEAD
-    "no-useless-escape": "error"
-    "no-mixed-spaces-and-tabs": "error"
-=======
     "no-mixed-spaces-and-tabs": "error",
+    "no-useless-escape": "error",
     "no-unused-vars": "error"
->>>>>>> 4f70cbde
   }
 }