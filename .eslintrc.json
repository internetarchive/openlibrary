--- conflicted
+++ resolved
@@ -6,10 +6,7 @@
   "rules": {
     "no-extra-semi": "warn",
     "eol-last": ["error", "always"],
-<<<<<<< HEAD
-    "no-redeclare": "error"
-=======
+    "no-redeclare": "error",
     "no-mixed-spaces-and-tabs": "error"
->>>>>>> c73c8595
   }
 }