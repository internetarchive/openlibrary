{
  "root": true,
  "env": {
    "browser": true,
    "jquery": true
  },
  "globals": {
  },
  "rules": {
<<<<<<< HEAD
    "no-undef": "warn",
    "no-extra-semi": "warn",
    "eol-last": ["error", "always"]
=======
    "no-extra-semi": "error",
    "eol-last": ["error", "always"],
    "no-mixed-spaces-and-tabs": "error",
    "no-useless-escape": "error",
    "no-unused-vars": "error"
>>>>>>> 7a682828
  }
}<|MERGE_RESOLUTION|>--- conflicted
+++ resolved
@@ -7,16 +7,11 @@
   "globals": {
   },
   "rules": {
-<<<<<<< HEAD
-    "no-undef": "warn",
-    "no-extra-semi": "warn",
-    "eol-last": ["error", "always"]
-=======
+    "no-undef": "error",
     "no-extra-semi": "error",
     "eol-last": ["error", "always"],
     "no-mixed-spaces-and-tabs": "error",
     "no-useless-escape": "error",
     "no-unused-vars": "error"
->>>>>>> 7a682828
   }
 }