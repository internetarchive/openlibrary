{
  "root": true,
  "env": {
    "browser": true,
    "jquery": true
  },
  "globals": {
  },
  "rules": {
    "no-undef": "error",
    "no-extra-semi": "error",
    "eol-last": ["error", "always"],
<<<<<<< HEAD
    "no-redeclare": "error",
    "no-mixed-spaces-and-tabs": "error"
=======
    "no-mixed-spaces-and-tabs": "error",
    "no-useless-escape": "error",
    "no-unused-vars": "error"
>>>>>>> f5343620
  }
}<|MERGE_RESOLUTION|>--- conflicted
+++ resolved
@@ -10,13 +10,9 @@
     "no-undef": "error",
     "no-extra-semi": "error",
     "eol-last": ["error", "always"],
-<<<<<<< HEAD
     "no-redeclare": "error",
-    "no-mixed-spaces-and-tabs": "error"
-=======
     "no-mixed-spaces-and-tabs": "error",
     "no-useless-escape": "error",
     "no-unused-vars": "error"
->>>>>>> f5343620
   }
 }