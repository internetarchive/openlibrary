--- conflicted
+++ resolved
@@ -42,16 +42,5 @@
         ### Related files
         <!-- Files related to the implementation of feature; this is super useful for new contributors who might want to contribute! If you're not sure, leave this blank; a maintainer will add them. -->
 
-<<<<<<< HEAD
         ### Stakeholders 
-        <!-- @ tag stakeholders of this feature if any --> 
-=======
-  - type: textarea
-    attributes:
-      label: Leads
-      description: |
-        Please leave this section blank for maintainers if you are unsure what to enter
-      value: |
-        ### Stakeholders
-        <!-- @ tag stakeholders of this feature if any -->
->>>>>>> 7c1436dd
+        <!-- @ tag stakeholders of this feature if any --> 