--- conflicted
+++ resolved
@@ -8,11 +8,7 @@
 
 jobs:
   auto_unassigner:
-<<<<<<< HEAD
     if: ${{ github.repository == 'internetarchive/openlibrary'}}
-=======
-    if: ${{ github.repository == 'jimchamp/openlibrary'}}
->>>>>>> 1fe320bb
     runs-on: ubuntu-latest
     steps:
       - uses: actions/checkout@v4
