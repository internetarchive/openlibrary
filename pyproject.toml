# NOTE: You have to use single-quoted strings in TOML for regular expressions.
# It's the equivalent of r-strings in Python.  Multiline strings are treated as
# verbose regular expressions by Black.  Use [ ] to denote a significant space
# character.

[project]
name = "openlibrary"
version = "1.0.0"
requires-python = ">=3.12.2,<3.12.3"

[tool.black]
skip-string-normalization = true
target-version = ["py311"]

[tool.codespell]
ignore-words-list = "beng,curren,datas,furst,nd,nin,ot,ser,spects,te,tha,ue,upto,thirdparty"
skip = "./.*,*/ocm00400866,*/read_toc.py,*.it,*.js,*.json,*.mrc,*.page,*.pg_dump,*.po,*.txt,*.xml,*.yml"

[tool.mypy]
ignore_missing_imports = true
pretty = true
scripts_are_modules = true
show_error_codes = true
show_error_context = true
exclude = "(vendor*|venv*)/$"

[[tool.mypy.overrides]]
module = [
  "infogami.*",
  "openlibrary.plugins.worksearch.code"
]
ignore_errors = true

[tool.pytest.ini_options]
asyncio_mode = "strict"

<<<<<<< HEAD

=======
[tool.ruff]
target-version = "py312"
extend-exclude = [
  "./.*",
  "vendor",
]
>>>>>>> f120cb80
ignore = [
  "B007",
  "B023",
  "B904",
  "B905",
  "E402",
  "F841",
  "PERF401",
  "PIE790",
  "PLC1901",
  "PLR5501",
  "PLW0602",
  "PLW0603",
  "PLW2901",
  "PT006",
  "PT021",
  "RSE102",
  "RUF001",
  "RUF005",
  "RUF012",
  "RUF100",
  "SIM108",
  "SIM115",
  "SLF001",
  "UP031",
  "UP038",
]


[tool.ruff]
line-length = 162
target-version = "py311"

[tool.ruff.lint]
exclude = [
  "./.*",
  "vendor",
]
select = [
  "ASYNC",   # flake8-async
  "B",       # flake8-bugbear
  "BLE",     # flake8-blind-except
  "C4",      # flake8-comprehensions
  "C90",     # McCabe cyclomatic complexity
  "E",       # pycodestyle
  "F",       # Pyflakes
  "FA",      # flake8-future-annotations
  "FLY",     # flynt
  "G010",    # flake8-logging-format
  "I",       # isort
  "ICN",     # flake8-import-conventions
  "INT",     # flake8-gettext
  "ISC",     # flake8-implicit-str-concat
  "PERF",    # Perflint
  "PIE",     # flake8-pie
  "PL",      # Pylint
  "PT",      # flake8-pytest-style
  "PYI",     # flake8-pyi
  "RSE",     # flake8-raise
  "RUF",     # Ruff-specific rules
  "SIM",     # flake8-simplify
  "SLF",     # flake8-self
  "SLOT",    # flake8-slots
  "T10",     # flake8-debugger
  "UP",      # pyupgrade
  "W",       # pycodestyle
  "YTT",     # flake8-2020
  # "A",     # flake8-builtins
  # "AIR",   # Airflow
  # "ANN",   # flake8-annotations
  # "ARG",   # flake8-unused-arguments
  # "COM",   # flake8-commas
  # "CPY",   # Copyright-related rules
  # "D",     # pydocstyle
  # "DJ",    # flake8-django
  # "DTZ",   # flake8-datetimez
  # "EM",    # flake8-errmsg
  # "ERA",   # eradicate
  # "EXE",   # flake8-executable
  # "FBT",   # flake8-boolean-trap
  # "FIX",   # flake8-fixme
  # "G",     # flake8-logging-format
  # "INP",   # flake8-no-pep420
  # "N",     # pep8-naming
  # "NPY",   # NumPy-specific rules
  # "PD",    # pandas-vet
  # "PGH",   # pygrep-hooks
  # "PTH",   # flake8-use-pathlib
  # "Q",     # flake8-quotes
  # "RET",   # flake8-return
  # "S",     # flake8-bandit
  # "T20",   # flake8-print
  # "TCH",   # flake8-type-checking
  # "TD",    # flake8-todos
  # "TID",   # flake8-tidy-imports
  # "TRY",   # tryceratops
]

[tool.ruff.lint.mccabe]
max-complexity = 28

[tool.ruff.lint.pylint]
allow-magic-value-types = ["bytes", "float", "int", "str"]
max-args = 15
max-branches = 23
max-returns = 14
max-statements = 70

[tool.ruff.lint.per-file-ignores]
"openlibrary/admin/stats.py" = ["BLE001"]
"openlibrary/catalog/add_book/tests/test_add_book.py" = ["PT007"]
"openlibrary/catalog/get_ia.py" = ["BLE001", "E722"]
"openlibrary/catalog/utils/edit.py" = ["E722"]
"openlibrary/catalog/utils/query.py" = ["E722"]
"openlibrary/core/booknotes.py" = ["E722"]
"openlibrary/core/bookshelves.py" = ["BLE001"]
"openlibrary/core/db.py" = ["SIM105"]
"openlibrary/core/helpers.py" = ["BLE001"]
"openlibrary/core/observations.py" = ["PYI024"]
"openlibrary/core/processors/invalidation.py" = ["BLE001"]
"openlibrary/core/ratings.py" = ["E722"]
"openlibrary/core/sponsorships.py" = ["E722"]
"openlibrary/core/stats.py" = ["BLE001"]
"openlibrary/core/vendors.py" = ["B009"]
"openlibrary/coverstore/code.py" = ["E722"]
"openlibrary/i18n/__init__.py" = ["BLE001"]
"openlibrary/plugins/admin/code.py" = ["E722"]
"openlibrary/plugins/admin/mem.py" = ["E722"]
"openlibrary/plugins/admin/memory.py" = ["E722"]
"openlibrary/plugins/admin/services.py" = ["BLE001"]
"openlibrary/plugins/books/dynlinks.py" = ["E722"]
"openlibrary/plugins/books/readlinks.py" = ["E722"]
"openlibrary/plugins/importapi/code.py" = ["BLE001"]
"openlibrary/plugins/ol_infobase.py" = ["BLE001"]
"openlibrary/plugins/openlibrary/code.py" = ["BLE001", "E722"]
"openlibrary/plugins/openlibrary/connection.py" = ["E722"]
"openlibrary/plugins/openlibrary/stats.py" = ["BLE001"]
"openlibrary/plugins/upstream/account.py" = ["BLE001"]
"openlibrary/plugins/upstream/borrow.py" = ["BLE001", "E722"]
"openlibrary/plugins/upstream/models.py" = ["BLE001"]
"openlibrary/plugins/upstream/utils.py" = ["BLE001"]
"openlibrary/solr/solr_types.py" = ["UP007"]
"openlibrary/utils/retry.py" = ["BLE001"]
"openlibrary/utils/open_syllabus_project.py" = ["BLE001"]
"openlibrary/utils/schema.py" = ["PERF402"]
"openlibrary/utils/tests/test_retry.py" = ["PT012", "PT017"]
"scripts/affiliate_server*.py" = ["SIM105"]
"scripts/copydocs.py" = ["BLE001", "PYI024"]
"scripts/delete_import_items.py" = ["BLE001"]
"scripts/import_book_covers.py" = ["BLE001"]
"scripts/lc_marc_update.py" = ["E722"]
"scripts/manage-imports.py" = ["BLE001"]
"scripts/sitemaps/sitemap.py" = ["BLE001"]
"scripts/solr_builder/solr_builder/solr_builder.py" = ["PYI024", "PLR0913"]
"scripts/tests/test_obfi.py" = ["E501"]
"tests/*" = ["S101"]<|MERGE_RESOLUTION|>--- conflicted
+++ resolved
@@ -34,16 +34,14 @@
 [tool.pytest.ini_options]
 asyncio_mode = "strict"
 
-<<<<<<< HEAD
-
-=======
+
 [tool.ruff]
 target-version = "py312"
 extend-exclude = [
   "./.*",
   "vendor",
 ]
->>>>>>> f120cb80
+
 ignore = [
   "B007",
   "B023",
