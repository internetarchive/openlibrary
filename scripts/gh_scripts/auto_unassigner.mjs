--- conflicted
+++ resolved
@@ -205,11 +205,7 @@
     }
 
     const parentThreadMessage = `${issues.length} issue(s) have stale assignees.`
-<<<<<<< HEAD
     return fetch('https://slack.com/api/chat.postMessage', {
-=======
-    return await fetch('https://slack.com/api/chat.postMessage', {
->>>>>>> 1fe320bb
         method: 'POST',
         headers: {
             'Content-Type': 'application/json; charset=utf-8',
@@ -244,10 +240,6 @@
             return true
         })
         .catch((err) => {
-<<<<<<< HEAD
-=======
-            console.log(err)
->>>>>>> 1fe320bb
             return false
         })
 
