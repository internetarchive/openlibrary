--- conflicted
+++ resolved
@@ -199,36 +199,21 @@
  * @returns {Promise<boolean>}
  */
 async function postSlackDigest(issues) {
-<<<<<<< HEAD
     if (!(process.env.SLACK_TOKEN && process.env.SLACK_CHANNEL)) {
         console.log('Digest could not be published to Slack due to missing environment variables.')
-=======
-    if (!(process.env.SLACK_CHANNEL && process.env.SLACK_TOKEN)) {
-        console.log('Digest could not be published to Slack.')
->>>>>>> bb23f8eb
         return false
     }
 
     const parentThreadMessage = `${issues.length} issue(s) have stale assignees.`
-<<<<<<< HEAD
     fetch('https://slack.com/api/chat.postMessage', {
-=======
-    console.log('sanity')
-    await fetch('https://slack.com/api/chat.postMessage', {
->>>>>>> bb23f8eb
         method: 'POST',
         headers: {
             'Content-Type': 'application/json; charset=utf-8',
             'Authorization': `Bearer ${process.env.SLACK_TOKEN}`
         },
         body: JSON.stringify({
-<<<<<<< HEAD
             text: parentThreadMessage,
             channel: process.env.SLACK_CHANNEL
-=======
-            channel: process.env.SLACK_CHANNEL,
-            text: parentThreadMessage
->>>>>>> bb23f8eb
         })
     })
         .then((resp) => {
@@ -244,12 +229,8 @@
             const ts = data['ts']
 
             for (const issue of issues) {
-<<<<<<< HEAD
                 const message = `<${issue.html_url}|${issue.title}>`
-=======
-                const message = `<${issue.comment_url}|${issue_title}>`
-                console.log(message)
->>>>>>> bb23f8eb
+
                 // Wait for one second...
                 await wait(1000)
                 // ...then POST again
