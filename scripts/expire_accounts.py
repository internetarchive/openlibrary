--- conflicted
+++ resolved
@@ -6,13 +6,11 @@
 def delete_old_links():
     for doc in web.ctx.site.store.values(type="account-link"):
         expiry_date = datetime.strptime(doc["expires_on"], "%Y-%m-%dT%H:%M:%S.%f")
-<<<<<<< HEAD
-=======
         # Make expiry_date timezone-aware:
         expiry_date = expiry_date.replace(tzinfo=UTC)
->>>>>>> f120cb80
         now = datetime.now(UTC)
         key = doc["_key"]
+        
         if expiry_date > now:
             print(f'Deleting link {key}')
             del web.ctx.site.store[key]
