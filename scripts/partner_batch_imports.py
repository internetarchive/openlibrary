"""
Process partner bibliographic csv data into importable json book
records and then batch submit into the ImportBot
`import_item` table (http://openlibrary.org/admin/imports)
which queues items to be imported via the
Open Library JSON import API: https://openlibrary.org/api/import

To Run:

PYTHONPATH=. python ./scripts/partner_batch_imports.py /olsystem/etc/openlibrary.yml
"""

import datetime
import logging
import os
import re
from collections.abc import Mapping
from typing import cast

import requests
from infogami import config  # noqa: F401 side effects may be needed

from openlibrary.config import load_config
from openlibrary.core.imports import Batch
from openlibrary.plugins.openlibrary.code import setup_requests
from scripts.solr_builder.solr_builder.fn_to_cli import FnToCLI

logger = logging.getLogger("openlibrary.importer.bwb")

EXCLUDED_AUTHORS = {
    x.casefold()
    for x in (
        "1570 publishing",
        "bad bad girl",
        "bahija",
        "bruna murino",
        "creative elegant edition",
        "delsee notebooks",
        "grace garcia",
        "holo",
        "jeryx publishing",
        "mado",
        "mazzo",
        "mikemix",
        "mitch allison",
        "pickleball publishing",
        "pizzelle passion",
        "punny cuaderno",
        "razal koraya",
        "t. d. publishing",
        "tobias publishing",
    )
}

EXCLUDED_INDEPENDENTLY_PUBLISHED_TITLES = {
    x.casefold()
    for x in (
        # Noisy classic re-prints
        'annotated',
        'annoté',
        'classic',
        'classics',
        'illustarted',  # Some books have typos in their titles!
        'illustrated',
        'Illustrée',
        'original',
        'summary',
        'version',
        # Not a book
        'calendar',
        'diary',
        'journal',
        'logbook',
        'notebook',
        'notizbuch',
        'planner',
        'sketchbook',
    )
}

SCHEMA_URL = (
    "https://raw.githubusercontent.com/internetarchive"
    "/openlibrary-client/master/olclient/schemata/import.schema.json"
)

required_fields: list[str] = []


class Biblio:
    ACTIVE_FIELDS: tuple[str] = (
        'title',
        'isbn_13',
        'publish_date',
        'publishers',
        'weight',
        'authors',
        'lc_classifications',
        'number_of_pages',
        'pagination',
        'languages',
        'subjects',
        'source_records',
        'lccn',
        'identifiers',
        'dewey_decimal_class',
    )
    INACTIVE_FIELDS: tuple[str] = (
        "copyright",
        "length",
        "width",
        "height",
<<<<<<< HEAD
    )
    REQUIRED_FIELDS = requests.get(SCHEMA_URL).json()['required']
=======
    ]
>>>>>>> cb2a4a61

    NONBOOK = """A2 AA AB AJ AVI AZ BK BM C3 CD CE CF CR CRM CRW CX D3 DA DD DF DI DL
    DO DR DRM DRW DS DV EC FC FI FM FR FZ GB GC GM GR H3 H5 L3 L5 LP MAC MC MF MG MH ML
    MS MSX MZ N64 NGA NGB NGC NGE NT OR OS PC PP PRP PS PSC PY QU RE RV SA SD SG SH SK
    SL SMD SN SO SO1 SO2 SR SU TA TB TR TS TY UX V35 V8 VC VD VE VF VK VM VN VO VP VS
    VU VY VZ WA WC WI WL WM WP WT WX XL XZ ZF ZZ""".split()

    def __init__(self, data):
        self.REQUIRED_FIELDS = required_fields

        self.primary_format = data[6]
        self.product_type = data[121]
        assert (
            not self.isnonbook()
        ), f"{self.primary_format}/{self.product_type} is NONBOOK"

        self.isbn = data[124]
        self.source_id = f'bwb:{self.isbn}'
        self.isbn_13 = [self.isbn]
        self.title = data[10]
        self.publish_date = data[20][:4]  # YYYY
        self.publishers = [data[135]]
        self.weight = data[39]
        self.authors = self.contributors(data)
        self.lc_classifications = [data[147]] if data[147] else []
        if data[36] and data[36].isnumeric():
            self.number_of_pages = int(data[36])
            self.pagination = None
        else:
            self.number_of_pages = None
            self.pagination = data[36]
        self.languages = [data[37].lower()]
        self.source_records = [self.source_id]
        self.subjects = [
            s.capitalize().replace('_', ', ')
            for s in data[91:100]
            # + data[101:120]
            # + data[153:158]
            if s
        ]

        self.identifiers = {
            **({'issn': [data[54]]} if data[54] else {}),
            **({'doi': [data[145]]} if data[145] else {}),
        }

        self.lccn = [data[146]] if data[146] else []
        self.dewey_decimal_class = [data[49]] if data[49] else []

        # Inactive fields
        self.copyright = data[19]
        # physical_dimensions
        # e.g. "5.4 x 4.7 x 0.2 inches"
        self.length, self.width, self.height = data[40:43]

        # Assert importable
        for field in self.REQUIRED_FIELDS + ['isbn_13']:
            assert getattr(self, field), field

    @staticmethod
    def contributors(data):
        def make_author(name, _, typ):
            author = {'name': name}
            if typ == 'X':
                # set corporate contributor
                author['entity_type'] = 'org'
            # TODO: sort out contributor types
            # AU = author
            # ED = editor
            return author

        contributors = (
            (data[21 + i * 3], data[22 + i * 3], data[23 + i * 3]) for i in range(5)
        )

        # form list of author dicts
        authors = [make_author(*c) for c in contributors if c[0]]
        return authors

    def isnonbook(self):
        return self.primary_format in self.NONBOOK or 'OTH' in self.product_type

    def json(self):
        return {
            field: getattr(self, field)
            for field in self.ACTIVE_FIELDS
            if getattr(self, field)
        }


def load_state(path, logfile):
    """Retrieves starting point from logfile, if log exists

    Takes as input a path which expands to an ordered candidate list
    of bettworldbks* filenames to process, the location of the
    logfile, and determines which of those files are remaining, as
    well as what our offset is in that file.

    e.g. if we request path containing f1, f2, f3 and our log
    says f2,100 then we start our processing at f2 at the 100th line.

    This assumes the script is being called w/ e.g.:
    /1/var/tmp/imports/2021-08/Bibliographic/*/
    """
    filenames = sorted(
        os.path.join(path, f) for f in os.listdir(path) if f.startswith("bettworldbks")
    )
    try:
        with open(logfile) as fin:
            active_fname, offset = next(fin).strip().split(',')
            unfinished_filenames = filenames[filenames.index(active_fname) :]
            return unfinished_filenames, int(offset)
    except (ValueError, OSError):
        return filenames, 0


def update_state(logfile, fname, line_num=0):
    """Records the last file we began processing and the current line"""
    with open(logfile, 'w') as fout:
        fout.write(f'{fname},{line_num}\n')


def csv_to_ol_json_item(line):
    """converts a line to a book item"""
    try:
        data = line.decode().strip().split('|')
    except UnicodeDecodeError:
        data = line.decode('ISO-8859-1').strip().split('|')

    b = Biblio(data)
    return {'ia_id': b.source_id, 'data': b.json()}


def is_low_quality_book(book_item) -> bool:
    """
    Check if a book item is of low quality which means that 1) one of its authors
    (regardless of case) is in the set of excluded authors.
    """
    authors = {a['name'].casefold() for a in book_item.get('authors') or []}
    if authors & EXCLUDED_AUTHORS:  # Leverage Python set intersection for speed.
        return True

    # A recent independently published book with excluded key words in its title
    # (regardless of case) is also considered a low quality book.
    title_words = set(re.split(r'\W+', book_item["title"].casefold()))
    publishers = {p.casefold() for p in book_item.get('publishers') or []}
    publish_year = int(book_item.get("publish_date", "0")[:4])  # YYYY
    return bool(
        "independently published" in publishers
        and publish_year >= 2018
        and title_words & EXCLUDED_INDEPENDENTLY_PUBLISHED_TITLES
    )


def is_published_in_future_year(book_item: Mapping[str, str | list]) -> bool:
    """
    Prevent import of books with a publication after the current year.

    Some import sources have publication dates in a future year, and the likelihood
    is high that this is bad data. So we don't want to import these.
    """
    publish_year = int(cast(str, book_item.get("publish_date", "0")[:4]))  # YYYY
    this_year = datetime.datetime.now().year
    return publish_year > this_year


def batch_import(path, batch, batch_size=5000):
    logfile = os.path.join(path, 'import.log')
    filenames, offset = load_state(path, logfile)

    for fname in filenames:
        book_items = []
        with open(fname, 'rb') as f:
            logger.info(f"Processing: {fname} from line {offset}")
            for line_num, line in enumerate(f):
                # skip over already processed records
                if offset:
                    if offset > line_num:
                        continue
                    offset = 0

                try:
                    book_item = csv_to_ol_json_item(line)
                    if not any(
                        [
                            is_low_quality_book(book_item["data"]),
                            is_published_in_future_year(book_item["data"]),
                        ]
                    ):
                        book_items.append(book_item)
                except (AssertionError, IndexError) as e:
                    logger.info(f"Error: {e} from {line}")

                # If we have enough items, submit a batch
                if not ((line_num + 1) % batch_size):
                    batch.add_items(book_items)
                    update_state(logfile, fname, line_num)
                    book_items = []  # clear added items

            # Add any remaining book_items to batch
            if book_items:
                batch.add_items(book_items)
            update_state(logfile, fname, line_num)


def main(ol_config: str, batch_path: str):
    global required_fields

    load_config(ol_config)
    setup_requests()
    required_fields = requests.get(SCHEMA_URL).json()['required']

    # Partner data is offset ~15 days from start of month
    date = datetime.date.today() - datetime.timedelta(days=15)
    batch_name = "%s-%04d%02d" % ('bwb', date.year, date.month)
    batch = Batch.find(batch_name) or Batch.new(batch_name)
    batch_import(batch_path, batch)


if __name__ == '__main__':
    FnToCLI(main).run()<|MERGE_RESOLUTION|>--- conflicted
+++ resolved
@@ -109,12 +109,10 @@
         "length",
         "width",
         "height",
-<<<<<<< HEAD
     )
     REQUIRED_FIELDS = requests.get(SCHEMA_URL).json()['required']
-=======
+
     ]
->>>>>>> cb2a4a61
 
     NONBOOK = """A2 AA AB AJ AVI AZ BK BM C3 CD CE CF CR CRM CRW CX D3 DA DD DF DI DL
     DO DR DRM DRW DS DV EC FC FI FM FR FZ GB GC GM GR H3 H5 L3 L5 LP MAC MC MF MG MH ML
