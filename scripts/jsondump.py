#! /usr/bin/env python
"""Script to generate json dumps.

The script deals with 3 data formats.

1. dump of data table in OL postgres database.
2. rawdump: tab seperated file with key, type and json of page in each row
3. bookdump: dump containing only books with each property expanded. (used for solr import)

To create jsondump:

    1. Take dump of data table of the openlibrary database

        $ psql -c 'copy data to stdout' > data.txt

    2. Sort the dump of data table on first key. You may want to do this on a machine other than production db node.

        $ sort -k1 -S 2G data.txt > data_sorted.txt

    3. Create rawdump file.

        $ ./scripts/jsondump.py rawdump data_sorted.txt > rawdump.txt

    4. The rawdump file contains 'key', 'type' and 'json' columns. The json column should be taken to generate jsondump from rawdump.

        $ cut -f3 rawdump.txt > jsondump.txt

To generate bookdump:

    * Generate rawdump using the above procedure.
    * split types to group the dump by type. This command created type/authors.txt, type/editions.txt etc.

        $ ./scripts/jsondump.py split_types rawdump.txt

    * generate bookdump. (This operation is highly memory intensive).

        $ ./scripts/jsondump.py bookdump type/edition.txt type/author.txt type/language.txt > bookdump.txt
"""
from __future__ import print_function
import sys
import simplejson
import re
import time
import os

commands = {}
def command(f):
    commands[f.__name__] = f
    return f

@command
def rawdump(datafile):
    """Generates a json dump from copy of data table from OL database.

    Usage:

        $ python jsondump.py rawdump datafile > dumpfile
    """
    write_rawdump(sys.stdout, read_json(read_data_table(datafile)))

@command
def merge(dump, idump):
    """Merges a large dump with increamental dump.

        $ python jsondump.py bigdump.txt dailydump.txt > bigdump2.txt
    """
    def read(path):
        for line in xopen(path):
            key, _ = line.split("\t", 1)[0]
            yield key, line

    def do_merge():
        d = make_dict(read(idump))
        for key, line in read(dump):
            yield d.pop(key, line)

    sys.stdout.writelines(do_merge())

@command
def json2rawdump(jsonfile):
    """Converts a file containing json rows to rawdump format.
    """
    write_rawdump(sys.stdout, read_json(jsonfile))

@command
def split_types(rawdump):
    """Write each type of objects in separate files."""
    files = {}
    if not os.path.exists('type'):
        os.mkdir('type')

    for key, type, json in read_rawdump(rawdump):
        if type not in files:
            files[type] = open(type[1:] + '.txt', 'w')
        files[type].write("\t".join([key, type, json]))

    for t in files:
        files[t].close()

@command
def bookdump(editions_file, authors_file, languages_file):
    """Generates bookdump from rawdump.
    """
    def process():
        log("BEGIN read_authors")
        authors = make_dict((key, strip_json(json)) for key, type, json in read_rawdump(authors_file))
        languages = make_dict((key, strip_json(json)) for key, type, json in read_rawdump(languages_file))
        log("END read_authors")
        for key, type, json in read_rawdump(editions_file):
            d = simplejson.loads(strip_json(json))
            d['authors'] = [simplejson.loads(authors.get(a['key']) or '{"key": "%s"}' % a['key']) for a in d.get('authors', []) if isinstance(a, dict)]
            d['languages'] = [simplejson.loads(languages.get(a['key']) or '{"key": "%s"}' % a['key']) for a in d.get('languages', []) if isinstance(a, dict)]
            yield key, type, simplejson.dumps(d) + "\n"

    write_rawdump(sys.stdout, process())

@command
def modified(db, date):
    """Display list of modified keys on a given day.

        $ python jsondump.py modified dbname YYYY-MM-DD
    """
    import os
    os.system("""psql %s -t -c "select key from thing where last_modified >= '%s' and last_modified < (date '%s' + interval '1 day')" """ % (db, date, date))

@command
def help(cmd=None):
    """Displays this help."""
    action = cmd and get_action(cmd)
    if action:
        print("python jsondump.py " + cmd)
        print()
        print(action.__doc__)
    else:
        print(__doc__)
        print("List of commands:")
        print()

        for k in sorted(commands.keys()):
            doc = commands[k].__doc__ or " "
            print("  %-10s\t%s" % (k, doc.splitlines()[0]))

def get_action(cmd):
    if cmd in commands:
        return commands[cmd]
    else:
        print("No such command:", cmd, file=sys.stderr)
        return help

def listget(x, i, default=None):
    try:
        return x[i]
    except IndexError:
        return default

def main():
    action = get_action(listget(sys.argv, 1, "help"))
    action(*sys.argv[2:])

#---
def make_sub(d):
    """
        >>> f = make_sub(dict(a='aa', bb='b'))
        >>> f('aabbb')
        'aaaabb'
    """
    def f(a):
        return d[a.group(0)]
    rx = re.compile("|".join(map(re.escape, d.keys())))
    return lambda s: s and rx.sub(f, s)

def invert_dict(d):
    return dict((v, k) for (k, v) in d.items())

_escape_dict = {'\n': r'\n', '\r': r'\r', '\t': r'\t', '\\': r'\\'}

escape = make_sub(_escape_dict)
unescape = make_sub(invert_dict(_escape_dict))

def doctest_escape():
    r"""
        >>> escape("\n\t")
        '\\n\\t'
        >>> unescape('\\n\\t')
        '\n\t'
    """

def read_data_table(path):
    r"""Read dump of postgres data table assuming that it is sorted by first column.

        >>> list(read_data_table(['1\t1\tJSON-1-1\n', '1\t2\tJSON-1-2\n', '2\t1\tJSON-2-1\n']))
        ['JSON-1-2\n', 'JSON-2-1\n']
        >>> list(read_data_table(['1\t1\tJSON\\t1-1\n']))
        ['JSON\t1-1\n']

    """
    xthing_id = None
    xrev = 0
    xjson = ""

    for line in xopen(path):
        thing_id, rev, json = line.split("\t")
        thing_id = int(thing_id)
        rev = int(rev)
        if not xthing_id:
            xthing_id = thing_id
            xrev = rev
            xjson = json
        if xthing_id == thing_id:
            # take the json with higher rev.
            if rev > xrev:
                xrev = rev
                xjson = json
        else:
            yield unescape(xjson)
            xthing_id = thing_id
            xrev = rev
            xjson = json

    yield unescape(xjson)

def read_rawdump(file):
    r"""
        >>> list(read_rawdump(["/foo\t/type/page\tfoo-json\n", "/bar\t/type/doc\tbar-json\n"]))
        [['/foo', '/type/page', 'foo-json\n'], ['/bar', '/type/doc', 'bar-json\n']]
    """
    return (line.split("\t", 2) for line in xopen(file))

def write_rawdump(file, data):
    # assuming that newline is already present in json (column#3).
    file.writelines("%s\t%s\t%s" % row for row in data)

def read_json(file):
    r"""
        >>> list(read_json(['{"key": "/foo", "type": {"key": "/type/page"}, "title": "foo"}\n']))
        [('/foo', '/type/page', '{"key": "/foo", "type": {"key": "/type/page"}, "title": "foo"}\n')]
    """
    for json in xopen(file):
        d = simplejson.loads(json)
        ret = (d['key'], d['type']['key'], json)
        if not all(isinstance(i, basestring) for i in ret):
<<<<<<< HEAD
            print('not all strings:')
            print(josn)
=======
            print 'not all strings:'
            print json
>>>>>>> 94a58261
        yield ret

def xopen(file):
    if isinstance(file, str):
        if file == "-":
            return sys.stdin
        elif file.endswith('.gz'):
            import gzip
            return gzip.open(file)
        else:
            return open(file)
    else:
        return file

def make_dict(items):
    return dict(items)

re_json_strip = re.compile(r', "(latest_revision|revision|id)": \d+|, "(last_modified|type|created)": {[^{}]*}')
def strip_json(json):
    """remove created, last_modified, type, etc from json."""
    return re_json_strip.sub("", json)

def log(*a):
    print(time.asctime(), " ".join(map(str, a)), file=sys.stderr)

def capture_stdout(f):
    import StringIO
    def g(*a):
        stdout, sys.stdout = sys.stdout, StringIO.StringIO()
        f(*a)
        out, sys.stdout = sys.stdout.getvalue(), stdout
        return out
    return g

@command
def test(*args):
    """Test this module.
    """
    sys.argv = args
    import doctest
    doctest.testmod()

if __name__ == "__main__":
    main()<|MERGE_RESOLUTION|>--- conflicted
+++ resolved
@@ -239,13 +239,8 @@
         d = simplejson.loads(json)
         ret = (d['key'], d['type']['key'], json)
         if not all(isinstance(i, basestring) for i in ret):
-<<<<<<< HEAD
             print('not all strings:')
-            print(josn)
-=======
-            print 'not all strings:'
-            print json
->>>>>>> 94a58261
+            print(json)
         yield ret
 
 def xopen(file):
