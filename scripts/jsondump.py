#! /usr/bin/env python
"""Script to generate json dumps.

The script deals with 3 data formats.

1. dump of data table in OL postgres database.
2. rawdump: tab seperated file with key, type and json of page in each row
3. bookdump: dump containing only books with each property expanded. (used for solr import)

To create jsondump:

    1. Take dump of data table of the openlibrary database

        $ psql -c 'copy data to stdout' > data.txt

    2. Sort the dump of data table on first key. You may want to do this on a machine other than production db node.

        $ sort -k1 -S 2G data.txt > data_sorted.txt

    3. Create rawdump file.

        $ ./scripts/jsondump.py rawdump data_sorted.txt > rawdump.txt

    4. The rawdump file contains 'key', 'type' and 'json' columns. The json column should be taken to generate jsondump from rawdump.

        $ cut -f3 rawdump.txt > jsondump.txt

To generate bookdump:

    * Generate rawdump using the above procedure.
    * split types to group the dump by type. This command created type/authors.txt, type/editions.txt etc.

        $ ./scripts/jsondump.py split_types rawdump.txt

    * generate bookdump. (This operation is highly memory intensive).

        $ ./scripts/jsondump.py bookdump type/edition.txt type/author.txt type/language.txt > bookdump.txt
"""
from __future__ import print_function
import sys
import simplejson
import re
import time
import os

commands = {}
def command(f):
    commands[f.__name__] = f
    return f

@command
def rawdump(datafile):
    """Generates a json dump from copy of data table from OL database.

    Usage:

        $ python jsondump.py rawdump datafile > dumpfile
    """
    write_rawdump(sys.stdout, read_json(read_data_table(datafile)))

@command
def merge(dump, idump):
    """Merges a large dump with increamental dump.

        $ python jsondump.py bigdump.txt dailydump.txt > bigdump2.txt
    """
    def read(path):
        for line in xopen(path):
            key, _ = line.split("\t", 1)[0]
            yield key, line

    def do_merge():
        d = make_dict(read(idump))
        for key, line in read(dump):
            yield d.pop(key, line)

    sys.stdout.writelines(do_merge())

@command
def json2rawdump(jsonfile):
    """Converts a file containing json rows to rawdump format.
    """
    write_rawdump(sys.stdout, read_json(jsonfile))

@command
def split_types(rawdump):
    """Write each type of objects in separate files."""
    files = {}
    if not os.path.exists('type'):
        os.mkdir('type')

    for key, type, json in read_rawdump(rawdump):
        if type not in files:
            files[type] = open(type[1:] + '.txt', 'w')
        files[type].write("\t".join([key, type, json]))

    for t in files:
        files[t].close()

@command
def bookdump(editions_file, authors_file, languages_file):
    """Generates bookdump from rawdump.
    """
    def process():
        log("BEGIN read_authors")
        authors = make_dict((key, strip_json(json)) for key, type, json in read_rawdump(authors_file))
        languages = make_dict((key, strip_json(json)) for key, type, json in read_rawdump(languages_file))
        log("END read_authors")
        for key, type, json in read_rawdump(editions_file):
            d = simplejson.loads(strip_json(json))
            d['authors'] = [simplejson.loads(authors.get(a['key']) or '{"key": "%s"}' % a['key']) for a in d.get('authors', []) if isinstance(a, dict)]
            d['languages'] = [simplejson.loads(languages.get(a['key']) or '{"key": "%s"}' % a['key']) for a in d.get('languages', []) if isinstance(a, dict)]
            yield key, type, simplejson.dumps(d) + "\n"

    write_rawdump(sys.stdout, process())

@command
def modified(db, date):
    """Display list of modified keys on a given day.

        $ python jsondump.py modified dbname YYYY-MM-DD
    """
    import os
    os.system("""psql %s -t -c "select key from thing where last_modified >= '%s' and last_modified < (date '%s' + interval '1 day')" """ % (db, date, date))

@command
def help(cmd=None):
    """Displays this help."""
    action = cmd and get_action(cmd)
    if action:
        print("python jsondump.py " + cmd)
        print()
        print(action.__doc__)
    else:
        print(__doc__)
        print("List of commands:")
        print()

        for k in sorted(commands.keys()):
            doc = commands[k].__doc__ or " "
            print("  %-10s\t%s" % (k, doc.splitlines()[0]))

def get_action(cmd):
    if cmd in commands:
        return commands[cmd]
    else:
        print("No such command:", cmd, file=sys.stderr)
        return help

def listget(x, i, default=None):
    try:
        return x[i]
    except IndexError:
        return default

def main():
    action = get_action(listget(sys.argv, 1, "help"))
    action(*sys.argv[2:])

#---
def make_sub(d):
    """
        >>> f = make_sub(dict(a='aa', bb='b'))
        >>> f('aabbb')
        'aaaabb'
    """
    def f(a):
        return d[a.group(0)]
    rx = re.compile("|".join(map(re.escape, d.keys())))
    return lambda s: s and rx.sub(f, s)

def invert_dict(d):
    return dict((v, k) for (k, v) in d.items())

_escape_dict = {'\n': r'\n', '\r': r'\r', '\t': r'\t', '\\': r'\\'}

escape = make_sub(_escape_dict)
unescape = make_sub(invert_dict(_escape_dict))

def doctest_escape():
    r"""
        >>> escape("\n\t")
        '\\n\\t'
        >>> unescape('\\n\\t')
        '\n\t'
    """

def read_data_table(path):
    r"""Read dump of postgres data table assuming that it is sorted by first column.

        >>> list(read_data_table(['1\t1\tJSON-1-1\n', '1\t2\tJSON-1-2\n', '2\t1\tJSON-2-1\n']))
        ['JSON-1-2\n', 'JSON-2-1\n']
        >>> list(read_data_table(['1\t1\tJSON\\t1-1\n']))
        ['JSON\t1-1\n']

    """
    xthing_id = None
    xrev = 0
    xjson = ""

    for line in xopen(path):
        thing_id, rev, json = line.split("\t")
        thing_id = int(thing_id)
        rev = int(rev)
        if not xthing_id:
            xthing_id = thing_id
            xrev = rev
            xjson = json
        if xthing_id == thing_id:
            # take the json with higher rev.
            if rev > xrev:
                xrev = rev
                xjson = json
        else:
            yield unescape(xjson)
            xthing_id = thing_id
            xrev = rev
            xjson = json

    yield unescape(xjson)

def read_rawdump(file):
    r"""
        >>> list(read_rawdump(["/foo\t/type/page\tfoo-json\n", "/bar\t/type/doc\tbar-json\n"]))
        [['/foo', '/type/page', 'foo-json\n'], ['/bar', '/type/doc', 'bar-json\n']]
    """
    return (line.split("\t", 2) for line in xopen(file))

def write_rawdump(file, data):
    # assuming that newline is already present in json (column#3).
    file.writelines("%s\t%s\t%s" % row for row in data)

def read_json(file):
    r"""
        >>> list(read_json(['{"key": "/foo", "type": {"key": "/type/page"}, "title": "foo"}\n']))
        [('/foo', '/type/page', '{"key": "/foo", "type": {"key": "/type/page"}, "title": "foo"}\n')]
    """
    for json in xopen(file):
        d = simplejson.loads(json)
        ret = (d['key'], d['type']['key'], json)
        if not all(isinstance(i, basestring) for i in ret):
<<<<<<< HEAD
            print 'not all strings:'
            print json
=======
            print('not all strings:')
            print(json)
>>>>>>> 2b2895fb
        yield ret

def xopen(file):
    if isinstance(file, str):
        if file == "-":
            return sys.stdin
        elif file.endswith('.gz'):
            import gzip
            return gzip.open(file)
        else:
            return open(file)
    else:
        return file

def make_dict(items):
    return dict(items)

re_json_strip = re.compile(r', "(latest_revision|revision|id)": \d+|, "(last_modified|type|created)": {[^{}]*}')
def strip_json(json):
    """remove created, last_modified, type, etc from json."""
    return re_json_strip.sub("", json)

def log(*a):
    print(time.asctime(), " ".join(map(str, a)), file=sys.stderr)

def capture_stdout(f):
    import StringIO
    def g(*a):
        stdout, sys.stdout = sys.stdout, StringIO.StringIO()
        f(*a)
        out, sys.stdout = sys.stdout.getvalue(), stdout
        return out
    return g

@command
def test(*args):
    """Test this module.
    """
    sys.argv = args
    import doctest
    doctest.testmod()

if __name__ == "__main__":
    main()<|MERGE_RESOLUTION|>--- conflicted
+++ resolved
@@ -239,13 +239,8 @@
         d = simplejson.loads(json)
         ret = (d['key'], d['type']['key'], json)
         if not all(isinstance(i, basestring) for i in ret):
-<<<<<<< HEAD
-            print 'not all strings:'
-            print json
-=======
             print('not all strings:')
             print(json)
->>>>>>> 2b2895fb
         yield ret
 
 def xopen(file):
