--- conflicted
+++ resolved
@@ -245,31 +245,17 @@
 
 
 def main(
-<<<<<<< HEAD
     ol_config: str,
     debugger=False,
     state_file='solr-update.state',
     exclude_edits_containing: str = None,
     ol_url='http://openlibrary.org/',
     solr_url: str = None,
-    solr_next=False,
+    solr_next=True,
     socket_timeout=10,
     load_ia_scans=False,
     commit=True,
     initial_state: str = None,
-=======
-        ol_config: str,
-        debugger=False,
-        state_file='solr-update.state',
-        exclude_edits_containing: str = None,
-        ol_url='http://openlibrary.org/',
-        solr_url: str = None,
-        solr_next=True,
-        socket_timeout=10,
-        load_ia_scans=False,
-        commit=True,
-        initial_state: str = None,
->>>>>>> 8b934cf8
 ):
     """
     :param debugger: Wait for a debugger to attach before beginning
