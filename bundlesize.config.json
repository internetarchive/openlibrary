--- conflicted
+++ resolved
@@ -98,11 +98,7 @@
     },
     {
       "path": "static/build/page-user.css",
-<<<<<<< HEAD
       "maxSize": "30KB"
-=======
-      "maxSize": "27.1KB"
->>>>>>> d3bb158b
     }
   ]
 }