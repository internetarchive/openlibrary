--- conflicted
+++ resolved
@@ -70,12 +70,7 @@
     },
     {
       "path": "static/build/page-admin.css",
-<<<<<<< HEAD
-      "maxSize": "25.2KB"
-=======
       "maxSize": "26KB"
-
->>>>>>> 4bc59c83
     },
     {
       "path": "static/build/page-book.css",
@@ -103,11 +98,7 @@
     },
     {
       "path": "static/build/page-user.css",
-<<<<<<< HEAD
-      "maxSize": "27.2KB"
-=======
       "maxSize": "30KB"
->>>>>>> 4bc59c83
     }
   ]
 }