--- conflicted
+++ resolved
@@ -90,13 +90,8 @@
       "maxSize": "26KB"
     },
     {
-<<<<<<< HEAD
       "path": "static/build/page-subject.css",
       "maxSize": "10KB"
-=======
-      "path": "static/build/css/page-subject.css",
-      "maxSize": "9.2KB"
->>>>>>> f5c0ab26
     },
     {
       "path": "static/build/css/page-user.css",
