/**
 * Stylesheet entry point for pages with body-edit

 * Used in templates:
 * - openlibrary/templates/type/about/edit.html
 * - openlibrary/templates/type/i18n/edit.html
 * - openlibrary/templates/type/macro/view.html
 * - openlibrary/templates/type/macro/edit.html
 * - openlibrary/templates/type/page/edit.html
 * - openlibrary/templates/type/permission/edit.html
 * - openlibrary/templates/type/rawtext/edit.html
 * - openlibrary/templates/type/rawtext/view.html
 * - openlibrary/templates/type/template/view.html
 * - openlibrary/templates/type/template/edit.html
 * - openlibrary/templates/type/user/edit.html
 * - openlibrary/templates/type/usergroup/edit.html
 * Used on pages:
 * - /people/openlibrary9157?m=edit
 */
@import (less) "less/colors.less";
@import (less) "less/breakpoints.less";
@import (less) "less/mixins.less";
@import (less) "less/font-families.less";
@import (less) "legacy.less";

/* stylelint-disable selector-max-specificity */
body,
div#content {
  background-color: @beige;
}
/* stylelint-enable selector-max-specificity */

/* stylelint-disable selector-max-specificity */
div#content {
  font-family: @lucida_sans_serif-1;
}
/* stylelint-enable selector-max-specificity */
/* stylelint-disable selector-max-specificity */
div#editTools {
  padding: 20px;
  max-width: 300px;
}
/* stylelint-enable selector-max-specificity */
/* stylelint-disable selector-max-specificity */
div#revertLink {
  position: absolute;
  top: 60px;
  right: 20px;
  font-size: .75em;
  font-family: @lucida_sans_serif-1;
}
/* stylelint-enable selector-max-specificity */
.formElement {
  font-family: @lucida_sans_serif-2;
  color: @darker-grey;
}
.label {
  padding: 10px 0 5px;
  label {
    font-size: 1.0em;
    font-family: @lucida_sans_serif-5;
    font-weight: 700;
  }
  span {
    font-size: .75em;
    font-family: @lucida_sans_serif-5;
  }
}
textarea {
  font-family: @lucida_console_monospace;
  font-size: .875em;
  padding: 5px;
  resize: vertical;
}
.formElement input[type=text],
.formElement select {
  font-size: 1em;
  font-family: @lucida_sans_serif-4;
  color: @dark-grey;
  padding: 5px;
}
table.code {
  border: 1px solid @grey-e7e7e7;
  width: 100%;
  margin-right: 10px;
  margin-bottom: 40px;
  td {
    background-color: @white;
    vertical-align: top;
    font-family: @lucida_console_monospace;
    font-size: .875em;
    padding: 5px;
  }
}
/* stylelint-disable selector-max-specificity */
div#databar {
  padding: 10px;
  margin: 20px 20px 0;
  background-color: @light-yellow;
  a {
    font-size: .75em;
  }
}
/* stylelint-enable selector-max-specificity */
/* stylelint-disable selector-max-specificity */
#editHead {
  background: url(/images/logo_OL-sm.png) 20px 15px no-repeat;
  padding: 25px 0 45px 140px;
  white-space: nowrap;
  clear: left;
  h2 {
    margin: 0 0 5px;
    a {
      font-family: @lucida_sans_serif-4;
      color: @red;
      font-size: 14px;
      font-weight: normal;
      text-decoration: underline;
    }
  }
  p {
    color: @brown;
    font-size: 14px;
    margin: 0;
  }
}
/* stylelint-enable selector-max-specificity */

.formElement.pagetype {
  width: 300px;
  #type\.key {
    width: 100%;
  }
}
/* stylelint-disable selector-max-specificity */
div#revertNotice,
div#header,
footer,
div#bottom,
.siteSearch {
  display: none;
}
/* stylelint-enable selector-max-specificity */

// Defined in openlibrary/macros/EditButtons.html
div.adminDelete {
  margin-top: 8px;
  font-size: 12px;
  color: @grey;
}

@media all and ( min-width: @width-breakpoint-desktop ) {
  .formElement.title {
    width: 618px;
    float: left;
    input {
      width: 580px;
    }
  }
<<<<<<< HEAD
  textarea {
    min-width: 280px;
=======
  .olform textarea {
    width: 100%;
>>>>>>> 4bc59c83
    height: 500px;
    resize: vertical;
  }
  .formElement.pagetype,
  .formElement.pagetype select {
    float: left;
  }
}<|MERGE_RESOLUTION|>--- conflicted
+++ resolved
@@ -157,13 +157,12 @@
       width: 580px;
     }
   }
-<<<<<<< HEAD
+
   textarea {
     min-width: 280px;
-=======
+  }
   .olform textarea {
     width: 100%;
->>>>>>> 4bc59c83
     height: 500px;
     resize: vertical;
   }
