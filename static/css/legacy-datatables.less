--- conflicted
+++ resolved
@@ -258,10 +258,7 @@
 .paging_full_numbers .paginate_button,
 .paging_full_numbers .paginate_active {
   font-family: @lucida_sans_serif-1;
-<<<<<<< HEAD
-=======
   font-size: @font-size-label-small;
->>>>>>> a80108f5
   padding: 7px;
   margin: 0 5px;
   color: @link-blue;
