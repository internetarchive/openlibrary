--- conflicted
+++ resolved
@@ -200,21 +200,6 @@
   }
 }
 
-<<<<<<< HEAD
-@import (less) "category-item.less";
-=======
-.slick {
-  // This is a fix for firefox + Librejs
-  // because the slick css passed through js
-  // and librejs is breaking on utf8 chars
-  &-next::before {
-    content: "→" !important;
-  }
-  &-prev::before {
-    content: "←" !important;
-  }
-}
-
 /* Styles for lazy-loading carousel placeholder element */
 .lazy-carousel {
   height: 200px;
@@ -238,5 +223,4 @@
 }
 
 @import (less) "category-item.less";
-@import (less) "loading-indicator.less";
->>>>>>> 665a3b55
+@import (less) "loading-indicator.less";