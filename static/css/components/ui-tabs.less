@import (less) "less/z-index.less";
@import (less) "less/font-families.less";

.ui-tabs {
  &-nav,
  &-panel {
<<<<<<< HEAD
    font-family: @lucida_grande-1;
=======
    font-family: @lucida_grande;
>>>>>>> 777df894

  }

  &-nav {
    list-style: none !important;
    margin-bottom: -3px !important;
    margin-left: 15px !important;
    clear: right;
    &:after { /* clearing without presentational markup, IE gets extra treatment */
      display: block;
      clear: both;
      content: " ";
    }
    li {
      list-style: none !important;
      float: left;
      margin: 0 0 0 1px;
      min-width: 54px; /* be nice to Opera */
    }
    a {
      display: block;
      font-weight: 600;
      font-size: .6875em;
      background: @white;
      border-bottom: 3px solid @lightest-grey;
      padding: 4px 8px 3px;
      margin: 8px 3px 0;
      text-decoration: none;
      text-transform: uppercase;
      white-space: nowrap; /* required in IE 6 */
      outline: 0; /* prevent dotted border in Firefox */
      &:link,
      &:visited {
        color: @link-blue;
      }
      &:hover {
        color: @link-blue;
        text-decoration: underline;
      }
    }
    .ui-tabs-selected {
      a {
        margin: 0 3px !important;
        padding: 3px 11px;
        z-index: @z-index-level-11;
        &:link,
        &:visited { /* @ Opera, use pseudo classes otherwise it confuses cursor... */
          background: @lightest-grey;
          padding: 8px 11px 3px;
          border: 1px solid @lightest-grey;
          border-bottom: 3px solid @lightest-grey;
          color: @teal;
          text-transform: capitalize !important;
          font-size: 1.125em !important;
          margin: 0 3px;
          cursor: default;
        }
      }
    }
    a:hover,
    a:focus,
    a:active,
    .ui-tabs-deselectable a:hover,
    .ui-tabs-deselectable a:focus,
    .ui-tabs-deselectable a:active { /* @ Opera, we need to be explicit again here now... */
      cursor: pointer;
    }
  }
  &-disabled {
    opacity: .4;
    filter: alpha(opacity=40);
  }
  &-panel {
    border: 3px solid @lightest-grey;
    padding: 15px 30px 20px !important;
    background: @white;
    /* declare background color for container to avoid distorted fonts in IE while fading */
  }
  &-loading {
    em {
      padding: 0 0 0 20px;
      background: url(loading.gif) no-repeat 0 50%;
    }
  }
}

/* Additional IE specific bug fixes... */
* html .ui-tabs-nav { /* auto clear, @ IE 6 & IE 7 Quirks Mode */
  display: inline-block;
}

*:first-child + html .ui-tabs-nav {
  /* @ IE 7 Standards Mode - do not group selectors,
  otherwise IE 6 will ignore complete rule (because of the unknown + combinator)... */
  display: inline-block;
}<|MERGE_RESOLUTION|>--- conflicted
+++ resolved
@@ -4,11 +4,7 @@
 .ui-tabs {
   &-nav,
   &-panel {
-<<<<<<< HEAD
-    font-family: @lucida_grande-1;
-=======
-    font-family: @lucida_grande;
->>>>>>> 777df894
+    font-family: @lucida_sans_serif-1;
 
   }
 
