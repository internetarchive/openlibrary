/**
 * Tools
 * https://github.com/internetarchive/openlibrary/wiki/Design-Pattern-Library#Tools
 * This component appears to predominately be about layout.
 * The file should be refactored and its layout rules generalised.
 */
@import (less) "less/font-families.less";

.Tools {
  width: 250px;
  margin: 0 0 25px 20px;
  position: relative;

  .btn-notice {
    line-height: 1.5em;
    font-size: 1em;
    margin-left: 35px;
    padding: 10px;
    margin-bottom: 10px;
    background-color: @white;
    border-radius: 5px;
    border: 1px solid @lighter-grey;
    border-bottom: 1px solid @mid-grey;

    a.worldcat-link {
      text-decoration: underline;
    }
    span.worldcat-attribution {
      font-size: .8em;
      display: block;
    }
    input {
      display: block;
      width: 100%;
    }
    p {
      padding-left: 0 !important;
      font-size: 1em;

      a.wait-btn,
      a.borrow-btn {
        display: block;
        text-align: center;
        margin: 0 auto;
        color: @white;
      }
      &.primary-cta {
        text-align: center;
        a {
          display: block;
        }
      }
    }
  }

  .check-availability {
    padding: 10px;
    border-top: 1px solid @lightest-grey;
    border-radius: 3px;

    p {
      padding-top: 7px;

      &.check-other-editions {
        text-align: center;

        a {
          font-size: 1em;
          text-decoration: underline;
        }
      }
    }

    a {
      font-size: 1.3em;
      color: @dark-blue;
    }
  }

  .cta-section {
    padding: 5px 5px 0;
    margin: 0;

    ul li {
      padding-left: 0;
    }
  }

  div.panel .cta-section p {
    margin: 0;
  }
  .print-disabled-download a {
    font-size: .8em;
    text-decoration: underline;
  }

  .hidetool {
    display: none;
  }
  span.owner {
    font-size: 10px;
  }

  &.borrow {
    position: relative;

    div.icon.list {
      background-image: none;
    }
    #widget-head {
      display: none;
    }
  }

  ul {
    &.book-locate-options  {
      ul {
        margin-left: 17px;
      }
      li {
        padding-left: 0;
        margin: 5px 10px 0;
      }
    }
    &.ebook-download-options li {
      padding-left: 0;
      margin: 5px 10px 0;
    }
  }

  li {
    font-size: .6875em;
<<<<<<< HEAD
    font-family: @lucida_grande-1;
=======
    font-family: @lucida_grande;
>>>>>>> 777df894
    padding-left: 42px;
    margin-bottom: 5px;
  }

  table {
    width: 250px;
    &.buy-options-table {
      border-spacing: 5px;
      margin-left: 0;
      width: 175px;

      td {
        padding: 0;
        &.price {
          text-align: right;
        }
      }
    }

    td {
      font-size: .6875em;
<<<<<<< HEAD
      font-family: @lucida_grande-1;
=======
      font-family: @lucida_grande;
>>>>>>> 777df894
      &.price {
        padding: 3px 0 0;
        text-align: right;
      }
      &.vendor {
        padding: 3px 10px 0 42px;
      }
    }
  }

  h3 {
    font-size: 100%;
    min-height: 32px;
    width: 250px;
<<<<<<< HEAD
    font-family: @lucida_grande-1!important;
=======
    font-family: @lucida_grande!important;
>>>>>>> 777df894
    font-weight: normal;
    outline: 0;
    position: relative;
    margin: 0;
    padding: 0;
    zoom: 1;

    span.icon {
      display: block;
      width: 32px;
      height: 32px;
      float: left;
      background-image: url(/images/icons/icons_sprite.png);
      background-repeat: no-repeat;

      &.read {
        background-position: -96px 0;
      }
      &.readinact {
        background-position: -160px 0;
      }
      &.download {
        background-position: -192px 0;
      }
      &.downloadinact {
        background-position: -256px 0;
      }
      &.buy {
        background-position: -288px 0;
      }
      &.buyinact {
        background-position: -352px 0;
      }
      &.borrow {
        background-position: -384px 0;
      }
      &.borrowinact {
        background-position: -448px 0;
      }
      &.browse {
        background-position: -512px 0;
      }
    }
    span {
      &.head {
        padding-left: 10px;
        font-size: 1.125em;
        font-weight: 700;
        color: @black;
      }
      &.subhead {
        padding-left: 10px;
        font-size: .6875em;
        color: @light-grey;
      }
    }
    &.closed {
      span.head {
        color: @grey;
      }
    }
  }

  h4 {
    font-size: 1em;
<<<<<<< HEAD
    font-family: @lucida_grande-1;
=======
    font-family: @lucida_grande;
>>>>>>> 777df894
    color: @teal;
    font-weight: 600;
    margin: 0 0 10px;
    padding: 0;
    zoom: 1;
  }

  .panel {
    margin-bottom: 10px;

    ul {
      list-style-type: none;
      margin-left: 0;

      &.booklinks {
        li {
          list-style: none;
          padding-left: 20px;
          font-size: .7em;
        }
      }
    }

    li {
      list-style-type: none;
      font-size: .75em;
      margin-top: 0;
      color: @grey;
    }
    p {
      font-size: .75em;
      margin-top: 0;
      color: @grey;
    }
  }
  div.icon {
    position: absolute;
    top: 0;
    left: 0;
    width: 32px;
    height: 32px;
    background-image: url(/images/icons/icons_sprite.png);
    background-repeat: no-repeat;
    &.list {
      background-position: 0 0;
    }
    &.listed {
      background-position: -32px 0;
    }
  }

  p {
    font-size: .6875em;
<<<<<<< HEAD
    font-family: @lucida_grande-1;
=======
    font-family: @lucida_grande;
>>>>>>> 777df894
    padding-left: 42px;
    margin-bottom: 5px;
  }
  #readBooks p {
    font-size: .75em !important;
  }
  #widget-add.old-style-lists {
    div.edition-page-lists-dropdown {
      margin: 0;
      left: 0;
      width: 157px;
      top: 0;
      padding: 0 10px;

      /* stylelint-disable selector-max-specificity */
      .arrow-unactivated {
        background-position: 6px -7px;
      }
      /* stylelint-enable selector-max-specificity */

      /* stylelint-disable selector-max-specificity */
      .arrow.up {
        background-position: -22px -7px;
      }
      /* stylelint-enable selector-max-specificity */
    }
  }
}

.user-book-options {
  .Tools {
    margin: 0 auto;
  }
}

.Tools div.btn-notice p a.borrow-btn,
#read-options input[type=submit].wait-btn,
#read-options input[type=submit].unwait-btn {
  font-size: 14px;
  padding: 7px 20px;
  text-align: center;
  margin-top: 8px;
}

div.tools-override {
  width: 180px;
  min-height: 45px;
  margin: 0 auto;
  padding: 0;

  &.editionTools {
    float: left;
  }

  .Tools {
    .btn-notice {
      width: 180px;
      margin-left: 45px;
      font-size: .9em;
    }
  }

  #widget-lists {
    margin: 0;
    clear: both;

    li {
      padding-left: 0;
    }
  }
}<|MERGE_RESOLUTION|>--- conflicted
+++ resolved
@@ -130,11 +130,7 @@
 
   li {
     font-size: .6875em;
-<<<<<<< HEAD
     font-family: @lucida_grande-1;
-=======
-    font-family: @lucida_grande;
->>>>>>> 777df894
     padding-left: 42px;
     margin-bottom: 5px;
   }
@@ -156,11 +152,7 @@
 
     td {
       font-size: .6875em;
-<<<<<<< HEAD
       font-family: @lucida_grande-1;
-=======
-      font-family: @lucida_grande;
->>>>>>> 777df894
       &.price {
         padding: 3px 0 0;
         text-align: right;
@@ -175,11 +167,7 @@
     font-size: 100%;
     min-height: 32px;
     width: 250px;
-<<<<<<< HEAD
-    font-family: @lucida_grande-1!important;
-=======
-    font-family: @lucida_grande!important;
->>>>>>> 777df894
+    font-family: @lucida_grande-1;
     font-weight: normal;
     outline: 0;
     position: relative;
@@ -245,11 +233,7 @@
 
   h4 {
     font-size: 1em;
-<<<<<<< HEAD
     font-family: @lucida_grande-1;
-=======
-    font-family: @lucida_grande;
->>>>>>> 777df894
     color: @teal;
     font-weight: 600;
     margin: 0 0 10px;
@@ -303,11 +287,7 @@
 
   p {
     font-size: .6875em;
-<<<<<<< HEAD
     font-family: @lucida_grande-1;
-=======
-    font-family: @lucida_grande;
->>>>>>> 777df894
     padding-left: 42px;
     margin-bottom: 5px;
   }
