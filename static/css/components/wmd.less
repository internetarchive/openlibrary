@import (less) "less/font-families.less";

.wmd-panel {
  width: auto;
}

.wmd-editor {
  background-color: @nagios-green;
}

.wmd-button-bar {
  background-color: transparent;
}

.formElement .input .wmd-button-bar {
  width: 916px;
}

fieldset.major .wmd-button-bar,
form.olform.books .formElement .input .wmd-button-bar {
  width: 854px;
}

form.olform.books .formElement.librarian .input .wmd-button-bar {
  width: 798px;
}

form#addAuthor.olform .wmd-button-bar {
  width: 628px;
}

.wmd-input {
  height: 500px;
  width: 100%;
  background-color: @white;
  border: 1px solid @darker-grey;
}

.wmd-preview {
  background-color: @white;
  border: 1px solid @lighter-grey;
  font-family: @georgia_serif-1;
  display: none;
  margin-bottom: 10px;
}

.formElement .input .wmd-preview {
  width: 906px;
  min-height: 47px;
  padding: 5px;
  float: left;
  clear: both;
}

fieldset.major .wmd-preview,
form.olform.books .formElement .input .wmd-preview {
  width: 848px;
  min-height: 47px;
  padding: 3px;
}

form.olform.books .formElement.librarian .input .wmd-preview {
  width: 798px;
  min-height: 47px;
  padding: 3px;
}

form#addAuthor.olform .wmd-preview {
  width: 623px;
  padding: 3px;
  min-height: 47px;
}

.wmd-output {
  background-color: @white;
}

.wmd-button-row {
  position: relative;
  margin-bottom: 5px !important;
  margin-left: 0 !important;
  margin-top: 10px;
  padding: 0;
  height: 20px;
}

.wmd-spacer {
  width: 1px;
  height: 20px;
  margin-left: 14px;
  position: absolute;
  display: inline-block;
  list-style: none;
}

.wmd-button {
  width: 20px;
  height: 20px;
  margin-right: 10px;
  position: absolute;
  background-image: url(/images/wmd-buttons.png);
  background-repeat: no-repeat;
  background-position: 0 0;
  display: inline-block;
  list-style: none;
}

.wmd-button > a {
  width: 20px;
  height: 20px;
  margin-left: 5px;
  margin-right: 5px;
  position: absolute;
  display: inline-block;
}

/* sprite button slicing style information */
.wmd-bold-button {
  left: 0;
  background-position: 0 0;
}

.wmd-italic-button {
  left: 25px;
  background-position: -20px 0;
}

.wmd-spacer1 {
  left: 50px;
}

.wmd-link-button {
  left: 75px;
  background-position: -40px 0;
}

.wmd-quote-button {
  left: 100px;
  background-position: -60px 0;
}

.wmd-code-button {
  left: 125px;
  background-position: -80px 0;
}

.wmd-image-button {
  left: 150px;
  background-position: -100px 0;
}

.wmd-spacer2 {
  left: 175px;
}

.wmd-olist-button {
  left: 200px;
  background-position: -120px 0;
}

.wmd-ulist-button {
  left: 225px;
  background-position: -140px 0;
}

.wmd-heading-button {
  left: 250px;
  background-position: -160px 0;
}

.wmd-hr-button {
  left: 275px;
  background-position: -180px 0;
}

.wmd-spacer3 {
  left: 300px;
}

.wmd-undo-button {
  left: 325px;
  background-position: -200px 0;
}

.wmd-redo-button {
  left: 350px;
  background-position: -220px 0;
}

.wmd-help-button {
  margin-right: 0;
  right: 0;
  background-position: -240px 0;
}

.wmd-prompt-background {
  background-color: @black;
  opacity: .9;
  filter: Alpha(Opacity=90);
}

.wmd-prompt-dialog {
  width: 400px;
  border: 10px solid @brown;
  background-color: @white;
  -webkit-border-radius: 12px;
  -moz-border-radius: 12px;
  border-radius: 12px;
  -moz-box-shadow: 1px 3px 10px @black;
  -webkit-box-shadow: 1px 3px 10px @black;
  box-shadow: 1px 3px 10px @black;
  text-align: left;
}

.wmd-prompt-dialog > div {
  font-size: 14px;
  font-family: @lucida_grande-2;
  color: @darker-grey;
  padding: 20px !important;
}

.wmd-prompt-dialog > div p {
  margin-bottom: 0 !important;
  position: relative;
}

.wmd-prompt-dialog p b {
  display: block;
  position: relative;
  top: -20px;
  left: -20px;
  background-color: @brown;
  padding: 0 10px 10px;
  color: @white;
  font-family: @news_gothic_sans_serif;
  font-size: 1.75em;
  width: 380px;
}

.wmd-prompt-dialog > form {
  width: 480px;
  padding: 20px;
  padding-top: 0;
}

.wmd-prompt-dialog > form > input[type=text] {
  float: left;
  margin-left: 20px !important;
  clear: both;
  width: 350px;
  font-size: 1.125em;
<<<<<<< HEAD
  font-family: @lucida_grande-1;
=======
  font-family: @lucida_grande;
>>>>>>> 777df894
  padding: 3px;
}

.wmd-prompt-dialog > form > input[type="button"] {
  font-size: 1.125em;
  width: auto !important;
}<|MERGE_RESOLUTION|>--- conflicted
+++ resolved
@@ -214,7 +214,7 @@
 
 .wmd-prompt-dialog > div {
   font-size: 14px;
-  font-family: @lucida_grande-2;
+  font-family: @lucida_sans_serif-2;
   color: @darker-grey;
   padding: 20px !important;
 }
@@ -249,11 +249,7 @@
   clear: both;
   width: 350px;
   font-size: 1.125em;
-<<<<<<< HEAD
   font-family: @lucida_grande-1;
-=======
-  font-family: @lucida_grande;
->>>>>>> 777df894
   padding: 3px;
 }
 
