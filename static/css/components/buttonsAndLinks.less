@import (less) "less/font-families.less";

a {
  &.cta-btn {
    color: @white;
    width: 100%;
    border: 0;
    border-radius: 5px;
    box-sizing: border-box;
    cursor: pointer;
    text-decoration: none;
<<<<<<< HEAD
    font-family: @lucida_grande-1;
=======
    font-family: @lucida_grande;
>>>>>>> 777df894
    text-align: center;
    padding: 5px 20px;
    font-size: .8em;
  }
  &.cancel {
    color: @red;
    padding-right: 21px;
    background-image: url(/images/icons/icon_cancel.png);
    background-repeat: no-repeat;
    background-position: 100% 0;
<<<<<<< HEAD
    font-family: @lucida_grande-1;
    font-size: 1em;
  }
  &.linkButton {
    font-family: @lucida_grande-1;
=======
    font-family: @lucida_grande;
    font-size: 1em;
  }
  &.linkButton {
    font-family: @lucida_grande;
>>>>>>> 777df894
    text-decoration: none;
    color: @grey;
    border: 1px solid @mid-grey;
  }
  &.borrowResults {
    &:link {
      color: @black;
      text-decoration: none;
    }
    &:visited {
      color: @black;
      text-decoration: none;
    }
    &:hover {
      color: @link-blue;
      text-decoration: underline;
    }
    &:active {
      color: @link-blue;
      text-decoration: underline;
    }
  }
  &.coverLook {
    display: block;
  }
  &.facetSubject {
    &:link,
    &:visited {
      color: @black;
      text-decoration: none;
    }
    &:hover,
    &:active {
      color: @link-blue;
      text-decoration: underline;
    }
  }
  &.results {
    &:link {
      color: @black;
      text-decoration: none;
    }
    &:visited {
      color: @black;
      text-decoration: none;
    }
    &:hover {
      color: @link-blue;
      text-decoration: underline;
    }
    &:active {
      color: @link-blue;
      text-decoration: underline;
    }
  }
  &.toggle {
    text-decoration: none;
    color: @white!important;
    background-color: @olive!important;
    padding: 3px;
    border-radius: 3px;
    &:hover {
      background-color: @link-blue!important;
      color: @white!important;
    }
  }
}

button {
  &.plainText {
    border: none;
<<<<<<< HEAD
    font-family: @lucida_grande-1;
=======
    font-family: @lucida_grande;
>>>>>>> 777df894
    font-size: .75em;
    color: @red;
    background-color: @white;
    cursor: pointer;
    &:hover {
      color: @dark-green;
    }
  }
  &.plain {
    border: none;
<<<<<<< HEAD
    font-family: @lucida_grande-1;
=======
    font-family: @lucida_grande;
>>>>>>> 777df894
    font-size: .75em;
    color: @black;
    background-color: transparent !important;
    cursor: pointer;
    &:hover {
      color: @dark-green;
    }
  }
  &.addAnother {
    width: 32px;
    height: 32px;
    border: none;
    vertical-align: middle;
    cursor: pointer;
    background-image: url(/images/icons/icon_add.png);
    background-position: 0 0;
    background-color: transparent;
    display: none;
    &:hover {
      background-position: -32px 0;
    }
  }
}
@import "components/buttonGhost.less";
@import "components/buttonGeneric.less";
@import "components/buttonBtn.less";<|MERGE_RESOLUTION|>--- conflicted
+++ resolved
@@ -9,11 +9,7 @@
     box-sizing: border-box;
     cursor: pointer;
     text-decoration: none;
-<<<<<<< HEAD
     font-family: @lucida_grande-1;
-=======
-    font-family: @lucida_grande;
->>>>>>> 777df894
     text-align: center;
     padding: 5px 20px;
     font-size: .8em;
@@ -24,19 +20,12 @@
     background-image: url(/images/icons/icon_cancel.png);
     background-repeat: no-repeat;
     background-position: 100% 0;
-<<<<<<< HEAD
     font-family: @lucida_grande-1;
     font-size: 1em;
   }
   &.linkButton {
     font-family: @lucida_grande-1;
-=======
-    font-family: @lucida_grande;
     font-size: 1em;
-  }
-  &.linkButton {
-    font-family: @lucida_grande;
->>>>>>> 777df894
     text-decoration: none;
     color: @grey;
     border: 1px solid @mid-grey;
@@ -107,12 +96,7 @@
 
 button {
   &.plainText {
-    border: none;
-<<<<<<< HEAD
     font-family: @lucida_grande-1;
-=======
-    font-family: @lucida_grande;
->>>>>>> 777df894
     font-size: .75em;
     color: @red;
     background-color: @white;
@@ -123,11 +107,7 @@
   }
   &.plain {
     border: none;
-<<<<<<< HEAD
     font-family: @lucida_grande-1;
-=======
-    font-family: @lucida_grande;
->>>>>>> 777df894
     font-size: .75em;
     color: @black;
     background-color: transparent !important;
