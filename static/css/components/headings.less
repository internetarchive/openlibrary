--- conflicted
+++ resolved
@@ -76,7 +76,7 @@
 h2 {
   &.edition {
     color: @black;
-    font-family: @lucida_grande-2;
+    font-family: @lucida_sans_serif-2;
     font-size: 1.125em;
     margin: 0;
     padding: 0;
@@ -100,18 +100,14 @@
 h4 {
   font-size: .8125em;
   &.publisher {
-    font-family: @lucida_grande-2;
+    font-family: @lucida_sans_serif-2;
     color: @black;
     margin: 0;
     padding: 0;
     font-weight: normal;
   }
   &.facetHead {
-<<<<<<< HEAD
     font-family: @lucida_grande-1;
-=======
-    font-family: @lucida_grande;
->>>>>>> 777df894
     font-size: .6875em;
     font-weight: 700;
     color: @black;
@@ -119,7 +115,7 @@
     margin: 0 0 5px;
     padding: 0;
     span.merge {
-      font-family: @lucida_grande-2;
+      font-family: @lucida_sans_serif-2;
       font-size: 11px;
       font-weight: normal !important;
       text-transform: none !important;
@@ -171,14 +167,14 @@
 h6.title {
   font-size: 12px;
   font-weight: normal !important;
-  font-family: @lucida_grande-2;
+  font-family: @lucida_sans_serif-2;
   color: @grey;
   margin: 0;
   padding: 0;
 }
 
 .titleSmall {
-  font-family: @lucida_grande-2;
+  font-family: @lucida_sans_serif-2;
   font-size: 11px;
   font-weight: 600;
 }
