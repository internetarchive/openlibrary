--- conflicted
+++ resolved
@@ -15,11 +15,7 @@
     }
   }
   &__star {
-<<<<<<< HEAD
-    color: @gold;
-=======
     color: @orange;
->>>>>>> 081bc66d
     font-size: 1.3em;
   }
 }