--- conflicted
+++ resolved
@@ -198,16 +198,12 @@
   font-weight: bold;
 }
 
-<<<<<<< HEAD
 .not-in-collection-imported {
   color: @orange;
   font-weight: bold;
 }
 
-tr.table-row.selected{
-=======
 tr.table-row.selected {
->>>>>>> 99a038fa
   border: 2px solid @green;
 }
 
