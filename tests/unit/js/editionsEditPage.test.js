import {
    isChecksumValidIsbn10,
    isChecksumValidIsbn13,
} from '../../../openlibrary/plugins/openlibrary/js/edit.js';
import { validateIdentifiers } from '../../../openlibrary/plugins/openlibrary/js/edit.js';
import jquery from 'jquery';
import sinon from 'sinon';
import * as testData from './html-test-data';
import { htmlquote } from '../../../openlibrary/plugins/openlibrary/js/jsdef';
import jQueryRepeat from '../../../openlibrary/plugins/openlibrary/js/jquery.repeat';

let sandbox;

describe('isChecksumValidIsbn10', () => {
    it('returns true with valid ISBN 10 (X check character)', () => {
        expect(isChecksumValidIsbn10('080442957X')).toBe(true);
    });
    it('returns true with valid ISBN 10 (numerical check character, check 1)', () => {
        expect(isChecksumValidIsbn10('1593279280')).toBe(true);
    });
    it('returns true with valid ISBN 10 (numerical check character, check 2)', () => {
        expect(isChecksumValidIsbn10('1617295981')).toBe(true);
    });
    it('returns false with an invalid ISBN 10', () => {
        expect(isChecksumValidIsbn10('1234567890')).toBe(false);
    });
});

describe('isChecksumValidIsbn13', () => {
    it('returns true with valid ISBN 13 (check 1)', () => {
        expect(isChecksumValidIsbn13('9781789801217')).toBe(true);
    });
    it('returns true with valid ISBN 13 (check 2)', () => {
        expect(isChecksumValidIsbn13('9798430918002')).toBe(true);
    });
    it('returns false with an invalid ISBN 13 (check 1)', () => {
        expect(isChecksumValidIsbn13('1234567890123')).toBe(false);
    });
    it('returns false with an invalid ISBN 13 (check 2)', () => {
        expect(isChecksumValidIsbn13('9790000000000')).toBe(false);
    });
});

/**
 * Test various patterns with the editions identifier parsing function,
 * validateIdentifiers(), that initIdentifierValidation() calls when
 * attempting to add and validate a new ISBN to an edition.
 * These tests are meant to make sure that when adding ISBN 10 and ISBN 13:
 * - valid numbers are accepted;
 * - duplicate numbers are not;
 * - formally valid numbers (correct number of digits) but with a failed
 *   check digit calculation can be added with a user override.
 * - numbers can be entered with spaces and hyphens;
 * - any numbers or hyphens are stripped before passing to the back end; and
 * - stripped and unstripped numbers are treated equally as identical.
 */

// Adapted from jquery.repeat.test.js

beforeEach(() => {
    // Clear session storage
    sandbox = sinon.createSandbox();
    global.$ = jquery;
    global.htmlquote = htmlquote;
    // htmlquote is used inside an eval expression (yuck) so is an implied dependency
    sandbox.stub(global, 'htmlquote').callsFake(htmlquote);
    sandbox.stub(global, '$').callsFake(jquery);
    // setup Query repeat
    jQueryRepeat(global.$);
    // setup the HTML
    $(document.body).html(testData.editionIdentifiersSample);
    $('#identifiers').repeat({
        vars: { prefix: 'edition--' },
        validate: function(data) {
            return validateIdentifiers(data);
        },
    });
});

// Per the test data used, and beforeEach(), the length always starts out at 5.
describe('initIdentifierValidation', () => {
    // ISBN 10
    it('does add a valid ISBN 10 ending in X', () => {
        $('#select-id').val('isbn_10');
        $('#id-value').val('0-8044-2957-X');
        $('.repeat-add').trigger('click');
        expect($('.repeat-item').length).toBe(6);
    });

    it('does add a valid ISBN 10 NOT ending in X', () => {
        $('#select-id').val('isbn_10');
        $('#id-value').val('0596520689');
        $('.repeat-add').trigger('click');
        expect($('.repeat-item').length).toBe(6);
    });

    it('does NOT add an invalid ISBN 10 with a failed check digit', () => {
        $('#select-id').val('isbn_10');
        $('#id-value').val('1234567890');
        $('.repeat-add').trigger('click');
        expect($('.repeat-item').length).toBe(5);
    });

    it('does NOT prompt to add a formally invalid ISBN 10', () => {
        $('#select-id').val('isbn_10');
        $('#id-value').val('12345');
        $('.repeat-add').trigger('click');
        expect($('.repeat-item').length).toBe(5);
        expect($('.repeat-add').length).toBe(1);
        const errorDivText = $('#id-errors').text();
        const expected = 'Add it anyway?';
        expect(errorDivText).toEqual(expect.not.stringContaining(expected));
    });

    it('clears the invalid ISBN 10 error prompt and does not add an ISBN if a user clicks no', () => {
        $('#select-id').val('isbn_10');
        $('#id-value').val('2121212121');
        $('.repeat-add').trigger('click');
        expect($('.repeat-item').length).toBe(5);
        expect($('.repeat-add').length).toBe(2);
        $('#do-not-add-isbn').trigger('click');
        expect($('.repeat-item').length).toBe(5);
        const cssDisplay = $('#id-errors').css('display');
        expect(cssDisplay).toEqual('none');
    });

    it('does NOT add a duplicate ISBN 10', () => {
        $('#select-id').val('isbn_10');
        $('#id-value').val('0063162024');
        $('.repeat-add').trigger('click');
        $('#select-id').val('isbn_10');
        $('#id-value').val('0063162024');
        $('.repeat-add').trigger('click');
        expect($('.repeat-item').length).toBe(6);
    });

    it('does properly strip spaces and hypens from a valid ISBN 10 and add it', () => {
        $('#select-id').val('isbn_10');
        $('#id-value').val('09- 8478---2869  ');
        $('.repeat-add').trigger('click');
        expect($('.repeat-item').length).toBe(6);
    });

    it('does count identical stripped and unstripped ISBN 10s as the same ISBN', () => {
        $('#select-id').val('isbn_10');
        $('#id-value').val(' 144--93-55730 ');
        $('.repeat-add').trigger('click');
        $('#select-id').val('isbn_10');
        $('#id-value').val('1449355730');
        $('.repeat-add').trigger('click');
        expect($('.repeat-item').length).toBe(6);
    });

    // ISBN 13
    it('does add a valid ISBN 13', () => {
        $('#select-id').val('isbn_13');
        $('#id-value').val('9781789801217');
        $('.repeat-add').trigger('click');
        expect($('.repeat-item').length).toBe(6);
    });

    it('does NOT add an invalid ISBN 13', () => {
        $('#select-id').val('isbn_13');
        $('#id-value').val('1111111111111');
        $('.repeat-add').trigger('click');
        expect($('.repeat-item').length).toBe(5);
    });

    it('does NOT prompt to add a formally invalid ISBN 13', () => {
        $('#select-id').val('isbn_13');
        $('#id-value').val('12345');
        $('.repeat-add').trigger('click');
        expect($('.repeat-item').length).toBe(5);
        expect($('.repeat-add').length).toBe(1);
        const errorDivText = $('#id-errors').text();
        const expected = 'Add it anyway?';
        expect(errorDivText).toEqual(expect.not.stringContaining(expected));
    });

    it('clears the invalid ISBN 13 error prompt and does not add an ISBN if a user clicks no', () => {
        $('#select-id').val('isbn_13');
        $('#id-value').val('0123456789123');
        $('.repeat-add').trigger('click');
        expect($('.repeat-item').length).toBe(5);
        expect($('.repeat-add').length).toBe(2);
        $('#do-not-add-isbn').trigger('click');
        expect($('.repeat-item').length).toBe(5);
        const cssDisplay = $('#id-errors').css('display');
        expect(cssDisplay).toEqual('none');
    });

    it('does NOT add a duplicate ISBN 13', () => {
        $('#select-id').val('isbn_13');
        $('#id-value').val('9780984782857');
        $('.repeat-add').trigger('click');
        $('#select-id').val('isbn_13');
        $('#id-value').val('9780984782857');
        $('.repeat-add').trigger('click');
        expect($('.repeat-item').length).toBe(6);
    });

    it('does properly strip spaces and hypens from a valid ISBN 13 and add it', () => {
        $('#select-id').val('isbn_13');
        $('#id-value').val('978-16172--95 980  ');
        $('.repeat-add').trigger('click');
        expect($('.repeat-item').length).toBe(6);
    });

    it('does count identical stripped and unstripped ISBN 13s as the same ISBN', () => {
        $('#select-id').val('isbn_13');
        $('#id-value').val('-979-86 -64653403   ');
        $('.repeat-add').trigger('click');
        $('#select-id').val('isbn_13');
        $('#id-value').val('9798664653403');
        $('.repeat-add').trigger('click');
        expect($('.repeat-item').length).toBe(6);
    });
});

import { initRoleValidation } from '../../../openlibrary/plugins/openlibrary/js/edit.js';

describe('initRoleValidation ', () => {
    beforeEach(() => {
        sandbox = sinon.createSandbox();
        global.$ = jquery;
        global.htmlquote = htmlquote;
        // htmlquote is used inside an eval expression (yuck) so is an implied dependency
        sandbox.stub(global, 'htmlquote').callsFake(htmlquote);
        sandbox.stub(global, '$').callsFake(jquery);
        // setup Query repeat
        jQueryRepeat(global.$);
        // setup the HTML
        $(document.body).html(testData.initRoleValidationHtml);

        initRoleValidation();
    });

<<<<<<< HEAD
  it("Valida se o role e o name estão preenchido", () => {
    $("#select-role").val("afterword");
    $("#role-name").val("gustavo");
    $(".repeat-add").trigger("click");
    const cssDisplay = $("#role-errors").css("display");
    expect(cssDisplay).toBe("none");
  });
  it("Valida se o role e o name estão vazios", () => {
    $("#select-role").val("");
    $("#role-name").val("");
    $(".repeat-add").trigger("click");
    const cssDisplay = $("#role-errors").css("display");
    expect(cssDisplay).toBe("block");
  });
  it("Valida se o role esta preenchido com '---' e o name esta vazio ", () => {
    $("#select-role").val("---");
    $("#role-name").val("");
    $(".repeat-add").trigger("click");
    const cssDisplay = $("#role-errors").css("display");
    expect(cssDisplay).toBe("block");
  });
  it("Valida se o role esta vazio e o name esta preenchido", () => {
    $("#select-role").val("");
    $("#role-name").val("Gustavo");
    $(".repeat-add").trigger("click");
    const cssDisplay = $("#role-errors").css("display");
    expect(cssDisplay).toBe("block");
  });
  it("Valida se o role esta preenchido com '---' o name esta preenchido", () => {
    $("#select-role").val("---");
    $("#role-name").val("Gustavo");
    $(".repeat-add").trigger("click");
    const cssDisplay = $("#role-errors").css("display");
    expect(cssDisplay).toBe("block");
  });
  it("Valida se o role esta preenchido o name estao vazio", () => {
    $("#select-role").val("afterword");
    $("#role-name").val("");
    $(".repeat-add").trigger("click");
    const cssDisplay = $("#role-errors").css("display");
    expect(cssDisplay).toBe("block");
  });
=======
    it('Valida se o role e o name estão vazios', () => {
        $('#select-role').val('');
        $('#role-name').val('');
        $('.repeat-add').trigger('click');
        const cssDisplay = $('#role-errors').css('display');
        expect(cssDisplay).toBe('block');
    });
    it('Valida se o role esta preenchido com \'---\' e o name esta vazio ', () => {
        $('#select-role').val('---');
        $('#role-name').val('');
        $('.repeat-add').trigger('click');
        const cssDisplay = $('#role-errors').css('display');
        expect(cssDisplay).toBe('block');
    });
    it('Valida se o role esta vazio e o name esta preenchido', () => {
        $('#select-role').val('');
        $('#role-name').val('Gustavo');
        $('.repeat-add').trigger('click');
        const cssDisplay = $('#role-errors').css('display');
        expect(cssDisplay).toBe('block');
    });
    it('Valida se o role esta preenchido com \'---\' o name esta preenchido', () => {
        $('#select-role').val('---');
        $('#role-name').val('Gustavo');
        $('.repeat-add').trigger('click');
        const cssDisplay = $('#role-errors').css('display');
        expect(cssDisplay).toBe('block');
    });
    it('Valida se o role esta preenchido o name estao vazio', () => {
        $('#select-role').val('afterword');
        $('#role-name').val('');
        $('.repeat-add').trigger('click');
        const cssDisplay = $('#role-errors').css('display');
        expect(cssDisplay).toBe('block');
    });
    it('Valida se o role e o name estão preenchido', () => {
        $('#select-role').val('afterword');
        $('#role-name').val('gustavo');
        $('.repeat-add').trigger('click');
        const cssDisplay = $('#role-errors').css('display');
        expect(cssDisplay).toBe('none');
    });
>>>>>>> bb7ee1ef
});<|MERGE_RESOLUTION|>--- conflicted
+++ resolved
@@ -1,44 +1,44 @@
 import {
-    isChecksumValidIsbn10,
-    isChecksumValidIsbn13,
-} from '../../../openlibrary/plugins/openlibrary/js/edit.js';
-import { validateIdentifiers } from '../../../openlibrary/plugins/openlibrary/js/edit.js';
-import jquery from 'jquery';
-import sinon from 'sinon';
-import * as testData from './html-test-data';
-import { htmlquote } from '../../../openlibrary/plugins/openlibrary/js/jsdef';
-import jQueryRepeat from '../../../openlibrary/plugins/openlibrary/js/jquery.repeat';
+  isChecksumValidIsbn10,
+  isChecksumValidIsbn13,
+} from "../../../openlibrary/plugins/openlibrary/js/edit.js";
+import { validateIdentifiers } from "../../../openlibrary/plugins/openlibrary/js/edit.js";
+import jquery from "jquery";
+import sinon from "sinon";
+import * as testData from "./html-test-data";
+import { htmlquote } from "../../../openlibrary/plugins/openlibrary/js/jsdef";
+import jQueryRepeat from "../../../openlibrary/plugins/openlibrary/js/jquery.repeat";
 
 let sandbox;
 
-describe('isChecksumValidIsbn10', () => {
-    it('returns true with valid ISBN 10 (X check character)', () => {
-        expect(isChecksumValidIsbn10('080442957X')).toBe(true);
-    });
-    it('returns true with valid ISBN 10 (numerical check character, check 1)', () => {
-        expect(isChecksumValidIsbn10('1593279280')).toBe(true);
-    });
-    it('returns true with valid ISBN 10 (numerical check character, check 2)', () => {
-        expect(isChecksumValidIsbn10('1617295981')).toBe(true);
-    });
-    it('returns false with an invalid ISBN 10', () => {
-        expect(isChecksumValidIsbn10('1234567890')).toBe(false);
-    });
-});
-
-describe('isChecksumValidIsbn13', () => {
-    it('returns true with valid ISBN 13 (check 1)', () => {
-        expect(isChecksumValidIsbn13('9781789801217')).toBe(true);
-    });
-    it('returns true with valid ISBN 13 (check 2)', () => {
-        expect(isChecksumValidIsbn13('9798430918002')).toBe(true);
-    });
-    it('returns false with an invalid ISBN 13 (check 1)', () => {
-        expect(isChecksumValidIsbn13('1234567890123')).toBe(false);
-    });
-    it('returns false with an invalid ISBN 13 (check 2)', () => {
-        expect(isChecksumValidIsbn13('9790000000000')).toBe(false);
-    });
+describe("isChecksumValidIsbn10", () => {
+  it("returns true with valid ISBN 10 (X check character)", () => {
+    expect(isChecksumValidIsbn10("080442957X")).toBe(true);
+  });
+  it("returns true with valid ISBN 10 (numerical check character, check 1)", () => {
+    expect(isChecksumValidIsbn10("1593279280")).toBe(true);
+  });
+  it("returns true with valid ISBN 10 (numerical check character, check 2)", () => {
+    expect(isChecksumValidIsbn10("1617295981")).toBe(true);
+  });
+  it("returns false with an invalid ISBN 10", () => {
+    expect(isChecksumValidIsbn10("1234567890")).toBe(false);
+  });
+});
+
+describe("isChecksumValidIsbn13", () => {
+  it("returns true with valid ISBN 13 (check 1)", () => {
+    expect(isChecksumValidIsbn13("9781789801217")).toBe(true);
+  });
+  it("returns true with valid ISBN 13 (check 2)", () => {
+    expect(isChecksumValidIsbn13("9798430918002")).toBe(true);
+  });
+  it("returns false with an invalid ISBN 13 (check 1)", () => {
+    expect(isChecksumValidIsbn13("1234567890123")).toBe(false);
+  });
+  it("returns false with an invalid ISBN 13 (check 2)", () => {
+    expect(isChecksumValidIsbn13("9790000000000")).toBe(false);
+  });
 });
 
 /**
@@ -58,191 +58,183 @@
 // Adapted from jquery.repeat.test.js
 
 beforeEach(() => {
-    // Clear session storage
+  // Clear session storage
+  sandbox = sinon.createSandbox();
+  global.$ = jquery;
+  global.htmlquote = htmlquote;
+  // htmlquote is used inside an eval expression (yuck) so is an implied dependency
+  sandbox.stub(global, "htmlquote").callsFake(htmlquote);
+  sandbox.stub(global, "$").callsFake(jquery);
+  // setup Query repeat
+  jQueryRepeat(global.$);
+  // setup the HTML
+  $(document.body).html(testData.editionIdentifiersSample);
+  $("#identifiers").repeat({
+    vars: { prefix: "edition--" },
+    validate: function(data) {
+      return validateIdentifiers(data);
+    },
+  });
+});
+
+// Per the test data used, and beforeEach(), the length always starts out at 5.
+describe("initIdentifierValidation", () => {
+  // ISBN 10
+  it("does add a valid ISBN 10 ending in X", () => {
+    $("#select-id").val("isbn_10");
+    $("#id-value").val("0-8044-2957-X");
+    $(".repeat-add").trigger("click");
+    expect($(".repeat-item").length).toBe(6);
+  });
+
+  it("does add a valid ISBN 10 NOT ending in X", () => {
+    $("#select-id").val("isbn_10");
+    $("#id-value").val("0596520689");
+    $(".repeat-add").trigger("click");
+    expect($(".repeat-item").length).toBe(6);
+  });
+
+  it("does NOT add an invalid ISBN 10 with a failed check digit", () => {
+    $("#select-id").val("isbn_10");
+    $("#id-value").val("1234567890");
+    $(".repeat-add").trigger("click");
+    expect($(".repeat-item").length).toBe(5);
+  });
+
+  it("does NOT prompt to add a formally invalid ISBN 10", () => {
+    $("#select-id").val("isbn_10");
+    $("#id-value").val("12345");
+    $(".repeat-add").trigger("click");
+    expect($(".repeat-item").length).toBe(5);
+    expect($(".repeat-add").length).toBe(1);
+    const errorDivText = $("#id-errors").text();
+    const expected = "Add it anyway?";
+    expect(errorDivText).toEqual(expect.not.stringContaining(expected));
+  });
+
+  it("clears the invalid ISBN 10 error prompt and does not add an ISBN if a user clicks no", () => {
+    $("#select-id").val("isbn_10");
+    $("#id-value").val("2121212121");
+    $(".repeat-add").trigger("click");
+    expect($(".repeat-item").length).toBe(5);
+    expect($(".repeat-add").length).toBe(2);
+    $("#do-not-add-isbn").trigger("click");
+    expect($(".repeat-item").length).toBe(5);
+    const cssDisplay = $("#id-errors").css("display");
+    expect(cssDisplay).toEqual("none");
+  });
+
+  it("does NOT add a duplicate ISBN 10", () => {
+    $("#select-id").val("isbn_10");
+    $("#id-value").val("0063162024");
+    $(".repeat-add").trigger("click");
+    $("#select-id").val("isbn_10");
+    $("#id-value").val("0063162024");
+    $(".repeat-add").trigger("click");
+    expect($(".repeat-item").length).toBe(6);
+  });
+
+  it("does properly strip spaces and hypens from a valid ISBN 10 and add it", () => {
+    $("#select-id").val("isbn_10");
+    $("#id-value").val("09- 8478---2869  ");
+    $(".repeat-add").trigger("click");
+    expect($(".repeat-item").length).toBe(6);
+  });
+
+  it("does count identical stripped and unstripped ISBN 10s as the same ISBN", () => {
+    $("#select-id").val("isbn_10");
+    $("#id-value").val(" 144--93-55730 ");
+    $(".repeat-add").trigger("click");
+    $("#select-id").val("isbn_10");
+    $("#id-value").val("1449355730");
+    $(".repeat-add").trigger("click");
+    expect($(".repeat-item").length).toBe(6);
+  });
+
+  // ISBN 13
+  it("does add a valid ISBN 13", () => {
+    $("#select-id").val("isbn_13");
+    $("#id-value").val("9781789801217");
+    $(".repeat-add").trigger("click");
+    expect($(".repeat-item").length).toBe(6);
+  });
+
+  it("does NOT add an invalid ISBN 13", () => {
+    $("#select-id").val("isbn_13");
+    $("#id-value").val("1111111111111");
+    $(".repeat-add").trigger("click");
+    expect($(".repeat-item").length).toBe(5);
+  });
+
+  it("does NOT prompt to add a formally invalid ISBN 13", () => {
+    $("#select-id").val("isbn_13");
+    $("#id-value").val("12345");
+    $(".repeat-add").trigger("click");
+    expect($(".repeat-item").length).toBe(5);
+    expect($(".repeat-add").length).toBe(1);
+    const errorDivText = $("#id-errors").text();
+    const expected = "Add it anyway?";
+    expect(errorDivText).toEqual(expect.not.stringContaining(expected));
+  });
+
+  it("clears the invalid ISBN 13 error prompt and does not add an ISBN if a user clicks no", () => {
+    $("#select-id").val("isbn_13");
+    $("#id-value").val("0123456789123");
+    $(".repeat-add").trigger("click");
+    expect($(".repeat-item").length).toBe(5);
+    expect($(".repeat-add").length).toBe(2);
+    $("#do-not-add-isbn").trigger("click");
+    expect($(".repeat-item").length).toBe(5);
+    const cssDisplay = $("#id-errors").css("display");
+    expect(cssDisplay).toEqual("none");
+  });
+
+  it("does NOT add a duplicate ISBN 13", () => {
+    $("#select-id").val("isbn_13");
+    $("#id-value").val("9780984782857");
+    $(".repeat-add").trigger("click");
+    $("#select-id").val("isbn_13");
+    $("#id-value").val("9780984782857");
+    $(".repeat-add").trigger("click");
+    expect($(".repeat-item").length).toBe(6);
+  });
+
+  it("does properly strip spaces and hypens from a valid ISBN 13 and add it", () => {
+    $("#select-id").val("isbn_13");
+    $("#id-value").val("978-16172--95 980  ");
+    $(".repeat-add").trigger("click");
+    expect($(".repeat-item").length).toBe(6);
+  });
+
+  it("does count identical stripped and unstripped ISBN 13s as the same ISBN", () => {
+    $("#select-id").val("isbn_13");
+    $("#id-value").val("-979-86 -64653403   ");
+    $(".repeat-add").trigger("click");
+    $("#select-id").val("isbn_13");
+    $("#id-value").val("9798664653403");
+    $(".repeat-add").trigger("click");
+    expect($(".repeat-item").length).toBe(6);
+  });
+});
+
+import { initRoleValidation } from "../../../openlibrary/plugins/openlibrary/js/edit.js";
+
+describe("initRoleValidation ", () => {
+  beforeEach(() => {
     sandbox = sinon.createSandbox();
     global.$ = jquery;
     global.htmlquote = htmlquote;
     // htmlquote is used inside an eval expression (yuck) so is an implied dependency
-    sandbox.stub(global, 'htmlquote').callsFake(htmlquote);
-    sandbox.stub(global, '$').callsFake(jquery);
+    sandbox.stub(global, "htmlquote").callsFake(htmlquote);
+    sandbox.stub(global, "$").callsFake(jquery);
     // setup Query repeat
     jQueryRepeat(global.$);
     // setup the HTML
-    $(document.body).html(testData.editionIdentifiersSample);
-    $('#identifiers').repeat({
-        vars: { prefix: 'edition--' },
-        validate: function(data) {
-            return validateIdentifiers(data);
-        },
-    });
-});
-
-// Per the test data used, and beforeEach(), the length always starts out at 5.
-describe('initIdentifierValidation', () => {
-    // ISBN 10
-    it('does add a valid ISBN 10 ending in X', () => {
-        $('#select-id').val('isbn_10');
-        $('#id-value').val('0-8044-2957-X');
-        $('.repeat-add').trigger('click');
-        expect($('.repeat-item').length).toBe(6);
-    });
-
-    it('does add a valid ISBN 10 NOT ending in X', () => {
-        $('#select-id').val('isbn_10');
-        $('#id-value').val('0596520689');
-        $('.repeat-add').trigger('click');
-        expect($('.repeat-item').length).toBe(6);
-    });
-
-    it('does NOT add an invalid ISBN 10 with a failed check digit', () => {
-        $('#select-id').val('isbn_10');
-        $('#id-value').val('1234567890');
-        $('.repeat-add').trigger('click');
-        expect($('.repeat-item').length).toBe(5);
-    });
-
-    it('does NOT prompt to add a formally invalid ISBN 10', () => {
-        $('#select-id').val('isbn_10');
-        $('#id-value').val('12345');
-        $('.repeat-add').trigger('click');
-        expect($('.repeat-item').length).toBe(5);
-        expect($('.repeat-add').length).toBe(1);
-        const errorDivText = $('#id-errors').text();
-        const expected = 'Add it anyway?';
-        expect(errorDivText).toEqual(expect.not.stringContaining(expected));
-    });
-
-    it('clears the invalid ISBN 10 error prompt and does not add an ISBN if a user clicks no', () => {
-        $('#select-id').val('isbn_10');
-        $('#id-value').val('2121212121');
-        $('.repeat-add').trigger('click');
-        expect($('.repeat-item').length).toBe(5);
-        expect($('.repeat-add').length).toBe(2);
-        $('#do-not-add-isbn').trigger('click');
-        expect($('.repeat-item').length).toBe(5);
-        const cssDisplay = $('#id-errors').css('display');
-        expect(cssDisplay).toEqual('none');
-    });
-
-    it('does NOT add a duplicate ISBN 10', () => {
-        $('#select-id').val('isbn_10');
-        $('#id-value').val('0063162024');
-        $('.repeat-add').trigger('click');
-        $('#select-id').val('isbn_10');
-        $('#id-value').val('0063162024');
-        $('.repeat-add').trigger('click');
-        expect($('.repeat-item').length).toBe(6);
-    });
-
-    it('does properly strip spaces and hypens from a valid ISBN 10 and add it', () => {
-        $('#select-id').val('isbn_10');
-        $('#id-value').val('09- 8478---2869  ');
-        $('.repeat-add').trigger('click');
-        expect($('.repeat-item').length).toBe(6);
-    });
-
-    it('does count identical stripped and unstripped ISBN 10s as the same ISBN', () => {
-        $('#select-id').val('isbn_10');
-        $('#id-value').val(' 144--93-55730 ');
-        $('.repeat-add').trigger('click');
-        $('#select-id').val('isbn_10');
-        $('#id-value').val('1449355730');
-        $('.repeat-add').trigger('click');
-        expect($('.repeat-item').length).toBe(6);
-    });
-
-    // ISBN 13
-    it('does add a valid ISBN 13', () => {
-        $('#select-id').val('isbn_13');
-        $('#id-value').val('9781789801217');
-        $('.repeat-add').trigger('click');
-        expect($('.repeat-item').length).toBe(6);
-    });
-
-    it('does NOT add an invalid ISBN 13', () => {
-        $('#select-id').val('isbn_13');
-        $('#id-value').val('1111111111111');
-        $('.repeat-add').trigger('click');
-        expect($('.repeat-item').length).toBe(5);
-    });
-
-    it('does NOT prompt to add a formally invalid ISBN 13', () => {
-        $('#select-id').val('isbn_13');
-        $('#id-value').val('12345');
-        $('.repeat-add').trigger('click');
-        expect($('.repeat-item').length).toBe(5);
-        expect($('.repeat-add').length).toBe(1);
-        const errorDivText = $('#id-errors').text();
-        const expected = 'Add it anyway?';
-        expect(errorDivText).toEqual(expect.not.stringContaining(expected));
-    });
-
-    it('clears the invalid ISBN 13 error prompt and does not add an ISBN if a user clicks no', () => {
-        $('#select-id').val('isbn_13');
-        $('#id-value').val('0123456789123');
-        $('.repeat-add').trigger('click');
-        expect($('.repeat-item').length).toBe(5);
-        expect($('.repeat-add').length).toBe(2);
-        $('#do-not-add-isbn').trigger('click');
-        expect($('.repeat-item').length).toBe(5);
-        const cssDisplay = $('#id-errors').css('display');
-        expect(cssDisplay).toEqual('none');
-    });
-
-    it('does NOT add a duplicate ISBN 13', () => {
-        $('#select-id').val('isbn_13');
-        $('#id-value').val('9780984782857');
-        $('.repeat-add').trigger('click');
-        $('#select-id').val('isbn_13');
-        $('#id-value').val('9780984782857');
-        $('.repeat-add').trigger('click');
-        expect($('.repeat-item').length).toBe(6);
-    });
-
-    it('does properly strip spaces and hypens from a valid ISBN 13 and add it', () => {
-        $('#select-id').val('isbn_13');
-        $('#id-value').val('978-16172--95 980  ');
-        $('.repeat-add').trigger('click');
-        expect($('.repeat-item').length).toBe(6);
-    });
-
-    it('does count identical stripped and unstripped ISBN 13s as the same ISBN', () => {
-        $('#select-id').val('isbn_13');
-        $('#id-value').val('-979-86 -64653403   ');
-        $('.repeat-add').trigger('click');
-        $('#select-id').val('isbn_13');
-        $('#id-value').val('9798664653403');
-        $('.repeat-add').trigger('click');
-        expect($('.repeat-item').length).toBe(6);
-    });
-});
-
-import { initRoleValidation } from '../../../openlibrary/plugins/openlibrary/js/edit.js';
-
-describe('initRoleValidation ', () => {
-    beforeEach(() => {
-        sandbox = sinon.createSandbox();
-        global.$ = jquery;
-        global.htmlquote = htmlquote;
-        // htmlquote is used inside an eval expression (yuck) so is an implied dependency
-        sandbox.stub(global, 'htmlquote').callsFake(htmlquote);
-        sandbox.stub(global, '$').callsFake(jquery);
-        // setup Query repeat
-        jQueryRepeat(global.$);
-        // setup the HTML
-        $(document.body).html(testData.initRoleValidationHtml);
-
-        initRoleValidation();
-    });
-
-<<<<<<< HEAD
-  it("Valida se o role e o name estão preenchido", () => {
-    $("#select-role").val("afterword");
-    $("#role-name").val("gustavo");
-    $(".repeat-add").trigger("click");
-    const cssDisplay = $("#role-errors").css("display");
-    expect(cssDisplay).toBe("none");
-  });
+    $(document.body).html(testData.initRoleValidationHtml);
+
+    initRoleValidation();
+  });
+
   it("Valida se o role e o name estão vazios", () => {
     $("#select-role").val("");
     $("#role-name").val("");
@@ -278,48 +270,4 @@
     const cssDisplay = $("#role-errors").css("display");
     expect(cssDisplay).toBe("block");
   });
-=======
-    it('Valida se o role e o name estão vazios', () => {
-        $('#select-role').val('');
-        $('#role-name').val('');
-        $('.repeat-add').trigger('click');
-        const cssDisplay = $('#role-errors').css('display');
-        expect(cssDisplay).toBe('block');
-    });
-    it('Valida se o role esta preenchido com \'---\' e o name esta vazio ', () => {
-        $('#select-role').val('---');
-        $('#role-name').val('');
-        $('.repeat-add').trigger('click');
-        const cssDisplay = $('#role-errors').css('display');
-        expect(cssDisplay).toBe('block');
-    });
-    it('Valida se o role esta vazio e o name esta preenchido', () => {
-        $('#select-role').val('');
-        $('#role-name').val('Gustavo');
-        $('.repeat-add').trigger('click');
-        const cssDisplay = $('#role-errors').css('display');
-        expect(cssDisplay).toBe('block');
-    });
-    it('Valida se o role esta preenchido com \'---\' o name esta preenchido', () => {
-        $('#select-role').val('---');
-        $('#role-name').val('Gustavo');
-        $('.repeat-add').trigger('click');
-        const cssDisplay = $('#role-errors').css('display');
-        expect(cssDisplay).toBe('block');
-    });
-    it('Valida se o role esta preenchido o name estao vazio', () => {
-        $('#select-role').val('afterword');
-        $('#role-name').val('');
-        $('.repeat-add').trigger('click');
-        const cssDisplay = $('#role-errors').css('display');
-        expect(cssDisplay).toBe('block');
-    });
-    it('Valida se o role e o name estão preenchido', () => {
-        $('#select-role').val('afterword');
-        $('#role-name').val('gustavo');
-        $('.repeat-add').trigger('click');
-        const cssDisplay = $('#role-errors').css('display');
-        expect(cssDisplay).toBe('none');
-    });
->>>>>>> bb7ee1ef
 });