# To enable this pre-commit hook run:
# `pip install pre-commit` or `brew install pre-commit`
# Then run `pre-commit install`

# Learn more about this config here: https://pre-commit.com/
default_language_version:
  python: python3.10

repos:
  - repo: local
    hooks:
      - id: make-lint-diff
        name: make lint-diff
        entry: bash -c 'git diff master -U0 | ./scripts/flake8-diff.sh'
        language: python
        additional_dependencies:
          - flake8

  - repo: https://github.com/pre-commit/pre-commit-hooks
    rev: v4.3.0
    hooks:
      - id: check-yaml
      - id: detect-private-key
      - id: end-of-file-fixer
        types_or: [python]
      - id: mixed-line-ending
      - id: requirements-txt-fixer
      - id: trailing-whitespace
        args:
          - --markdown-linebreak-ext=md

  - repo: https://github.com/psf/black
    rev: 22.10.0
    hooks:
      - id: black  # See pyproject.toml for args

  - repo: https://github.com/codespell-project/codespell
    rev: v2.2.1
    hooks:
      - id: codespell  # See setup.cfg for args

  - repo: https://github.com/pre-commit/mirrors-mypy
    rev: 'v0.982'
    hooks:
      - id: mypy  # See pyproject.toml for args
        additional_dependencies:
          - types-all

  - repo: https://github.com/asottile/pyupgrade
<<<<<<< HEAD
    rev: v3.0.0
=======
    rev: v3.1.0
>>>>>>> 50541cbe
    hooks:
      - id: pyupgrade
        args:  # Solr on Cython is not yet ready for 3.10 type hints
          - --py310-plus
          - --keep-runtime-typing

  - repo: https://github.com/abravalheri/validate-pyproject
    rev: v0.10.1
    hooks:
      - id: validate-pyproject<|MERGE_RESOLUTION|>--- conflicted
+++ resolved
@@ -47,11 +47,7 @@
           - types-all
 
   - repo: https://github.com/asottile/pyupgrade
-<<<<<<< HEAD
-    rev: v3.0.0
-=======
     rev: v3.1.0
->>>>>>> 50541cbe
     hooks:
       - id: pyupgrade
         args:  # Solr on Cython is not yet ready for 3.10 type hints
