os: linux
dist: bionic
language: python
jobs:
  include:
    - name: “Python 2.7 on xenial”
      python: "2.7"
      dist: xenial
    - name: “Python 2.7 on bionic”
      python: "2.7"
    - name: “Python 3.8 make lint and selected pytests”
      python: "3.8"
      before_script: true  # override npm install below
      script:
        - source scripts/test-py3.sh
        # On pull requests, run all flake8 tests on modified code
        # if clause avoids `fatal: ambiguous argument 'origin/master'` on git push
        - if [ "$TRAVIS_EVENT_TYPE" == "pull_request" ]; then
            git diff origin/master -U0 | flake8 --diff --max-line-length=88;
          fi
    - name: “Python 3.8 on bionic”
      python: "3.8"
  allow_failures:
    - name: “Python 3.8 on bionic”
install:
  - pip install -r requirements_test.txt
  - pushd vendor/infogami && git pull origin master && popd;
  # if Travis is running Python 3, then
<<<<<<< HEAD
  #   create a legacy Python for npm/node which still only supports Python 2
  - if [ "$TRAVIS_PYTHON_VERSION" == "3.8" ]; then
      pyenv install 2.7.14;
=======
  #   refresh the git submodule ./vendor/infogami
  - if [ "$TRAVIS_PYTHON_VERSION" == "3.8" ]; then
      pushd vendor/infogami && git pull origin master && popd;
>>>>>>> f6239bb5
    fi
  - make lint  # TODO: Move this to script: section after #2951 lands
before_script: npm install
script:
  - make i18n
  - make test<|MERGE_RESOLUTION|>--- conflicted
+++ resolved
@@ -26,15 +26,9 @@
   - pip install -r requirements_test.txt
   - pushd vendor/infogami && git pull origin master && popd;
   # if Travis is running Python 3, then
-<<<<<<< HEAD
-  #   create a legacy Python for npm/node which still only supports Python 2
-  - if [ "$TRAVIS_PYTHON_VERSION" == "3.8" ]; then
-      pyenv install 2.7.14;
-=======
   #   refresh the git submodule ./vendor/infogami
   - if [ "$TRAVIS_PYTHON_VERSION" == "3.8" ]; then
       pushd vendor/infogami && git pull origin master && popd;
->>>>>>> f6239bb5
     fi
   - make lint  # TODO: Move this to script: section after #2951 lands
 before_script: npm install
